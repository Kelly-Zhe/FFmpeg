/*
 * Real Audio 1.0 (14.4K) encoder
 * Copyright (c) 2010 Francesco Lavra <francescolavra@interfree.it>
 *
 * This file is part of FFmpeg.
 *
 * FFmpeg is free software; you can redistribute it and/or
 * modify it under the terms of the GNU Lesser General Public
 * License as published by the Free Software Foundation; either
 * version 2.1 of the License, or (at your option) any later version.
 *
 * FFmpeg is distributed in the hope that it will be useful,
 * but WITHOUT ANY WARRANTY; without even the implied warranty of
 * MERCHANTABILITY or FITNESS FOR A PARTICULAR PURPOSE.  See the GNU
 * Lesser General Public License for more details.
 *
 * You should have received a copy of the GNU Lesser General Public
 * License along with FFmpeg; if not, write to the Free Software
 * Foundation, Inc., 51 Franklin Street, Fifth Floor, Boston, MA 02110-1301 USA
 */

/**
 * @file
 * Real Audio 1.0 (14.4K) encoder
 * @author Francesco Lavra <francescolavra@interfree.it>
 */

#include <float.h>

#include "avcodec.h"
#include "audio_frame_queue.h"
#include "internal.h"
#include "put_bits.h"
#include "celp_filters.h"
#include "ra144.h"


static av_cold int ra144_encode_close(AVCodecContext *avctx)
{
    RA144Context *ractx = avctx->priv_data;
    ff_lpc_end(&ractx->lpc_ctx);
    ff_af_queue_close(&ractx->afq);
    return 0;
}


static av_cold int ra144_encode_init(AVCodecContext * avctx)
{
    RA144Context *ractx;
    int ret;

    if (avctx->channels != 1) {
        av_log(avctx, AV_LOG_ERROR, "invalid number of channels: %d\n",
               avctx->channels);
        return -1;
    }
    avctx->frame_size = NBLOCKS * BLOCKSIZE;
    avctx->delay      = avctx->frame_size;
    avctx->bit_rate = 8000;
    ractx = avctx->priv_data;
    ractx->lpc_coef[0] = ractx->lpc_tables[0];
    ractx->lpc_coef[1] = ractx->lpc_tables[1];
    ractx->avctx = avctx;
    ret = ff_lpc_init(&ractx->lpc_ctx, avctx->frame_size, LPC_ORDER,
                      FF_LPC_TYPE_LEVINSON);
    if (ret < 0)
        goto error;

    ff_af_queue_init(avctx, &ractx->afq);

    return 0;
error:
    ra144_encode_close(avctx);
    return ret;
}


/**
 * Quantize a value by searching a sorted table for the element with the
 * nearest value
 *
 * @param value value to quantize
 * @param table array containing the quantization table
 * @param size size of the quantization table
 * @return index of the quantization table corresponding to the element with the
 *         nearest value
 */
static int quantize(int value, const int16_t *table, unsigned int size)
{
    unsigned int low = 0, high = size - 1;

    while (1) {
        int index = (low + high) >> 1;
        int error = table[index] - value;

        if (index == low)
            return table[high] + error > value ? low : high;
        if (error > 0) {
            high = index;
        } else {
            low = index;
        }
    }
}


/**
 * Orthogonalize a vector to another vector
 *
 * @param v vector to orthogonalize
 * @param u vector against which orthogonalization is performed
 */
static void orthogonalize(float *v, const float *u)
{
    int i;
    float num = 0, den = 0;

    for (i = 0; i < BLOCKSIZE; i++) {
        num += v[i] * u[i];
        den += u[i] * u[i];
    }
    num /= den;
    for (i = 0; i < BLOCKSIZE; i++)
        v[i] -= num * u[i];
}


/**
 * Calculate match score and gain of an LPC-filtered vector with respect to
 * input data, possibly othogonalizing it to up to 2 other vectors
 *
 * @param work array used to calculate the filtered vector
 * @param coefs coefficients of the LPC filter
 * @param vect original vector
 * @param ortho1 first vector against which orthogonalization is performed
 * @param ortho2 second vector against which orthogonalization is performed
 * @param data input data
 * @param score pointer to variable where match score is returned
 * @param gain pointer to variable where gain is returned
 */
static void get_match_score(float *work, const float *coefs, float *vect,
                            const float *ortho1, const float *ortho2,
                            const float *data, float *score, float *gain)
{
    float c, g;
    int i;

    ff_celp_lp_synthesis_filterf(work, coefs, vect, BLOCKSIZE, LPC_ORDER);
    if (ortho1)
        orthogonalize(work, ortho1);
    if (ortho2)
        orthogonalize(work, ortho2);
    c = g = 0;
    for (i = 0; i < BLOCKSIZE; i++) {
        g += work[i] * work[i];
        c += data[i] * work[i];
    }
    if (c <= 0) {
        *score = 0;
        return;
    }
    *gain = c / g;
    *score = *gain * c;
}


/**
 * Create a vector from the adaptive codebook at a given lag value
 *
 * @param vect array where vector is stored
 * @param cb adaptive codebook
 * @param lag lag value
 */
static void create_adapt_vect(float *vect, const int16_t *cb, int lag)
{
    int i;

    cb += BUFFERSIZE - lag;
    for (i = 0; i < FFMIN(BLOCKSIZE, lag); i++)
        vect[i] = cb[i];
    if (lag < BLOCKSIZE)
        for (i = 0; i < BLOCKSIZE - lag; i++)
            vect[lag + i] = cb[i];
}


/**
 * Search the adaptive codebook for the best entry and gain and remove its
 * contribution from input data
 *
 * @param adapt_cb array from which the adaptive codebook is extracted
 * @param work array used to calculate LPC-filtered vectors
 * @param coefs coefficients of the LPC filter
 * @param data input data
 * @return index of the best entry of the adaptive codebook
 */
static int adaptive_cb_search(const int16_t *adapt_cb, float *work,
                              const float *coefs, float *data)
{
    int i, av_uninit(best_vect);
    float score, gain, best_score, av_uninit(best_gain);
    float exc[BLOCKSIZE];

    gain = best_score = 0;
    for (i = BLOCKSIZE / 2; i <= BUFFERSIZE; i++) {
        create_adapt_vect(exc, adapt_cb, i);
        get_match_score(work, coefs, exc, NULL, NULL, data, &score, &gain);
        if (score > best_score) {
            best_score = score;
            best_vect = i;
            best_gain = gain;
        }
    }
    if (!best_score)
        return 0;

    /**
     * Re-calculate the filtered vector from the vector with maximum match score
     * and remove its contribution from input data.
     */
    create_adapt_vect(exc, adapt_cb, best_vect);
    ff_celp_lp_synthesis_filterf(work, coefs, exc, BLOCKSIZE, LPC_ORDER);
    for (i = 0; i < BLOCKSIZE; i++)
        data[i] -= best_gain * work[i];
    return best_vect - BLOCKSIZE / 2 + 1;
}


/**
 * Find the best vector of a fixed codebook by applying an LPC filter to
 * codebook entries, possibly othogonalizing them to up to 2 other vectors and
 * matching the results with input data
 *
 * @param work array used to calculate the filtered vectors
 * @param coefs coefficients of the LPC filter
 * @param cb fixed codebook
 * @param ortho1 first vector against which orthogonalization is performed
 * @param ortho2 second vector against which orthogonalization is performed
 * @param data input data
 * @param idx pointer to variable where the index of the best codebook entry is
 *        returned
 * @param gain pointer to variable where the gain of the best codebook entry is
 *        returned
 */
static void find_best_vect(float *work, const float *coefs,
                           const int8_t cb[][BLOCKSIZE], const float *ortho1,
                           const float *ortho2, float *data, int *idx,
                           float *gain)
{
    int i, j;
    float g, score, best_score;
    float vect[BLOCKSIZE];

    *idx = *gain = best_score = 0;
    for (i = 0; i < FIXED_CB_SIZE; i++) {
        for (j = 0; j < BLOCKSIZE; j++)
            vect[j] = cb[i][j];
        get_match_score(work, coefs, vect, ortho1, ortho2, data, &score, &g);
        if (score > best_score) {
            best_score = score;
            *idx = i;
            *gain = g;
        }
    }
}


/**
 * Search the two fixed codebooks for the best entry and gain
 *
 * @param work array used to calculate LPC-filtered vectors
 * @param coefs coefficients of the LPC filter
 * @param data input data
 * @param cba_idx index of the best entry of the adaptive codebook
 * @param cb1_idx pointer to variable where the index of the best entry of the
 *        first fixed codebook is returned
 * @param cb2_idx pointer to variable where the index of the best entry of the
 *        second fixed codebook is returned
 */
static void fixed_cb_search(float *work, const float *coefs, float *data,
                            int cba_idx, int *cb1_idx, int *cb2_idx)
{
    int i, ortho_cb1;
    float gain;
    float cba_vect[BLOCKSIZE], cb1_vect[BLOCKSIZE];
    float vect[BLOCKSIZE];

    /**
     * The filtered vector from the adaptive codebook can be retrieved from
     * work, because this function is called just after adaptive_cb_search().
     */
    if (cba_idx)
        memcpy(cba_vect, work, sizeof(cba_vect));

    find_best_vect(work, coefs, ff_cb1_vects, cba_idx ? cba_vect : NULL, NULL,
                   data, cb1_idx, &gain);

    /**
     * Re-calculate the filtered vector from the vector with maximum match score
     * and remove its contribution from input data.
     */
    if (gain) {
        for (i = 0; i < BLOCKSIZE; i++)
            vect[i] = ff_cb1_vects[*cb1_idx][i];
        ff_celp_lp_synthesis_filterf(work, coefs, vect, BLOCKSIZE, LPC_ORDER);
        if (cba_idx)
            orthogonalize(work, cba_vect);
        for (i = 0; i < BLOCKSIZE; i++)
            data[i] -= gain * work[i];
        memcpy(cb1_vect, work, sizeof(cb1_vect));
        ortho_cb1 = 1;
    } else
        ortho_cb1 = 0;

    find_best_vect(work, coefs, ff_cb2_vects, cba_idx ? cba_vect : NULL,
                   ortho_cb1 ? cb1_vect : NULL, data, cb2_idx, &gain);
}


/**
 * Encode a subblock of the current frame
 *
 * @param ractx encoder context
 * @param sblock_data input data of the subblock
 * @param lpc_coefs coefficients of the LPC filter
 * @param rms RMS of the reflection coefficients
 * @param pb pointer to PutBitContext of the current frame
 */
static void ra144_encode_subblock(RA144Context *ractx,
                                  const int16_t *sblock_data,
                                  const int16_t *lpc_coefs, unsigned int rms,
                                  PutBitContext *pb)
{
    float data[BLOCKSIZE] = { 0 }, work[LPC_ORDER + BLOCKSIZE];
    float coefs[LPC_ORDER];
    float zero[BLOCKSIZE], cba[BLOCKSIZE], cb1[BLOCKSIZE], cb2[BLOCKSIZE];
    int16_t cba_vect[BLOCKSIZE];
    int cba_idx, cb1_idx, cb2_idx, gain;
    int i, n;
    unsigned m[3];
    float g[3];
    float error, best_error;

    for (i = 0; i < LPC_ORDER; i++) {
        work[i] = ractx->curr_sblock[BLOCKSIZE + i];
        coefs[i] = lpc_coefs[i] * (1/4096.0);
    }

    /**
     * Calculate the zero-input response of the LPC filter and subtract it from
     * input data.
     */
    ff_celp_lp_synthesis_filterf(work + LPC_ORDER, coefs, data, BLOCKSIZE,
                                 LPC_ORDER);
    for (i = 0; i < BLOCKSIZE; i++) {
        zero[i] = work[LPC_ORDER + i];
        data[i] = sblock_data[i] - zero[i];
    }

    /**
     * Codebook search is performed without taking into account the contribution
     * of the previous subblock, since it has been just subtracted from input
     * data.
     */
    memset(work, 0, LPC_ORDER * sizeof(*work));

    cba_idx = adaptive_cb_search(ractx->adapt_cb, work + LPC_ORDER, coefs,
                                 data);
    if (cba_idx) {
        /**
         * The filtered vector from the adaptive codebook can be retrieved from
         * work, see implementation of adaptive_cb_search().
         */
        memcpy(cba, work + LPC_ORDER, sizeof(cba));

        ff_copy_and_dup(cba_vect, ractx->adapt_cb, cba_idx + BLOCKSIZE / 2 - 1);
        m[0] = (ff_irms(cba_vect) * rms) >> 12;
    }
    fixed_cb_search(work + LPC_ORDER, coefs, data, cba_idx, &cb1_idx, &cb2_idx);
    for (i = 0; i < BLOCKSIZE; i++) {
        cb1[i] = ff_cb1_vects[cb1_idx][i];
        cb2[i] = ff_cb2_vects[cb2_idx][i];
    }
    ff_celp_lp_synthesis_filterf(work + LPC_ORDER, coefs, cb1, BLOCKSIZE,
                                 LPC_ORDER);
    memcpy(cb1, work + LPC_ORDER, sizeof(cb1));
    m[1] = (ff_cb1_base[cb1_idx] * rms) >> 8;
    ff_celp_lp_synthesis_filterf(work + LPC_ORDER, coefs, cb2, BLOCKSIZE,
                                 LPC_ORDER);
    memcpy(cb2, work + LPC_ORDER, sizeof(cb2));
    m[2] = (ff_cb2_base[cb2_idx] * rms) >> 8;
    best_error = FLT_MAX;
    gain = 0;
    for (n = 0; n < 256; n++) {
        g[1] = ((ff_gain_val_tab[n][1] * m[1]) >> ff_gain_exp_tab[n]) *
               (1/4096.0);
        g[2] = ((ff_gain_val_tab[n][2] * m[2]) >> ff_gain_exp_tab[n]) *
               (1/4096.0);
        error = 0;
        if (cba_idx) {
            g[0] = ((ff_gain_val_tab[n][0] * m[0]) >> ff_gain_exp_tab[n]) *
                   (1/4096.0);
            for (i = 0; i < BLOCKSIZE; i++) {
                data[i] = zero[i] + g[0] * cba[i] + g[1] * cb1[i] +
                          g[2] * cb2[i];
                error += (data[i] - sblock_data[i]) *
                         (data[i] - sblock_data[i]);
            }
        } else {
            for (i = 0; i < BLOCKSIZE; i++) {
                data[i] = zero[i] + g[1] * cb1[i] + g[2] * cb2[i];
                error += (data[i] - sblock_data[i]) *
                         (data[i] - sblock_data[i]);
            }
        }
        if (error < best_error) {
            best_error = error;
            gain = n;
        }
    }
    put_bits(pb, 7, cba_idx);
    put_bits(pb, 8, gain);
    put_bits(pb, 7, cb1_idx);
    put_bits(pb, 7, cb2_idx);
    ff_subblock_synthesis(ractx, lpc_coefs, cba_idx, cb1_idx, cb2_idx, rms,
                          gain);
}


static int ra144_encode_frame(AVCodecContext *avctx, AVPacket *avpkt,
                              const AVFrame *frame, int *got_packet_ptr)
{
    static const uint8_t sizes[LPC_ORDER] = {64, 32, 32, 16, 16, 8, 8, 8, 8, 4};
    static const uint8_t bit_sizes[LPC_ORDER] = {6, 5, 5, 4, 4, 3, 3, 3, 3, 2};
    RA144Context *ractx = avctx->priv_data;
    PutBitContext pb;
    int32_t lpc_data[NBLOCKS * BLOCKSIZE];
    int32_t lpc_coefs[LPC_ORDER][MAX_LPC_ORDER];
    int shift[LPC_ORDER];
    int16_t block_coefs[NBLOCKS][LPC_ORDER];
    int lpc_refl[LPC_ORDER];    /**< reflection coefficients of the frame */
    unsigned int refl_rms[NBLOCKS]; /**< RMS of the reflection coefficients */
    const int16_t *samples = frame ? (const int16_t *)frame->data[0] : NULL;
    int energy = 0;
    int i, idx, ret;

    if (ractx->last_frame)
        return 0;

    if ((ret = ff_alloc_packet2(avctx, avpkt, FRAME_SIZE)) < 0)
        return ret;

    /**
     * Since the LPC coefficients are calculated on a frame centered over the
     * fourth subframe, to encode a given frame, data from the next frame is
     * needed. In each call to this function, the previous frame (whose data are
     * saved in the encoder context) is encoded, and data from the current frame
     * are saved in the encoder context to be used in the next function call.
     */
    for (i = 0; i < (2 * BLOCKSIZE + BLOCKSIZE / 2); i++) {
        lpc_data[i] = ractx->curr_block[BLOCKSIZE + BLOCKSIZE / 2 + i];
        energy += (lpc_data[i] * lpc_data[i]) >> 4;
    }
    if (frame) {
        int j;
        for (j = 0; j < frame->nb_samples && i < NBLOCKS * BLOCKSIZE; i++, j++) {
            lpc_data[i] = samples[j] >> 2;
            energy += (lpc_data[i] * lpc_data[i]) >> 4;
        }
    }
    if (i < NBLOCKS * BLOCKSIZE)
        memset(&lpc_data[i], 0, (NBLOCKS * BLOCKSIZE - i) * sizeof(*lpc_data));
    energy = ff_energy_tab[quantize(ff_t_sqrt(energy >> 5) >> 10, ff_energy_tab,
                                    32)];

    ff_lpc_calc_coefs(&ractx->lpc_ctx, lpc_data, NBLOCKS * BLOCKSIZE, LPC_ORDER,
                      LPC_ORDER, 16, lpc_coefs, shift, FF_LPC_TYPE_LEVINSON,
                      0, ORDER_METHOD_EST, 12, 0);
    for (i = 0; i < LPC_ORDER; i++)
        block_coefs[NBLOCKS - 1][i] = -(lpc_coefs[LPC_ORDER - 1][i] <<
                                        (12 - shift[LPC_ORDER - 1]));

    /**
     * TODO: apply perceptual weighting of the input speech through bandwidth
     * expansion of the LPC filter.
     */

    if (ff_eval_refl(lpc_refl, block_coefs[NBLOCKS - 1], avctx)) {
        /**
         * The filter is unstable: use the coefficients of the previous frame.
         */
        ff_int_to_int16(block_coefs[NBLOCKS - 1], ractx->lpc_coef[1]);
        if (ff_eval_refl(lpc_refl, block_coefs[NBLOCKS - 1], avctx)) {
            /* the filter is still unstable. set reflection coeffs to zero. */
            memset(lpc_refl, 0, sizeof(lpc_refl));
        }
    }
    init_put_bits(&pb, avpkt->data, avpkt->size);
    for (i = 0; i < LPC_ORDER; i++) {
        idx = quantize(lpc_refl[i], ff_lpc_refl_cb[i], sizes[i]);
        put_bits(&pb, bit_sizes[i], idx);
        lpc_refl[i] = ff_lpc_refl_cb[i][idx];
    }
    ractx->lpc_refl_rms[0] = ff_rms(lpc_refl);
    ff_eval_coefs(ractx->lpc_coef[0], lpc_refl);
    refl_rms[0] = ff_interp(ractx, block_coefs[0], 1, 1, ractx->old_energy);
    refl_rms[1] = ff_interp(ractx, block_coefs[1], 2,
                            energy <= ractx->old_energy,
                            ff_t_sqrt(energy * ractx->old_energy) >> 12);
    refl_rms[2] = ff_interp(ractx, block_coefs[2], 3, 0, energy);
    refl_rms[3] = ff_rescale_rms(ractx->lpc_refl_rms[0], energy);
    ff_int_to_int16(block_coefs[NBLOCKS - 1], ractx->lpc_coef[0]);
    put_bits(&pb, 5, quantize(energy, ff_energy_tab, 32));
    for (i = 0; i < NBLOCKS; i++)
        ra144_encode_subblock(ractx, ractx->curr_block + i * BLOCKSIZE,
                              block_coefs[i], refl_rms[i], &pb);
    flush_put_bits(&pb);
    ractx->old_energy = energy;
    ractx->lpc_refl_rms[1] = ractx->lpc_refl_rms[0];
    FFSWAP(unsigned int *, ractx->lpc_coef[0], ractx->lpc_coef[1]);

    /* copy input samples to current block for processing in next call */
    i = 0;
    if (frame) {
        for (; i < frame->nb_samples; i++)
            ractx->curr_block[i] = samples[i] >> 2;

        if ((ret = ff_af_queue_add(&ractx->afq, frame)) < 0)
            return ret;
    } else
        ractx->last_frame = 1;
    memset(&ractx->curr_block[i], 0,
           (NBLOCKS * BLOCKSIZE - i) * sizeof(*ractx->curr_block));

    /* Get the next frame pts/duration */
    ff_af_queue_remove(&ractx->afq, avctx->frame_size, &avpkt->pts,
                       &avpkt->duration);

    avpkt->size = FRAME_SIZE;
    *got_packet_ptr = 1;
    return 0;
}


AVCodec ff_ra_144_encoder = {
    .name           = "real_144",
    .long_name      = NULL_IF_CONFIG_SMALL("RealAudio 1.0 (14.4K)"),
    .type           = AVMEDIA_TYPE_AUDIO,
    .id             = AV_CODEC_ID_RA_144,
    .priv_data_size = sizeof(RA144Context),
    .init           = ra144_encode_init,
    .encode2        = ra144_encode_frame,
    .close          = ra144_encode_close,
    .capabilities   = CODEC_CAP_DELAY | CODEC_CAP_SMALL_LAST_FRAME,
    .sample_fmts    = (const enum AVSampleFormat[]){ AV_SAMPLE_FMT_S16,
                                                     AV_SAMPLE_FMT_NONE },
<<<<<<< HEAD
    .supported_samplerates = (const int[]){ 8000, 0 },
    .long_name      = NULL_IF_CONFIG_SMALL("RealAudio 1.0 (14.4K)"),
    .channel_layouts = (const uint64_t[]) { AV_CH_LAYOUT_MONO, 0 },
=======
>>>>>>> b2bed932
};<|MERGE_RESOLUTION|>--- conflicted
+++ resolved
@@ -554,10 +554,6 @@
     .capabilities   = CODEC_CAP_DELAY | CODEC_CAP_SMALL_LAST_FRAME,
     .sample_fmts    = (const enum AVSampleFormat[]){ AV_SAMPLE_FMT_S16,
                                                      AV_SAMPLE_FMT_NONE },
-<<<<<<< HEAD
     .supported_samplerates = (const int[]){ 8000, 0 },
-    .long_name      = NULL_IF_CONFIG_SMALL("RealAudio 1.0 (14.4K)"),
     .channel_layouts = (const uint64_t[]) { AV_CH_LAYOUT_MONO, 0 },
-=======
->>>>>>> b2bed932
 };