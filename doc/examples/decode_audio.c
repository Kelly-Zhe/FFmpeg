--- conflicted
+++ resolved
@@ -51,11 +51,17 @@
             exit(1);
         }
         if (got_frame) {
+            int i, ch;
             /* if a frame has been decoded, output it */
-            int data_size = av_samples_get_buffer_size(NULL, dec_ctx->channels,
-                                                       frame->nb_samples,
-                                                       dec_ctx->sample_fmt, 1);
-            fwrite(frame->data[0], 1, data_size, outfile);
+            int data_size = av_get_bytes_per_sample(dec_ctx->sample_fmt);
+            if (data_size < 0) {
+                /* This should not occur, checking just for paranoia */
+                fprintf(stderr, "Failed to calculate data size\n");
+                exit(1);
+            }
+            for (i = 0; i < frame->nb_samples; i++)
+                for (ch = 0; ch < dec_ctx->channels; ch++)
+                    fwrite(frame->data[ch] + data_size*i, 1, data_size, outfile);
         }
         pkt->size -= len;
         pkt->data += len;
@@ -97,7 +103,7 @@
 
     parser = av_parser_init(codec->id);
     if (!parser) {
-        fprintf(stderr, "parser not found\n");
+        fprintf(stderr, "Parser not found\n");
         exit(1);
     }
 
@@ -143,34 +149,6 @@
             fprintf(stderr, "Error while parsing\n");
             exit(1);
         }
-<<<<<<< HEAD
-        if (got_frame) {
-            int i, ch;
-            /* if a frame has been decoded, output it */
-            int data_size = av_get_bytes_per_sample(c->sample_fmt);
-            if (data_size < 0) {
-                /* This should not occur, checking just for paranoia */
-                fprintf(stderr, "Failed to calculate data size\n");
-                exit(1);
-            }
-            for (i=0; i<decoded_frame->nb_samples; i++)
-                for (ch=0; ch<c->channels; ch++)
-                    fwrite(decoded_frame->data[ch] + data_size*i, 1, data_size, outfile);
-        }
-        avpkt.size -= len;
-        avpkt.data += len;
-        avpkt.dts =
-        avpkt.pts = AV_NOPTS_VALUE;
-        if (avpkt.size < AUDIO_REFILL_THRESH) {
-            /* Refill the input buffer, to avoid trying to decode
-             * incomplete frames. Instead of this, one could also use
-             * a parser, or use a proper container format through
-             * libavformat. */
-            memmove(inbuf, avpkt.data, avpkt.size);
-            avpkt.data = inbuf;
-            len = fread(avpkt.data + avpkt.size, 1,
-                        AUDIO_INBUF_SIZE - avpkt.size, f);
-=======
         data      += ret;
         data_size -= ret;
 
@@ -182,7 +160,6 @@
             data = inbuf;
             len = fread(data + data_size, 1,
                         AUDIO_INBUF_SIZE - data_size, f);
->>>>>>> 0946c754
             if (len > 0)
                 data_size += len;
         }
