--- conflicted
+++ resolved
@@ -10,6 +10,7 @@
 - Pinnacle TARGA CineWave YUV16 decoder
 - TAK demuxer, decoder and parser
 - DTS-HD demuxer
+- remove -same_quant, it hasn't worked for years
 
 
 version 1.0:
@@ -75,12 +76,7 @@
 - sendcmd and asendcmd filters
 - WebVTT demuxer and decoder (simple tags supported)
 - RTP packetization of JPEG
-<<<<<<< HEAD
 - faststart option in the MOV/MP4 muxer
-=======
-- Opus decoder and encoder using libopus
-- remove -same_quant, it hasn't worked for years
->>>>>>> fb722a90
 
 
 version 0.11:
