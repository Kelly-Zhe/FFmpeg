/*
 * Matroska muxer
 * Copyright (c) 2007 David Conrad
 *
 * This file is part of FFmpeg.
 *
 * FFmpeg is free software; you can redistribute it and/or
 * modify it under the terms of the GNU Lesser General Public
 * License as published by the Free Software Foundation; either
 * version 2.1 of the License, or (at your option) any later version.
 *
 * FFmpeg is distributed in the hope that it will be useful,
 * but WITHOUT ANY WARRANTY; without even the implied warranty of
 * MERCHANTABILITY or FITNESS FOR A PARTICULAR PURPOSE.  See the GNU
 * Lesser General Public License for more details.
 *
 * You should have received a copy of the GNU Lesser General Public
 * License along with FFmpeg; if not, write to the Free Software
 * Foundation, Inc., 51 Franklin Street, Fifth Floor, Boston, MA 02110-1301 USA
 */

#include <stdint.h>

#include "avc.h"
#include "hevc.h"
#include "avformat.h"
#include "avio_internal.h"
#include "avlanguage.h"
#include "flacenc.h"
#include "internal.h"
#include "isom.h"
#include "matroska.h"
#include "riff.h"
#include "subtitles.h"
#include "vorbiscomment.h"
#include "wv.h"

#include "libavutil/avstring.h"
#include "libavutil/channel_layout.h"
#include "libavutil/dict.h"
#include "libavutil/intfloat.h"
#include "libavutil/intreadwrite.h"
#include "libavutil/lfg.h"
#include "libavutil/mathematics.h"
#include "libavutil/opt.h"
#include "libavutil/random_seed.h"
#include "libavutil/samplefmt.h"
#include "libavutil/sha.h"

#include "libavcodec/xiph.h"
#include "libavcodec/mpeg4audio.h"
#include "libavcodec/internal.h"

typedef struct ebml_master {
    int64_t         pos;                ///< absolute offset in the file where the master's elements start
    int             sizebytes;          ///< how many bytes were reserved for the size
} ebml_master;

typedef struct mkv_seekhead_entry {
    unsigned int    elementid;
    uint64_t        segmentpos;
} mkv_seekhead_entry;

typedef struct mkv_seekhead {
    int64_t                 filepos;
    int64_t                 segment_offset;     ///< the file offset to the beginning of the segment
    int                     reserved_size;      ///< -1 if appending to file
    int                     max_entries;
    mkv_seekhead_entry      *entries;
    int                     num_entries;
} mkv_seekhead;

typedef struct {
    uint64_t        pts;
    int             stream_idx;
    int             tracknum;
    int64_t         cluster_pos;        ///< file offset of the cluster containing the block
    int64_t         relative_pos;       ///< relative offset from the position of the cluster containing the block
    int64_t         duration;           ///< duration of the block according to time base
} mkv_cuepoint;

typedef struct {
    int64_t         segment_offset;
    mkv_cuepoint    *entries;
    int             num_entries;
} mkv_cues;

typedef struct {
    int             write_dts;
    int             has_cue;
    int64_t         ts_offset;
} mkv_track;

#define MODE_MATROSKAv2 0x01
#define MODE_WEBM       0x02

typedef struct MatroskaMuxContext {
    const AVClass  *class;
    int             mode;
    AVIOContext   *dyn_bc;
    ebml_master     segment;
    int64_t         segment_offset;
    ebml_master     cluster;
    int64_t         cluster_pos;        ///< file offset of the current cluster
    int64_t         cluster_pts;
    int64_t         duration_offset;
    int64_t         duration;
    mkv_seekhead    *main_seekhead;
    mkv_cues        *cues;
    mkv_track       *tracks;

    AVPacket        cur_audio_pkt;

    int have_attachments;

    int reserve_cues_space;
    int cluster_size_limit;
    int64_t cues_pos;
    int64_t cluster_time_limit;
    int is_dash;
    int dash_track_number;

    uint32_t chapter_id_offset;
    int wrote_chapters;
} MatroskaMuxContext;


/** 2 bytes * 3 for EBML IDs, 3 1-byte EBML lengths, 8 bytes for 64 bit
 * offset, 4 bytes for target EBML ID */
#define MAX_SEEKENTRY_SIZE 21

/** per-cuepoint-track - 5 1-byte EBML IDs, 5 1-byte EBML sizes, 4
 * 8-byte uint max */
#define MAX_CUETRACKPOS_SIZE 42

/** per-cuepoint - 2 1-byte EBML IDs, 2 1-byte EBML sizes, 8-byte uint max */
#define MAX_CUEPOINT_SIZE(num_tracks) 12 + MAX_CUETRACKPOS_SIZE * num_tracks

/** Seek preroll value for opus */
#define OPUS_SEEK_PREROLL 80000000

static int ebml_id_size(unsigned int id)
{
    return (av_log2(id + 1) - 1) / 7 + 1;
}

static void put_ebml_id(AVIOContext *pb, unsigned int id)
{
    int i = ebml_id_size(id);
    while (i--)
        avio_w8(pb, (uint8_t)(id >> (i * 8)));
}

/**
 * Write an EBML size meaning "unknown size".
 *
 * @param bytes The number of bytes the size should occupy (maximum: 8).
 */
static void put_ebml_size_unknown(AVIOContext *pb, int bytes)
{
    av_assert0(bytes <= 8);
    avio_w8(pb, 0x1ff >> bytes);
    ffio_fill(pb, 0xff, bytes - 1);
}

/**
 * Calculate how many bytes are needed to represent a given number in EBML.
 */
static int ebml_num_size(uint64_t num)
{
    int bytes = 1;
    while ((num + 1) >> bytes * 7)
        bytes++;
    return bytes;
}

/**
 * Write a number in EBML variable length format.
 *
 * @param bytes The number of bytes that need to be used to write the number.
 *              If zero, any number of bytes can be used.
 */
static void put_ebml_num(AVIOContext *pb, uint64_t num, int bytes)
{
    int i, needed_bytes = ebml_num_size(num);

    // sizes larger than this are currently undefined in EBML
    av_assert0(num < (1ULL << 56) - 1);

    if (bytes == 0)
        // don't care how many bytes are used, so use the min
        bytes = needed_bytes;
    // the bytes needed to write the given size would exceed the bytes
    // that we need to use, so write unknown size. This shouldn't happen.
    av_assert0(bytes >= needed_bytes);

    num |= 1ULL << bytes * 7;
    for (i = bytes - 1; i >= 0; i--)
        avio_w8(pb, (uint8_t)(num >> i * 8));
}

static void put_ebml_uint(AVIOContext *pb, unsigned int elementid, uint64_t val)
{
    int i, bytes = 1;
    uint64_t tmp = val;
    while (tmp >>= 8)
        bytes++;

    put_ebml_id(pb, elementid);
    put_ebml_num(pb, bytes, 0);
    for (i = bytes - 1; i >= 0; i--)
        avio_w8(pb, (uint8_t)(val >> i * 8));
}

static void put_ebml_sint(AVIOContext *pb, unsigned int elementid, int64_t val)
{
    int i, bytes = 1;
    uint64_t tmp = 2*(val < 0 ? val^-1 : val);

    while (tmp>>=8) bytes++;

    put_ebml_id(pb, elementid);
    put_ebml_num(pb, bytes, 0);
    for (i = bytes - 1; i >= 0; i--)
        avio_w8(pb, (uint8_t)(val >> i * 8));
}

static void put_ebml_float(AVIOContext *pb, unsigned int elementid, double val)
{
    put_ebml_id(pb, elementid);
    put_ebml_num(pb, 8, 0);
    avio_wb64(pb, av_double2int(val));
}

static void put_ebml_binary(AVIOContext *pb, unsigned int elementid,
                            const void *buf, int size)
{
    put_ebml_id(pb, elementid);
    put_ebml_num(pb, size, 0);
    avio_write(pb, buf, size);
}

static void put_ebml_string(AVIOContext *pb, unsigned int elementid,
                            const char *str)
{
    put_ebml_binary(pb, elementid, str, strlen(str));
}

/**
 * Write a void element of a given size. Useful for reserving space in
 * the file to be written to later.
 *
 * @param size The number of bytes to reserve, which must be at least 2.
 */
static void put_ebml_void(AVIOContext *pb, uint64_t size)
{
    int64_t currentpos = avio_tell(pb);

    av_assert0(size >= 2);

    put_ebml_id(pb, EBML_ID_VOID);
    // we need to subtract the length needed to store the size from the
    // size we need to reserve so 2 cases, we use 8 bytes to store the
    // size if possible, 1 byte otherwise
    if (size < 10)
        put_ebml_num(pb, size - 1, 0);
    else
        put_ebml_num(pb, size - 9, 8);
    ffio_fill(pb, 0, currentpos + size - avio_tell(pb));
}

static ebml_master start_ebml_master(AVIOContext *pb, unsigned int elementid,
                                     uint64_t expectedsize)
{
    int bytes = expectedsize ? ebml_num_size(expectedsize) : 8;
    put_ebml_id(pb, elementid);
    put_ebml_size_unknown(pb, bytes);
    return (ebml_master) {avio_tell(pb), bytes };
}

static void end_ebml_master(AVIOContext *pb, ebml_master master)
{
    int64_t pos = avio_tell(pb);

    if (avio_seek(pb, master.pos - master.sizebytes, SEEK_SET) < 0)
        return;
    put_ebml_num(pb, pos - master.pos, master.sizebytes);
    avio_seek(pb, pos, SEEK_SET);
}

static void put_xiph_size(AVIOContext *pb, int size)
{
    ffio_fill(pb, 255, size / 255);
    avio_w8(pb, size % 255);
}

/**
 * Initialize a mkv_seekhead element to be ready to index level 1 Matroska
 * elements. If a maximum number of elements is specified, enough space
 * will be reserved at the current file location to write a seek head of
 * that size.
 *
 * @param segment_offset The absolute offset to the position in the file
 *                       where the segment begins.
 * @param numelements The maximum number of elements that will be indexed
 *                    by this seek head, 0 if unlimited.
 */
static mkv_seekhead *mkv_start_seekhead(AVIOContext *pb, int64_t segment_offset,
                                        int numelements)
{
    mkv_seekhead *new_seekhead = av_mallocz(sizeof(mkv_seekhead));
    if (new_seekhead == NULL)
        return NULL;

    new_seekhead->segment_offset = segment_offset;

    if (numelements > 0) {
        new_seekhead->filepos = avio_tell(pb);
        // 21 bytes max for a seek entry, 10 bytes max for the SeekHead ID
        // and size, and 3 bytes to guarantee that an EBML void element
        // will fit afterwards
        new_seekhead->reserved_size = numelements * MAX_SEEKENTRY_SIZE + 13;
        new_seekhead->max_entries   = numelements;
        put_ebml_void(pb, new_seekhead->reserved_size);
    }
    return new_seekhead;
}

static int mkv_add_seekhead_entry(mkv_seekhead *seekhead, unsigned int elementid, uint64_t filepos)
{
    mkv_seekhead_entry *entries = seekhead->entries;

    // don't store more elements than we reserved space for
    if (seekhead->max_entries > 0 && seekhead->max_entries <= seekhead->num_entries)
        return -1;

    entries = av_realloc_array(entries, seekhead->num_entries + 1, sizeof(mkv_seekhead_entry));
    if (entries == NULL)
        return AVERROR(ENOMEM);
    seekhead->entries = entries;

    seekhead->entries[seekhead->num_entries].elementid    = elementid;
    seekhead->entries[seekhead->num_entries++].segmentpos = filepos - seekhead->segment_offset;

    return 0;
}

/**
 * Write the seek head to the file and free it. If a maximum number of
 * elements was specified to mkv_start_seekhead(), the seek head will
 * be written at the location reserved for it. Otherwise, it is written
 * at the current location in the file.
 *
 * @return The file offset where the seekhead was written,
 * -1 if an error occurred.
 */
static int64_t mkv_write_seekhead(AVIOContext *pb, mkv_seekhead *seekhead)
{
    ebml_master metaseek, seekentry;
    int64_t currentpos;
    int i;

    currentpos = avio_tell(pb);

    if (seekhead->reserved_size > 0) {
        if (avio_seek(pb, seekhead->filepos, SEEK_SET) < 0) {
            currentpos = -1;
            goto fail;
        }
    }

    metaseek = start_ebml_master(pb, MATROSKA_ID_SEEKHEAD, seekhead->reserved_size);
    for (i = 0; i < seekhead->num_entries; i++) {
        mkv_seekhead_entry *entry = &seekhead->entries[i];

        seekentry = start_ebml_master(pb, MATROSKA_ID_SEEKENTRY, MAX_SEEKENTRY_SIZE);

        put_ebml_id(pb, MATROSKA_ID_SEEKID);
        put_ebml_num(pb, ebml_id_size(entry->elementid), 0);
        put_ebml_id(pb, entry->elementid);

        put_ebml_uint(pb, MATROSKA_ID_SEEKPOSITION, entry->segmentpos);
        end_ebml_master(pb, seekentry);
    }
    end_ebml_master(pb, metaseek);

    if (seekhead->reserved_size > 0) {
        uint64_t remaining = seekhead->filepos + seekhead->reserved_size - avio_tell(pb);
        put_ebml_void(pb, remaining);
        avio_seek(pb, currentpos, SEEK_SET);

        currentpos = seekhead->filepos;
    }
fail:
    av_freep(&seekhead->entries);
    av_free(seekhead);

    return currentpos;
}

static mkv_cues *mkv_start_cues(int64_t segment_offset)
{
    mkv_cues *cues = av_mallocz(sizeof(mkv_cues));
    if (cues == NULL)
        return NULL;

    cues->segment_offset = segment_offset;
    return cues;
}

static int mkv_add_cuepoint(mkv_cues *cues, int stream, int tracknum, int64_t ts,
                            int64_t cluster_pos, int64_t relative_pos, int64_t duration)
{
    mkv_cuepoint *entries = cues->entries;

    if (ts < 0)
        return 0;

    entries = av_realloc_array(entries, cues->num_entries + 1, sizeof(mkv_cuepoint));
    if (entries == NULL)
        return AVERROR(ENOMEM);
    cues->entries = entries;

    cues->entries[cues->num_entries].pts           = ts;
    cues->entries[cues->num_entries].stream_idx    = stream;
    cues->entries[cues->num_entries].tracknum      = tracknum;
    cues->entries[cues->num_entries].cluster_pos   = cluster_pos - cues->segment_offset;
    cues->entries[cues->num_entries].relative_pos  = relative_pos;
    cues->entries[cues->num_entries++].duration    = duration;

    return 0;
}

static int64_t mkv_write_cues(AVFormatContext *s, mkv_cues *cues, mkv_track *tracks, int num_tracks)
{
    AVIOContext *pb = s->pb;
    ebml_master cues_element;
    int64_t currentpos;
    int i, j;

    currentpos = avio_tell(pb);
    cues_element = start_ebml_master(pb, MATROSKA_ID_CUES, 0);

    for (i = 0; i < cues->num_entries; i++) {
        ebml_master cuepoint, track_positions;
        mkv_cuepoint *entry = &cues->entries[i];
        uint64_t pts = entry->pts;

        cuepoint = start_ebml_master(pb, MATROSKA_ID_POINTENTRY, MAX_CUEPOINT_SIZE(num_tracks));
        put_ebml_uint(pb, MATROSKA_ID_CUETIME, pts);

        // put all the entries from different tracks that have the exact same
        // timestamp into the same CuePoint
        for (j = 0; j < num_tracks; j++)
            tracks[j].has_cue = 0;
        for (j = 0; j < cues->num_entries - i && entry[j].pts == pts; j++) {
            int tracknum = entry[j].stream_idx;
            av_assert0(tracknum>=0 && tracknum<num_tracks);
            if (tracks[tracknum].has_cue && s->streams[tracknum]->codec->codec_type != AVMEDIA_TYPE_SUBTITLE)
                continue;
            tracks[tracknum].has_cue = 1;
            track_positions = start_ebml_master(pb, MATROSKA_ID_CUETRACKPOSITION, MAX_CUETRACKPOS_SIZE);
            put_ebml_uint(pb, MATROSKA_ID_CUETRACK           , entry[j].tracknum   );
            put_ebml_uint(pb, MATROSKA_ID_CUECLUSTERPOSITION , entry[j].cluster_pos);
            put_ebml_uint(pb, MATROSKA_ID_CUERELATIVEPOSITION, entry[j].relative_pos);
            if (entry[j].duration != -1)
                put_ebml_uint(pb, MATROSKA_ID_CUEDURATION    , entry[j].duration);
            end_ebml_master(pb, track_positions);
        }
        i += j - 1;
        end_ebml_master(pb, cuepoint);
    }
    end_ebml_master(pb, cues_element);

    return currentpos;
}

static int put_xiph_codecpriv(AVFormatContext *s, AVIOContext *pb, AVCodecContext *codec)
{
    uint8_t *header_start[3];
    int header_len[3];
    int first_header_size;
    int j;

    if (codec->codec_id == AV_CODEC_ID_VORBIS)
        first_header_size = 30;
    else
        first_header_size = 42;

    if (avpriv_split_xiph_headers(codec->extradata, codec->extradata_size,
                              first_header_size, header_start, header_len) < 0) {
        av_log(s, AV_LOG_ERROR, "Extradata corrupt.\n");
        return -1;
    }

    avio_w8(pb, 2);                    // number packets - 1
    for (j = 0; j < 2; j++) {
        put_xiph_size(pb, header_len[j]);
    }
    for (j = 0; j < 3; j++)
        avio_write(pb, header_start[j], header_len[j]);

    return 0;
}

static int put_wv_codecpriv(AVIOContext *pb, AVCodecContext *codec)
{
    if (codec->extradata && codec->extradata_size == 2)
        avio_write(pb, codec->extradata, 2);
    else
        avio_wl16(pb, 0x403); // fallback to the version mentioned in matroska specs
    return 0;
}

static int put_flac_codecpriv(AVFormatContext *s,
                              AVIOContext *pb, AVCodecContext *codec)
{
    int write_comment = (codec->channel_layout &&
                         !(codec->channel_layout & ~0x3ffffULL) &&
                         !ff_flac_is_native_layout(codec->channel_layout));
    int ret = ff_flac_write_header(pb, codec->extradata, codec->extradata_size,
                                   !write_comment);

    if (ret < 0)
        return ret;

    if (write_comment) {
        const char *vendor = (s->flags & AVFMT_FLAG_BITEXACT) ?
                             "Lavf" : LIBAVFORMAT_IDENT;
        AVDictionary *dict = NULL;
        uint8_t buf[32], *data, *p;
        int len;

        snprintf(buf, sizeof(buf), "0x%"PRIx64, codec->channel_layout);
        av_dict_set(&dict, "WAVEFORMATEXTENSIBLE_CHANNEL_MASK", buf, 0);

        len = ff_vorbiscomment_length(dict, vendor);
        data = av_malloc(len + 4);
        if (!data) {
            av_dict_free(&dict);
            return AVERROR(ENOMEM);
        }

        data[0] = 0x84;
        AV_WB24(data + 1, len);

        p = data + 4;
        ff_vorbiscomment_write(&p, &dict, vendor);

        avio_write(pb, data, len + 4);

        av_freep(&data);
        av_dict_free(&dict);
    }

    return 0;
}

static void get_aac_sample_rates(AVFormatContext *s, AVCodecContext *codec,
                                 int *sample_rate, int *output_sample_rate)
{
    MPEG4AudioConfig mp4ac;

    if (avpriv_mpeg4audio_get_config(&mp4ac, codec->extradata,
                                     codec->extradata_size * 8, 1) < 0) {
        av_log(s, AV_LOG_WARNING,
               "Error parsing AAC extradata, unable to determine samplerate.\n");
        return;
    }

    *sample_rate        = mp4ac.sample_rate;
    *output_sample_rate = mp4ac.ext_sample_rate;
}

static int mkv_write_native_codecprivate(AVFormatContext *s,
                                         AVCodecContext *codec,
                                         AVIOContext *dyn_cp)
{
    switch (codec->codec_id) {
    case AV_CODEC_ID_VORBIS:
    case AV_CODEC_ID_THEORA:
        return put_xiph_codecpriv(s, dyn_cp, codec);
    case AV_CODEC_ID_FLAC:
        return put_flac_codecpriv(s, dyn_cp, codec);
    case AV_CODEC_ID_WAVPACK:
        return put_wv_codecpriv(dyn_cp, codec);
    case AV_CODEC_ID_H264:
        return ff_isom_write_avcc(dyn_cp, codec->extradata,
                                  codec->extradata_size);
    case AV_CODEC_ID_HEVC:
        return ff_isom_write_hvcc(dyn_cp, codec->extradata,
                                  codec->extradata_size, 0);
    case AV_CODEC_ID_ALAC:
        if (codec->extradata_size < 36) {
            av_log(s, AV_LOG_ERROR,
                   "Invalid extradata found, ALAC expects a 36-byte "
                   "QuickTime atom.");
            return AVERROR_INVALIDDATA;
        } else
            avio_write(dyn_cp, codec->extradata + 12,
                       codec->extradata_size - 12);
        break;
    default:
        if (codec->extradata_size)
        avio_write(dyn_cp, codec->extradata, codec->extradata_size);
    }

    return 0;
}

static int mkv_write_codecprivate(AVFormatContext *s, AVIOContext *pb,
                                  AVCodecContext *codec, int native_id,
                                  int qt_id)
{
    AVIOContext *dyn_cp;
    uint8_t *codecpriv;
    int ret, codecpriv_size;

    ret = avio_open_dyn_buf(&dyn_cp);
    if (ret < 0)
        return ret;

    if (native_id) {
<<<<<<< HEAD
        if (codec->codec_id == AV_CODEC_ID_VORBIS ||
            codec->codec_id == AV_CODEC_ID_THEORA)
            ret = put_xiph_codecpriv(s, dyn_cp, codec);
        else if (codec->codec_id == AV_CODEC_ID_FLAC)
            ret = put_flac_codecpriv(s, dyn_cp, codec);
        else if (codec->codec_id == AV_CODEC_ID_WAVPACK)
            ret = put_wv_codecpriv(dyn_cp, codec);
        else if (codec->codec_id == AV_CODEC_ID_H264)
            ret = ff_isom_write_avcc(dyn_cp, codec->extradata,
                                     codec->extradata_size);
        else if (codec->codec_id == AV_CODEC_ID_HEVC)
            ret = ff_isom_write_hvcc(dyn_cp, codec->extradata,
                                     codec->extradata_size, 0);
        else if (codec->codec_id == AV_CODEC_ID_ALAC) {
            if (codec->extradata_size < 36) {
                av_log(s, AV_LOG_ERROR,
                       "Invalid extradata found, ALAC expects a 36-byte "
                       "QuickTime atom.");
                ret = AVERROR_INVALIDDATA;
            } else
                avio_write(dyn_cp, codec->extradata + 12,
                           codec->extradata_size - 12);
        } else if (codec->codec_id == AV_CODEC_ID_PRORES &&
                   ff_codec_get_id(ff_codec_movvideo_tags, codec->codec_tag) == AV_CODEC_ID_PRORES) {
            avio_wl32(dyn_cp, codec->codec_tag);
        } else if (codec->extradata_size && codec->codec_id != AV_CODEC_ID_TTA)
            avio_write(dyn_cp, codec->extradata, codec->extradata_size);
=======
        ret = mkv_write_native_codecprivate(s, codec, dyn_cp);
>>>>>>> b75a1f98
    } else if (codec->codec_type == AVMEDIA_TYPE_VIDEO) {
        if (qt_id) {
            if (!codec->codec_tag)
                codec->codec_tag = ff_codec_get_tag(ff_codec_movvideo_tags,
                                                    codec->codec_id);
            if (codec->extradata_size) {
                if (   ff_codec_get_id(ff_codec_movvideo_tags, codec->codec_tag) == codec->codec_id
                    && ff_codec_get_id(ff_codec_movvideo_tags, AV_RL32(codec->extradata + 4)) != codec->codec_id
                ) {
                    int i;
                    avio_wb32(dyn_cp, 0x5a + codec->extradata_size);
                    avio_wl32(dyn_cp, codec->codec_tag);
                    for(i = 0; i < 0x5a - 8; i++)
                        avio_w8(dyn_cp, 0);
                }
                avio_write(dyn_cp, codec->extradata, codec->extradata_size);
            }
        } else {
            if (!ff_codec_get_tag(ff_codec_bmp_tags, codec->codec_id))
                av_log(s, AV_LOG_WARNING, "codec %s is not supported by this format\n",
                       avcodec_get_name(codec->codec_id));

            if (!codec->codec_tag)
                codec->codec_tag = ff_codec_get_tag(ff_codec_bmp_tags,
                                                    codec->codec_id);
            if (!codec->codec_tag) {
                av_log(s, AV_LOG_ERROR, "No bmp codec tag found for codec %s\n",
                       avcodec_get_name(codec->codec_id));
                ret = AVERROR(EINVAL);
            }

            ff_put_bmp_header(dyn_cp, codec, ff_codec_bmp_tags, 0, 0);
        }
    } else if (codec->codec_type == AVMEDIA_TYPE_AUDIO) {
        unsigned int tag;
        tag = ff_codec_get_tag(ff_codec_wav_tags, codec->codec_id);
        if (!tag) {
            av_log(s, AV_LOG_ERROR, "No wav codec tag found for codec %s\n",
                   avcodec_get_name(codec->codec_id));
            ret = AVERROR(EINVAL);
        }
        if (!codec->codec_tag)
            codec->codec_tag = tag;

        ff_put_wav_header(dyn_cp, codec, FF_PUT_WAV_HEADER_FORCE_WAVEFORMATEX);
    }

    codecpriv_size = avio_close_dyn_buf(dyn_cp, &codecpriv);
    if (codecpriv_size)
        put_ebml_binary(pb, MATROSKA_ID_CODECPRIVATE, codecpriv,
                        codecpriv_size);
    av_free(codecpriv);
    return ret;
}

static int mkv_write_track(AVFormatContext *s, MatroskaMuxContext *mkv,
                           int i, AVIOContext *pb)
{
<<<<<<< HEAD
    MatroskaMuxContext *mkv = s->priv_data;
    AVIOContext *pb = s->pb;
    ebml_master tracks;
    int i, j, ret, default_stream_exists = 0;
=======
    AVStream *st = s->streams[i];
    AVCodecContext *codec = st->codec;
    ebml_master subinfo, track;
    int native_id = 0;
    int qt_id = 0;
    int bit_depth = av_get_bits_per_sample(codec->codec_id);
    int sample_rate = codec->sample_rate;
    int output_sample_rate = 0;
    int j, ret;
    AVDictionaryEntry *tag;
>>>>>>> b75a1f98

    // ms precision is the de-facto standard timescale for mkv files
    avpriv_set_pts_info(st, 64, 1, 1000);

<<<<<<< HEAD
    tracks = start_ebml_master(pb, MATROSKA_ID_TRACKS, 0);
    for (i = 0; i < s->nb_streams; i++) {
        AVStream *st = s->streams[i];
        default_stream_exists |= st->disposition & AV_DISPOSITION_DEFAULT;
    }
    for (i = 0; i < s->nb_streams; i++) {
        AVStream *st = s->streams[i];
        AVCodecContext *codec = st->codec;
        ebml_master subinfo, track;
        int native_id = 0;
        int qt_id = 0;
        int bit_depth = av_get_bits_per_sample(codec->codec_id);
        int sample_rate = codec->sample_rate;
        int output_sample_rate = 0;
        int display_width_div = 1;
        int display_height_div = 1;
        AVDictionaryEntry *tag;

        // ms precision is the de-facto standard timescale for mkv files
        avpriv_set_pts_info(st, 64, 1, 1000);

        if (codec->codec_type == AVMEDIA_TYPE_ATTACHMENT) {
            mkv->have_attachments = 1;
            continue;
        }

        if (!bit_depth && codec->codec_id != AV_CODEC_ID_ADPCM_G726)
            bit_depth = av_get_bytes_per_sample(codec->sample_fmt) << 3;
        if (!bit_depth)
            bit_depth = codec->bits_per_coded_sample;
=======
    if (codec->codec_type == AVMEDIA_TYPE_ATTACHMENT) {
        mkv->have_attachments = 1;
        return 0;
    }

    if (!bit_depth)
        bit_depth = av_get_bytes_per_sample(codec->sample_fmt) << 3;

    if (codec->codec_id == AV_CODEC_ID_AAC)
        get_aac_sample_rates(s, codec, &sample_rate, &output_sample_rate);
>>>>>>> b75a1f98

    track = start_ebml_master(pb, MATROSKA_ID_TRACKENTRY, 0);
    put_ebml_uint (pb, MATROSKA_ID_TRACKNUMBER     , i + 1);
    put_ebml_uint (pb, MATROSKA_ID_TRACKUID        , i + 1);
    put_ebml_uint (pb, MATROSKA_ID_TRACKFLAGLACING , 0);    // no lacing (yet)

<<<<<<< HEAD
        track = start_ebml_master(pb, MATROSKA_ID_TRACKENTRY, 0);
        put_ebml_uint (pb, MATROSKA_ID_TRACKNUMBER,
                       mkv->is_dash ? mkv->dash_track_number : i + 1);
        put_ebml_uint (pb, MATROSKA_ID_TRACKUID,
                       mkv->is_dash ? mkv->dash_track_number : i + 1);
        put_ebml_uint (pb, MATROSKA_ID_TRACKFLAGLACING , 0);    // no lacing (yet)

        if ((tag = av_dict_get(st->metadata, "title", NULL, 0)))
            put_ebml_string(pb, MATROSKA_ID_TRACKNAME, tag->value);
        tag = av_dict_get(st->metadata, "language", NULL, 0);
        if (mkv->mode != MODE_WEBM || codec->codec_id != AV_CODEC_ID_WEBVTT) {
            put_ebml_string(pb, MATROSKA_ID_TRACKLANGUAGE, tag ? tag->value:"und");
        } else if (tag && tag->value) {
            put_ebml_string(pb, MATROSKA_ID_TRACKLANGUAGE, tag->value);
        }

        // The default value for TRACKFLAGDEFAULT is 1, so add element
        // if we need to clear it.
        if (default_stream_exists && !(st->disposition & AV_DISPOSITION_DEFAULT))
            put_ebml_uint(pb, MATROSKA_ID_TRACKFLAGDEFAULT, !!(st->disposition & AV_DISPOSITION_DEFAULT));

        if (st->disposition & AV_DISPOSITION_FORCED)
            put_ebml_uint(pb, MATROSKA_ID_TRACKFLAGFORCED, 1);

        if (mkv->mode == MODE_WEBM && codec->codec_id == AV_CODEC_ID_WEBVTT) {
            const char *codec_id;
            if (st->disposition & AV_DISPOSITION_CAPTIONS) {
                codec_id = "D_WEBVTT/CAPTIONS";
                native_id = MATROSKA_TRACK_TYPE_SUBTITLE;
            } else if (st->disposition & AV_DISPOSITION_DESCRIPTIONS) {
                codec_id = "D_WEBVTT/DESCRIPTIONS";
                native_id = MATROSKA_TRACK_TYPE_METADATA;
            } else if (st->disposition & AV_DISPOSITION_METADATA) {
                codec_id = "D_WEBVTT/METADATA";
                native_id = MATROSKA_TRACK_TYPE_METADATA;
            } else {
                codec_id = "D_WEBVTT/SUBTITLES";
                native_id = MATROSKA_TRACK_TYPE_SUBTITLE;
            }
            put_ebml_string(pb, MATROSKA_ID_CODECID, codec_id);
        } else {
            // look for a codec ID string specific to mkv to use,
            // if none are found, use AVI codes
            for (j = 0; ff_mkv_codec_tags[j].id != AV_CODEC_ID_NONE; j++) {
                if (ff_mkv_codec_tags[j].id == codec->codec_id) {
                    put_ebml_string(pb, MATROSKA_ID_CODECID, ff_mkv_codec_tags[j].str);
                    native_id = 1;
                    break;
                }
            }
        }

        if (codec->codec_type == AVMEDIA_TYPE_AUDIO && codec->delay && codec->codec_id == AV_CODEC_ID_OPUS) {
//             mkv->tracks[i].ts_offset = av_rescale_q(codec->delay,
//                                                     (AVRational){ 1, codec->sample_rate },
//                                                     st->time_base);
=======
    if ((tag = av_dict_get(st->metadata, "title", NULL, 0)))
        put_ebml_string(pb, MATROSKA_ID_TRACKNAME, tag->value);
    tag = av_dict_get(st->metadata, "language", NULL, 0);
    put_ebml_string(pb, MATROSKA_ID_TRACKLANGUAGE, tag ? tag->value:"und");

    // The default value for TRACKFLAGDEFAULT is 1, so add element
    // if we need to clear it.
    if (!(st->disposition & AV_DISPOSITION_DEFAULT))
        put_ebml_uint(pb, MATROSKA_ID_TRACKFLAGDEFAULT, !!(st->disposition & AV_DISPOSITION_DEFAULT));

    if (codec->codec_type == AVMEDIA_TYPE_AUDIO && codec->delay) {
        mkv->tracks[i].ts_offset = av_rescale_q(codec->delay,
                                                (AVRational){ 1, codec->sample_rate },
                                                st->time_base);

        put_ebml_uint(pb, MATROSKA_ID_CODECDELAY,
                      av_rescale_q(codec->delay, (AVRational){ 1, codec->sample_rate },
                                   (AVRational){ 1, 1000000000 }));
    }
>>>>>>> b75a1f98

    // look for a codec ID string specific to mkv to use,
    // if none are found, use AVI codes
    for (j = 0; ff_mkv_codec_tags[j].id != AV_CODEC_ID_NONE; j++) {
        if (ff_mkv_codec_tags[j].id == codec->codec_id) {
            put_ebml_string(pb, MATROSKA_ID_CODECID, ff_mkv_codec_tags[j].str);
            native_id = 1;
            break;
        }
<<<<<<< HEAD
        if (codec->codec_id == AV_CODEC_ID_OPUS) {
            put_ebml_uint(pb, MATROSKA_ID_SEEKPREROLL, OPUS_SEEK_PREROLL);
        }

        if (mkv->mode == MODE_WEBM && !(codec->codec_id == AV_CODEC_ID_VP8 ||
                                        codec->codec_id == AV_CODEC_ID_VP9 ||
                                        codec->codec_id == AV_CODEC_ID_OPUS ||
                                        codec->codec_id == AV_CODEC_ID_VORBIS ||
                                        codec->codec_id == AV_CODEC_ID_WEBVTT)) {
            av_log(s, AV_LOG_ERROR,
                   "Only VP8 or VP9 video and Vorbis or Opus audio and WebVTT subtitles are supported for WebM.\n");
            return AVERROR(EINVAL);
=======
    }

    if (mkv->mode == MODE_WEBM && !(codec->codec_id == AV_CODEC_ID_VP8 ||
                                    codec->codec_id == AV_CODEC_ID_VP9 ||
                                    codec->codec_id == AV_CODEC_ID_OPUS ||
                                    codec->codec_id == AV_CODEC_ID_VORBIS)) {
        av_log(s, AV_LOG_ERROR,
               "Only VP8 or VP9 video and Vorbis or Opus audio are supported for WebM.\n");
        return AVERROR(EINVAL);
    }

    switch (codec->codec_type) {
    case AVMEDIA_TYPE_VIDEO:
        put_ebml_uint(pb, MATROSKA_ID_TRACKTYPE, MATROSKA_TRACK_TYPE_VIDEO);
        if (st->avg_frame_rate.num > 0 && st->avg_frame_rate.den > 0)
            put_ebml_uint(pb, MATROSKA_ID_TRACKDEFAULTDURATION, 1E9 / av_q2d(st->avg_frame_rate));

        if (!native_id &&
            ff_codec_get_tag(ff_codec_movvideo_tags, codec->codec_id) &&
            (!ff_codec_get_tag(ff_codec_bmp_tags,   codec->codec_id) ||
             codec->codec_id == AV_CODEC_ID_SVQ1 ||
             codec->codec_id == AV_CODEC_ID_SVQ3 ||
             codec->codec_id == AV_CODEC_ID_CINEPAK))
            qt_id = 1;

        if (qt_id)
            put_ebml_string(pb, MATROSKA_ID_CODECID, "V_QUICKTIME");
        else if (!native_id) {
            // if there is no mkv-specific codec ID, use VFW mode
            put_ebml_string(pb, MATROSKA_ID_CODECID, "V_MS/VFW/FOURCC");
            mkv->tracks[i].write_dts = 1;
        }

        subinfo = start_ebml_master(pb, MATROSKA_ID_TRACKVIDEO, 0);
        // XXX: interlace flag?
        put_ebml_uint (pb, MATROSKA_ID_VIDEOPIXELWIDTH , codec->width);
        put_ebml_uint (pb, MATROSKA_ID_VIDEOPIXELHEIGHT, codec->height);
        if ((tag = av_dict_get(s->metadata, "stereo_mode", NULL, 0))) {
            uint8_t stereo_fmt = atoi(tag->value);
            int valid_fmt = 0;

            switch (mkv->mode) {
            case MODE_WEBM:
                if (stereo_fmt <= MATROSKA_VIDEO_STEREOMODE_TYPE_TOP_BOTTOM ||
                    stereo_fmt == MATROSKA_VIDEO_STEREOMODE_TYPE_RIGHT_LEFT)
                    valid_fmt = 1;
                break;
            case MODE_MATROSKAv2:
                if (stereo_fmt <= MATROSKA_VIDEO_STEREOMODE_TYPE_BOTH_EYES_BLOCK_RL)
                    valid_fmt = 1;
                break;
            }

            if (valid_fmt)
                put_ebml_uint (pb, MATROSKA_ID_VIDEOSTEREOMODE, stereo_fmt);
        }
        if (st->sample_aspect_ratio.num) {
            int d_width = codec->width*av_q2d(st->sample_aspect_ratio);
            put_ebml_uint(pb, MATROSKA_ID_VIDEODISPLAYWIDTH , d_width);
            put_ebml_uint(pb, MATROSKA_ID_VIDEODISPLAYHEIGHT, codec->height);
            put_ebml_uint(pb, MATROSKA_ID_VIDEODISPLAYUNIT, 3);
>>>>>>> b75a1f98
        }
        end_ebml_master(pb, subinfo);
        break;

    case AVMEDIA_TYPE_AUDIO:
        put_ebml_uint(pb, MATROSKA_ID_TRACKTYPE, MATROSKA_TRACK_TYPE_AUDIO);

        if (!native_id)
            // no mkv-specific ID, use ACM mode
            put_ebml_string(pb, MATROSKA_ID_CODECID, "A_MS/ACM");

        subinfo = start_ebml_master(pb, MATROSKA_ID_TRACKAUDIO, 0);
        put_ebml_uint  (pb, MATROSKA_ID_AUDIOCHANNELS    , codec->channels);
        put_ebml_float (pb, MATROSKA_ID_AUDIOSAMPLINGFREQ, sample_rate);
        if (output_sample_rate)
            put_ebml_float(pb, MATROSKA_ID_AUDIOOUTSAMPLINGFREQ, output_sample_rate);
        if (bit_depth)
            put_ebml_uint(pb, MATROSKA_ID_AUDIOBITDEPTH, bit_depth);
        end_ebml_master(pb, subinfo);
        break;

    case AVMEDIA_TYPE_SUBTITLE:
        put_ebml_uint(pb, MATROSKA_ID_TRACKTYPE, MATROSKA_TRACK_TYPE_SUBTITLE);
        if (!native_id) {
            av_log(s, AV_LOG_ERROR, "Subtitle codec %d is not supported.\n", codec->codec_id);
            return AVERROR(ENOSYS);
        }
        break;
    default:
        av_log(s, AV_LOG_ERROR, "Only audio, video, and subtitles are supported for Matroska.\n");
        break;
    }
    ret = mkv_write_codecprivate(s, pb, codec, native_id, qt_id);
    if (ret < 0)
        return ret;

<<<<<<< HEAD
        switch (codec->codec_type) {
        case AVMEDIA_TYPE_VIDEO:
            put_ebml_uint(pb, MATROSKA_ID_TRACKTYPE, MATROSKA_TRACK_TYPE_VIDEO);

            if(   st->avg_frame_rate.num > 0 && st->avg_frame_rate.den > 0
               && 1.0/av_q2d(st->avg_frame_rate) > av_q2d(codec->time_base))
                put_ebml_uint(pb, MATROSKA_ID_TRACKDEFAULTDURATION, 1E9 / av_q2d(st->avg_frame_rate));
            else
                put_ebml_uint(pb, MATROSKA_ID_TRACKDEFAULTDURATION, av_q2d(codec->time_base)*1E9);

            if (!native_id &&
                ff_codec_get_tag(ff_codec_movvideo_tags, codec->codec_id) &&
                (!ff_codec_get_tag(ff_codec_bmp_tags,   codec->codec_id) ||
                 codec->codec_id == AV_CODEC_ID_SVQ1 ||
                 codec->codec_id == AV_CODEC_ID_SVQ3 ||
                 codec->codec_id == AV_CODEC_ID_CINEPAK))
                qt_id = 1;

            if (qt_id)
                put_ebml_string(pb, MATROSKA_ID_CODECID, "V_QUICKTIME");
            else if (!native_id) {
                // if there is no mkv-specific codec ID, use VFW mode
                put_ebml_string(pb, MATROSKA_ID_CODECID, "V_MS/VFW/FOURCC");
                mkv->tracks[i].write_dts = 1;
            }

            subinfo = start_ebml_master(pb, MATROSKA_ID_TRACKVIDEO, 0);
            // XXX: interlace flag?
            put_ebml_uint (pb, MATROSKA_ID_VIDEOPIXELWIDTH , codec->width);
            put_ebml_uint (pb, MATROSKA_ID_VIDEOPIXELHEIGHT, codec->height);

            if ((tag = av_dict_get(st->metadata, "stereo_mode", NULL, 0)) ||
                (tag = av_dict_get( s->metadata, "stereo_mode", NULL, 0))) {
                // save stereo mode flag
                uint64_t st_mode = MATROSKA_VIDEO_STEREO_MODE_COUNT;

                for (j=0; j<MATROSKA_VIDEO_STEREO_MODE_COUNT; j++)
                    if (!strcmp(tag->value, ff_matroska_video_stereo_mode[j])){
                        st_mode = j;
                        break;
                    }

                if ((mkv->mode == MODE_WEBM && st_mode > 3 && st_mode != 11)
                    || st_mode >= MATROSKA_VIDEO_STEREO_MODE_COUNT) {
                    av_log(s, AV_LOG_ERROR,
                           "The specified stereo mode is not valid.\n");
                    return AVERROR(EINVAL);
                } else
                    put_ebml_uint(pb, MATROSKA_ID_VIDEOSTEREOMODE, st_mode);

                switch (st_mode) {
                case 1:
                case 8:
                case 9:
                case 11:
                    display_width_div = 2;
                    break;
                case 2:
                case 3:
                case 6:
                case 7:
                    display_height_div = 2;
                    break;
                }
            }

            if ((tag = av_dict_get(st->metadata, "alpha_mode", NULL, 0)) ||
                (tag = av_dict_get( s->metadata, "alpha_mode", NULL, 0)) ||
                (codec->pix_fmt == AV_PIX_FMT_YUVA420P)) {
                put_ebml_uint(pb, MATROSKA_ID_VIDEOALPHAMODE, 1);
            }

            if (st->sample_aspect_ratio.num) {
                int64_t d_width = av_rescale(codec->width, st->sample_aspect_ratio.num, st->sample_aspect_ratio.den);
                if (d_width > INT_MAX) {
                    av_log(s, AV_LOG_ERROR, "Overflow in display width\n");
                    return AVERROR(EINVAL);
                }
                put_ebml_uint(pb, MATROSKA_ID_VIDEODISPLAYWIDTH , d_width / display_width_div);
                put_ebml_uint(pb, MATROSKA_ID_VIDEODISPLAYHEIGHT, codec->height / display_height_div);
            } else if (display_width_div != 1 || display_height_div != 1) {
                put_ebml_uint(pb, MATROSKA_ID_VIDEODISPLAYWIDTH , codec->width / display_width_div);
                put_ebml_uint(pb, MATROSKA_ID_VIDEODISPLAYHEIGHT, codec->height / display_height_div);
            }

            if (codec->codec_id == AV_CODEC_ID_RAWVIDEO) {
                uint32_t color_space = av_le2ne32(codec->codec_tag);
                put_ebml_binary(pb, MATROSKA_ID_VIDEOCOLORSPACE, &color_space, sizeof(color_space));
            }
            end_ebml_master(pb, subinfo);
            break;
=======
    end_ebml_master(pb, track);

    return 0;
}

static int mkv_write_tracks(AVFormatContext *s)
{
    MatroskaMuxContext *mkv = s->priv_data;
    AVIOContext *pb = s->pb;
    ebml_master tracks;
    int i, ret;
>>>>>>> b75a1f98

    ret = mkv_add_seekhead_entry(mkv->main_seekhead, MATROSKA_ID_TRACKS, avio_tell(pb));
    if (ret < 0)
        return ret;

<<<<<<< HEAD
        case AVMEDIA_TYPE_SUBTITLE:
            if (!native_id) {
                av_log(s, AV_LOG_ERROR, "Subtitle codec %d is not supported.\n", codec->codec_id);
                return AVERROR(ENOSYS);
            }

            if (mkv->mode != MODE_WEBM || codec->codec_id != AV_CODEC_ID_WEBVTT)
                native_id = MATROSKA_TRACK_TYPE_SUBTITLE;

            put_ebml_uint(pb, MATROSKA_ID_TRACKTYPE, native_id);
            break;
        default:
            av_log(s, AV_LOG_ERROR, "Only audio, video, and subtitles are supported for Matroska.\n");
            return AVERROR(EINVAL);
        }

        if (mkv->mode != MODE_WEBM || codec->codec_id != AV_CODEC_ID_WEBVTT) {
            ret = mkv_write_codecprivate(s, pb, codec, native_id, qt_id);
            if (ret < 0)
                return ret;
        }

        end_ebml_master(pb, track);
=======
    tracks = start_ebml_master(pb, MATROSKA_ID_TRACKS, 0);
    for (i = 0; i < s->nb_streams; i++) {
        ret = mkv_write_track(s, mkv, i, pb);
        if (ret < 0)
            return ret;
>>>>>>> b75a1f98
    }
    end_ebml_master(pb, tracks);
    return 0;
}

static int mkv_write_chapters(AVFormatContext *s)
{
    MatroskaMuxContext *mkv = s->priv_data;
    AVIOContext *pb = s->pb;
    ebml_master chapters, editionentry;
    AVRational scale = {1, 1E9};
    int i, ret;

    if (!s->nb_chapters || mkv->wrote_chapters)
        return 0;

    ret = mkv_add_seekhead_entry(mkv->main_seekhead, MATROSKA_ID_CHAPTERS, avio_tell(pb));
    if (ret < 0) return ret;

    chapters     = start_ebml_master(pb, MATROSKA_ID_CHAPTERS    , 0);
    editionentry = start_ebml_master(pb, MATROSKA_ID_EDITIONENTRY, 0);
    put_ebml_uint(pb, MATROSKA_ID_EDITIONFLAGDEFAULT, 1);
    put_ebml_uint(pb, MATROSKA_ID_EDITIONFLAGHIDDEN , 0);
    for (i = 0; i < s->nb_chapters; i++) {
        ebml_master chapteratom, chapterdisplay;
        AVChapter *c     = s->chapters[i];
        AVDictionaryEntry *t = NULL;

        chapteratom = start_ebml_master(pb, MATROSKA_ID_CHAPTERATOM, 0);
        put_ebml_uint(pb, MATROSKA_ID_CHAPTERUID, c->id + mkv->chapter_id_offset);
        put_ebml_uint(pb, MATROSKA_ID_CHAPTERTIMESTART,
                      av_rescale_q(c->start, c->time_base, scale));
        put_ebml_uint(pb, MATROSKA_ID_CHAPTERTIMEEND,
                      av_rescale_q(c->end,   c->time_base, scale));
        put_ebml_uint(pb, MATROSKA_ID_CHAPTERFLAGHIDDEN , 0);
        put_ebml_uint(pb, MATROSKA_ID_CHAPTERFLAGENABLED, 1);
        if ((t = av_dict_get(c->metadata, "title", NULL, 0))) {
            chapterdisplay = start_ebml_master(pb, MATROSKA_ID_CHAPTERDISPLAY, 0);
            put_ebml_string(pb, MATROSKA_ID_CHAPSTRING, t->value);
            put_ebml_string(pb, MATROSKA_ID_CHAPLANG  , "und");
            end_ebml_master(pb, chapterdisplay);
        }
        end_ebml_master(pb, chapteratom);
    }
    end_ebml_master(pb, editionentry);
    end_ebml_master(pb, chapters);

    mkv->wrote_chapters = 1;
    return 0;
}

static void mkv_write_simpletag(AVIOContext *pb, AVDictionaryEntry *t)
{
    uint8_t *key = av_strdup(t->key);
    uint8_t *p   = key;
    const uint8_t *lang = NULL;
    ebml_master tag;

    if ((p = strrchr(p, '-')) &&
        (lang = av_convert_lang_to(p + 1, AV_LANG_ISO639_2_BIBL)))
        *p = 0;

    p = key;
    while (*p) {
        if (*p == ' ')
            *p = '_';
        else if (*p >= 'a' && *p <= 'z')
            *p -= 'a' - 'A';
        p++;
    }

    tag = start_ebml_master(pb, MATROSKA_ID_SIMPLETAG, 0);
    put_ebml_string(pb, MATROSKA_ID_TAGNAME, key);
    if (lang)
        put_ebml_string(pb, MATROSKA_ID_TAGLANG, lang);
    put_ebml_string(pb, MATROSKA_ID_TAGSTRING, t->value);
    end_ebml_master(pb, tag);

    av_freep(&key);
}

static int mkv_write_tag(AVFormatContext *s, AVDictionary *m, unsigned int elementid,
                         unsigned int uid, ebml_master *tags)
{
    MatroskaMuxContext *mkv = s->priv_data;
    ebml_master tag, targets;
    AVDictionaryEntry *t = NULL;
    int ret;

    if (!tags->pos) {
        ret = mkv_add_seekhead_entry(mkv->main_seekhead, MATROSKA_ID_TAGS, avio_tell(s->pb));
        if (ret < 0) return ret;

        *tags = start_ebml_master(s->pb, MATROSKA_ID_TAGS, 0);
    }

    tag     = start_ebml_master(s->pb, MATROSKA_ID_TAG,        0);
    targets = start_ebml_master(s->pb, MATROSKA_ID_TAGTARGETS, 0);
    if (elementid)
        put_ebml_uint(s->pb, elementid, uid);
    end_ebml_master(s->pb, targets);

    while ((t = av_dict_get(m, "", t, AV_DICT_IGNORE_SUFFIX)))
        if (av_strcasecmp(t->key, "title") &&
            av_strcasecmp(t->key, "stereo_mode") &&
            av_strcasecmp(t->key, "encoding_tool"))
            mkv_write_simpletag(s->pb, t);

    end_ebml_master(s->pb, tag);
    return 0;
}

static int mkv_check_tag(AVDictionary *m)
{
    AVDictionaryEntry *t = NULL;

    while ((t = av_dict_get(m, "", t, AV_DICT_IGNORE_SUFFIX)))
        if (av_strcasecmp(t->key, "title") && av_strcasecmp(t->key, "stereo_mode"))
            return 1;

    return 0;
}

static int mkv_write_tags(AVFormatContext *s)
{
    MatroskaMuxContext *mkv = s->priv_data;
    ebml_master tags = {0};
    int i, ret;

    ff_metadata_conv_ctx(s, ff_mkv_metadata_conv, NULL);

    if (mkv_check_tag(s->metadata)) {
        ret = mkv_write_tag(s, s->metadata, 0, 0, &tags);
        if (ret < 0) return ret;
    }

    for (i = 0; i < s->nb_streams; i++) {
        AVStream *st = s->streams[i];

        if (!mkv_check_tag(st->metadata))
            continue;

        ret = mkv_write_tag(s, st->metadata, MATROSKA_ID_TAGTARGETS_TRACKUID, i + 1, &tags);
        if (ret < 0) return ret;
    }

    for (i = 0; i < s->nb_chapters; i++) {
        AVChapter *ch = s->chapters[i];

        if (!mkv_check_tag(ch->metadata))
            continue;

        ret = mkv_write_tag(s, ch->metadata, MATROSKA_ID_TAGTARGETS_CHAPTERUID, ch->id + mkv->chapter_id_offset, &tags);
        if (ret < 0) return ret;
    }

    if (tags.pos)
        end_ebml_master(s->pb, tags);
    return 0;
}

static int mkv_write_attachments(AVFormatContext *s)
{
    MatroskaMuxContext *mkv = s->priv_data;
    AVIOContext *pb = s->pb;
    ebml_master attachments;
    AVLFG c;
    int i, ret;

    if (!mkv->have_attachments)
        return 0;

    av_lfg_init(&c, av_get_random_seed());

    ret = mkv_add_seekhead_entry(mkv->main_seekhead, MATROSKA_ID_ATTACHMENTS, avio_tell(pb));
    if (ret < 0) return ret;

    attachments = start_ebml_master(pb, MATROSKA_ID_ATTACHMENTS, 0);

    for (i = 0; i < s->nb_streams; i++) {
        AVStream *st = s->streams[i];
        ebml_master attached_file;
        AVDictionaryEntry *t;
        const char *mimetype = NULL;
        uint64_t fileuid;

        if (st->codec->codec_type != AVMEDIA_TYPE_ATTACHMENT)
            continue;

        attached_file = start_ebml_master(pb, MATROSKA_ID_ATTACHEDFILE, 0);

        if (t = av_dict_get(st->metadata, "title", NULL, 0))
            put_ebml_string(pb, MATROSKA_ID_FILEDESC, t->value);
        if (!(t = av_dict_get(st->metadata, "filename", NULL, 0))) {
            av_log(s, AV_LOG_ERROR, "Attachment stream %d has no filename tag.\n", i);
            return AVERROR(EINVAL);
        }
        put_ebml_string(pb, MATROSKA_ID_FILENAME, t->value);
        if (t = av_dict_get(st->metadata, "mimetype", NULL, 0))
            mimetype = t->value;
        else if (st->codec->codec_id != AV_CODEC_ID_NONE ) {
            int i;
            for (i = 0; ff_mkv_mime_tags[i].id != AV_CODEC_ID_NONE; i++)
                if (ff_mkv_mime_tags[i].id == st->codec->codec_id) {
                    mimetype = ff_mkv_mime_tags[i].str;
                    break;
                }
        }
        if (!mimetype) {
            av_log(s, AV_LOG_ERROR, "Attachment stream %d has no mimetype tag and "
                                    "it cannot be deduced from the codec id.\n", i);
            return AVERROR(EINVAL);
        }

        if (s->flags & AVFMT_FLAG_BITEXACT) {
            struct AVSHA *sha = av_sha_alloc();
            uint8_t digest[20];
            if (!sha)
                return AVERROR(ENOMEM);
            av_sha_init(sha, 160);
            av_sha_update(sha, st->codec->extradata, st->codec->extradata_size);
            av_sha_final(sha, digest);
            av_free(sha);
            fileuid = AV_RL64(digest);
        } else {
            fileuid = av_lfg_get(&c);
        }
        av_log(s, AV_LOG_VERBOSE, "Using %.16"PRIx64" for attachment %d\n",
               fileuid, i);

        put_ebml_string(pb, MATROSKA_ID_FILEMIMETYPE, mimetype);
        put_ebml_binary(pb, MATROSKA_ID_FILEDATA, st->codec->extradata, st->codec->extradata_size);
        put_ebml_uint(pb, MATROSKA_ID_FILEUID, fileuid);
        end_ebml_master(pb, attached_file);
    }
    end_ebml_master(pb, attachments);

    return 0;
}

static int mkv_write_header(AVFormatContext *s)
{
    MatroskaMuxContext *mkv = s->priv_data;
    AVIOContext *pb = s->pb;
    ebml_master ebml_header, segment_info;
    AVDictionaryEntry *tag;
    int ret, i, version = 2;

    if (!strcmp(s->oformat->name, "webm"))
        mkv->mode = MODE_WEBM;
    else
        mkv->mode = MODE_MATROSKAv2;

    if (s->avoid_negative_ts < 0)
        s->avoid_negative_ts = 1;

    if (mkv->mode != MODE_WEBM ||
        av_dict_get(s->metadata, "stereo_mode", NULL, 0) ||
        av_dict_get(s->metadata, "alpha_mode", NULL, 0))
        version = 4;

    for (i = 0; i < s->nb_streams; i++) {
        if (s->streams[i]->codec->codec_id == AV_CODEC_ID_ATRAC3 ||
            s->streams[i]->codec->codec_id == AV_CODEC_ID_COOK ||
            s->streams[i]->codec->codec_id == AV_CODEC_ID_RA_288 ||
            s->streams[i]->codec->codec_id == AV_CODEC_ID_SIPR ||
            s->streams[i]->codec->codec_id == AV_CODEC_ID_RV10 ||
            s->streams[i]->codec->codec_id == AV_CODEC_ID_RV20) {
            av_log(s, AV_LOG_ERROR,
                   "The Matroska muxer does not yet support muxing %s\n",
                   avcodec_get_name(s->streams[i]->codec->codec_id));
            return AVERROR_PATCHWELCOME;
        }
        if (s->streams[i]->codec->codec_id == AV_CODEC_ID_OPUS ||
            av_dict_get(s->streams[i]->metadata, "stereo_mode", NULL, 0) ||
            av_dict_get(s->streams[i]->metadata, "alpha_mode", NULL, 0))
            version = 4;
    }

    mkv->tracks = av_mallocz_array(s->nb_streams, sizeof(*mkv->tracks));
    if (!mkv->tracks)
        return AVERROR(ENOMEM);

    ebml_header = start_ebml_master(pb, EBML_ID_HEADER, 0);
    put_ebml_uint   (pb, EBML_ID_EBMLVERSION        ,           1);
    put_ebml_uint   (pb, EBML_ID_EBMLREADVERSION    ,           1);
    put_ebml_uint   (pb, EBML_ID_EBMLMAXIDLENGTH    ,           4);
    put_ebml_uint   (pb, EBML_ID_EBMLMAXSIZELENGTH  ,           8);
    put_ebml_string (pb, EBML_ID_DOCTYPE            , s->oformat->name);
    put_ebml_uint   (pb, EBML_ID_DOCTYPEVERSION     ,     version);
    put_ebml_uint   (pb, EBML_ID_DOCTYPEREADVERSION ,           2);
    end_ebml_master(pb, ebml_header);

    mkv->segment = start_ebml_master(pb, MATROSKA_ID_SEGMENT, 0);
    mkv->segment_offset = avio_tell(pb);

    // we write 2 seek heads - one at the end of the file to point to each
    // cluster, and one at the beginning to point to all other level one
    // elements (including the seek head at the end of the file), which
    // isn't more than 10 elements if we only write one of each other
    // currently defined level 1 element
    mkv->main_seekhead    = mkv_start_seekhead(pb, mkv->segment_offset, 10);
    if (!mkv->main_seekhead)
        return AVERROR(ENOMEM);

    ret = mkv_add_seekhead_entry(mkv->main_seekhead, MATROSKA_ID_INFO, avio_tell(pb));
    if (ret < 0) return ret;

    segment_info = start_ebml_master(pb, MATROSKA_ID_INFO, 0);
    put_ebml_uint(pb, MATROSKA_ID_TIMECODESCALE, 1000000);
    if ((tag = av_dict_get(s->metadata, "title", NULL, 0)))
        put_ebml_string(pb, MATROSKA_ID_TITLE, tag->value);
    if (!(s->flags & AVFMT_FLAG_BITEXACT)) {
        uint32_t segment_uid[4];
        AVLFG lfg;

        av_lfg_init(&lfg, av_get_random_seed());

        for (i = 0; i < 4; i++)
            segment_uid[i] = av_lfg_get(&lfg);

        put_ebml_string(pb, MATROSKA_ID_MUXINGAPP, LIBAVFORMAT_IDENT);
        if ((tag = av_dict_get(s->metadata, "encoding_tool", NULL, 0)))
            put_ebml_string(pb, MATROSKA_ID_WRITINGAPP, tag->value);
        else
            put_ebml_string(pb, MATROSKA_ID_WRITINGAPP, LIBAVFORMAT_IDENT);
        put_ebml_binary(pb, MATROSKA_ID_SEGMENTUID, segment_uid, 16);
    } else {
        const char *ident = "Lavf";
        put_ebml_string(pb, MATROSKA_ID_MUXINGAPP , ident);
        put_ebml_string(pb, MATROSKA_ID_WRITINGAPP, ident);
    }

    if (tag = av_dict_get(s->metadata, "creation_time", NULL, 0)) {
        // Adjust time so it's relative to 2001-01-01 and convert to nanoseconds.
        int64_t date_utc = (ff_iso8601_to_unix_time(tag->value) - 978307200) * 1000000000;
        uint8_t date_utc_buf[8];
        AV_WB64(date_utc_buf, date_utc);
        put_ebml_binary(pb, MATROSKA_ID_DATEUTC, date_utc_buf, 8);
    }

    // reserve space for the duration
    mkv->duration = 0;
    mkv->duration_offset = avio_tell(pb);
    put_ebml_void(pb, 11);                  // assumes double-precision float to be written
    end_ebml_master(pb, segment_info);

    ret = mkv_write_tracks(s);
    if (ret < 0)
        return ret;

    for (i = 0; i < s->nb_chapters; i++)
        mkv->chapter_id_offset = FFMAX(mkv->chapter_id_offset, 1LL - s->chapters[i]->id);

    if (mkv->mode != MODE_WEBM) {
        ret = mkv_write_chapters(s);
        if (ret < 0)
            return ret;

        ret = mkv_write_tags(s);
        if (ret < 0)
            return ret;

        ret = mkv_write_attachments(s);
        if (ret < 0)
            return ret;
    }

    if (!s->pb->seekable)
        mkv_write_seekhead(pb, mkv->main_seekhead);

    mkv->cues = mkv_start_cues(mkv->segment_offset);
    if (mkv->cues == NULL)
        return AVERROR(ENOMEM);

    if (pb->seekable && mkv->reserve_cues_space) {
        mkv->cues_pos = avio_tell(pb);
        put_ebml_void(pb, mkv->reserve_cues_space);
    }

    av_init_packet(&mkv->cur_audio_pkt);
    mkv->cur_audio_pkt.size = 0;
    mkv->cluster_pos = -1;

    avio_flush(pb);

    // start a new cluster every 5 MB or 5 sec, or 32k / 1 sec for streaming or
    // after 4k and on a keyframe
    if (pb->seekable) {
        if (mkv->cluster_time_limit < 0)
            mkv->cluster_time_limit = 5000;
        if (mkv->cluster_size_limit < 0)
            mkv->cluster_size_limit = 5 * 1024 * 1024;
    } else {
        if (mkv->cluster_time_limit < 0)
            mkv->cluster_time_limit = 1000;
        if (mkv->cluster_size_limit < 0)
            mkv->cluster_size_limit = 32 * 1024;
    }

    return 0;
}

static int mkv_blockgroup_size(int pkt_size)
{
    int size = pkt_size + 4;
    size += ebml_num_size(size);
    size += 2;              // EBML ID for block and block duration
    size += 8;              // max size of block duration
    size += ebml_num_size(size);
    size += 1;              // blockgroup EBML ID
    return size;
}

static int ass_get_duration(const uint8_t *p)
{
    int sh, sm, ss, sc, eh, em, es, ec;
    uint64_t start, end;

    if (sscanf(p, "%*[^,],%d:%d:%d%*c%d,%d:%d:%d%*c%d",
               &sh, &sm, &ss, &sc, &eh, &em, &es, &ec) != 8)
        return 0;
    start = 3600000LL * sh + 60000LL * sm + 1000LL * ss + 10LL * sc;
    end   = 3600000LL * eh + 60000LL * em + 1000LL * es + 10LL * ec;
    return end - start;
}

#if FF_API_ASS_SSA
/* Writes the contents of pkt to a block, using the data starting at *datap.
 * If pkt corresponds to more than one block, this writes the contents of the first block
 * (starting from *datap) and updates *datap so it points to the beginning of the data
 * corresponding to the next block.
 */
static int mkv_write_ass_block(AVFormatContext *s, AVIOContext *pb,
                               AVPacket *pkt, uint8_t **datap)
{
    MatroskaMuxContext *mkv = s->priv_data;
    int i, layer = 0, size, line_size, data_size = pkt->size - (*datap - pkt->data);
    uint8_t *start, *end, *data = *datap;
    ebml_master blockgroup;
    char buffer[2048];

        int duration = ass_get_duration(data);
        end          = memchr(data, '\n', data_size);
        size         = line_size = end ? end - data + 1 : data_size;
        size        -= end ? (end[-1] == '\r') + 1 : 0;
        start        = data;
        for (i = 0; i < 3; i++, start++)
            if (!(start = memchr(start, ',', size - (start - data))))
                return duration;
        size -= start - data;
        sscanf(data, "Dialogue: %d,", &layer);
        i = snprintf(buffer, sizeof(buffer), "%" PRId64 ",%d,",
                     s->streams[pkt->stream_index]->nb_frames, layer);
        size = FFMIN(i + size, sizeof(buffer));
        memcpy(buffer + i, start, size - i);

        av_log(s, AV_LOG_DEBUG,
               "Writing block at offset %" PRIu64 ", size %d, "
               "pts %" PRId64 ", duration %d\n",
               avio_tell(pb), size, pkt->pts, duration);
        blockgroup = start_ebml_master(pb, MATROSKA_ID_BLOCKGROUP,
                                       mkv_blockgroup_size(size));
        put_ebml_id(pb, MATROSKA_ID_BLOCK);
        put_ebml_num(pb, size + 4, 0);
        // this assumes stream_index is less than 126
        avio_w8(pb, 0x80 | (pkt->stream_index + 1));
        avio_wb16(pb, pkt->pts - mkv->cluster_pts);
        avio_w8(pb, 0);
        avio_write(pb, buffer, size);
        put_ebml_uint(pb, MATROSKA_ID_BLOCKDURATION, duration);
        end_ebml_master(pb, blockgroup);

        *datap += line_size;

    return duration;
}
#endif

static int mkv_strip_wavpack(const uint8_t *src, uint8_t **pdst, int *size)
{
    uint8_t *dst;
    int srclen = *size;
    int offset = 0;
    int ret;

    dst = av_malloc(srclen);
    if (!dst)
        return AVERROR(ENOMEM);

    while (srclen >= WV_HEADER_SIZE) {
        WvHeader header;

        ret = ff_wv_parse_header(&header, src);
        if (ret < 0)
            goto fail;
        src    += WV_HEADER_SIZE;
        srclen -= WV_HEADER_SIZE;

        if (srclen < header.blocksize) {
            ret = AVERROR_INVALIDDATA;
            goto fail;
        }

        if (header.initial) {
            AV_WL32(dst + offset, header.samples);
            offset += 4;
        }
        AV_WL32(dst + offset,     header.flags);
        AV_WL32(dst + offset + 4, header.crc);
        offset += 8;

        if (!(header.initial && header.final)) {
            AV_WL32(dst + offset, header.blocksize);
            offset += 4;
        }

        memcpy(dst + offset, src, header.blocksize);
        src    += header.blocksize;
        srclen -= header.blocksize;
        offset += header.blocksize;
    }

    *pdst = dst;
    *size = offset;

    return 0;
fail:
    av_freep(&dst);
    return ret;
}

static void mkv_write_block(AVFormatContext *s, AVIOContext *pb,
                            unsigned int blockid, AVPacket *pkt, int flags)
{
    MatroskaMuxContext *mkv = s->priv_data;
    AVCodecContext *codec = s->streams[pkt->stream_index]->codec;
    uint8_t *data = NULL, *side_data = NULL;
    int offset = 0, size = pkt->size, side_data_size = 0;
    int64_t ts = mkv->tracks[pkt->stream_index].write_dts ? pkt->dts : pkt->pts;
    uint64_t additional_id = 0;
    int64_t discard_padding = 0;
    ebml_master block_group, block_additions, block_more;

    av_log(s, AV_LOG_DEBUG, "Writing block at offset %" PRIu64 ", size %d, "
           "pts %" PRId64 ", dts %" PRId64 ", duration %d, flags %d\n",
           avio_tell(pb), pkt->size, pkt->pts, pkt->dts, pkt->duration, flags);
    if (codec->codec_id == AV_CODEC_ID_H264 && codec->extradata_size > 0 &&
        (AV_RB24(codec->extradata) == 1 || AV_RB32(codec->extradata) == 1))
        ff_avc_parse_nal_units_buf(pkt->data, &data, &size);
    else if (codec->codec_id == AV_CODEC_ID_HEVC && codec->extradata_size > 6 &&
             (AV_RB24(codec->extradata) == 1 || AV_RB32(codec->extradata) == 1))
        /* extradata is Annex B, assume the bitstream is too and convert it */
        ff_hevc_annexb2mp4_buf(pkt->data, &data, &size, 0, NULL);
    else if (codec->codec_id == AV_CODEC_ID_WAVPACK) {
        int ret = mkv_strip_wavpack(pkt->data, &data, &size);
        if (ret < 0) {
            av_log(s, AV_LOG_ERROR, "Error stripping a WavPack packet.\n");
            return;
        }
    } else
        data = pkt->data;

    if (codec->codec_id == AV_CODEC_ID_PRORES) {
        /* Matroska specification requires to remove the first QuickTime atom
         */
        size  -= 8;
        offset = 8;
    }

    side_data = av_packet_get_side_data(pkt,
                                        AV_PKT_DATA_SKIP_SAMPLES,
                                        &side_data_size);

    if (side_data && side_data_size >= 10) {
        discard_padding = av_rescale_q(AV_RL32(side_data + 4),
                                       (AVRational){1, codec->sample_rate},
                                       (AVRational){1, 1000000000});
    }

    side_data = av_packet_get_side_data(pkt,
                                        AV_PKT_DATA_MATROSKA_BLOCKADDITIONAL,
                                        &side_data_size);
    if (side_data) {
        additional_id = AV_RB64(side_data);
        side_data += 8;
        side_data_size -= 8;
    }

    if ((side_data_size && additional_id == 1) || discard_padding) {
        block_group = start_ebml_master(pb, MATROSKA_ID_BLOCKGROUP, 0);
        blockid = MATROSKA_ID_BLOCK;
    }

    put_ebml_id(pb, blockid);
    put_ebml_num(pb, size + 4, 0);
    // this assumes stream_index is less than 126
    avio_w8(pb, 0x80 | (mkv->is_dash ? mkv->dash_track_number : (pkt->stream_index + 1)));
    avio_wb16(pb, ts - mkv->cluster_pts);
    avio_w8(pb, flags);
    avio_write(pb, data + offset, size);
    if (data != pkt->data)
        av_free(data);

    if (discard_padding) {
        put_ebml_sint(pb, MATROSKA_ID_DISCARDPADDING, discard_padding);
    }

    if (side_data_size && additional_id == 1) {
        block_additions = start_ebml_master(pb, MATROSKA_ID_BLOCKADDITIONS, 0);
        block_more = start_ebml_master(pb, MATROSKA_ID_BLOCKMORE, 0);
        put_ebml_uint(pb, MATROSKA_ID_BLOCKADDID, 1);
        put_ebml_id(pb, MATROSKA_ID_BLOCKADDITIONAL);
        put_ebml_num(pb, side_data_size, 0);
        avio_write(pb, side_data, side_data_size);
        end_ebml_master(pb, block_more);
        end_ebml_master(pb, block_additions);
    }
    if ((side_data_size && additional_id == 1) || discard_padding) {
        end_ebml_master(pb, block_group);
    }
}

static int srt_get_duration(uint8_t **buf)
{
    int i, duration = 0;

    for (i = 0; i < 2 && !duration; i++) {
        int s_hour, s_min, s_sec, s_hsec, e_hour, e_min, e_sec, e_hsec;
        if (sscanf(*buf, "%d:%2d:%2d%*1[,.]%3d --> %d:%2d:%2d%*1[,.]%3d",
                   &s_hour, &s_min, &s_sec, &s_hsec,
                   &e_hour, &e_min, &e_sec, &e_hsec) == 8) {
            s_min += 60 * s_hour;
            e_min += 60 * e_hour;
            s_sec += 60 * s_min;

            e_sec  += 60 * e_min;
            s_hsec += 1000 * s_sec;
            e_hsec += 1000 * e_sec;

            duration = e_hsec - s_hsec;
        }
        *buf += ff_subtitles_next_line(*buf);
    }
    return duration;
}

static int mkv_write_srt_blocks(AVFormatContext *s, AVIOContext *pb,
                                AVPacket *pkt)
{
    ebml_master blockgroup;
    AVPacket pkt2 = *pkt;
    int64_t duration = srt_get_duration(&pkt2.data);
    pkt2.size -= pkt2.data - pkt->data;

    blockgroup = start_ebml_master(pb, MATROSKA_ID_BLOCKGROUP,
                                   mkv_blockgroup_size(pkt2.size));
    mkv_write_block(s, pb, MATROSKA_ID_BLOCK, &pkt2, 0);
    put_ebml_uint(pb, MATROSKA_ID_BLOCKDURATION, duration);
    end_ebml_master(pb, blockgroup);

    return duration;
}

static int mkv_write_vtt_blocks(AVFormatContext *s, AVIOContext *pb, AVPacket *pkt)
{
    MatroskaMuxContext *mkv = s->priv_data;
    ebml_master blockgroup;
    int id_size, settings_size, size;
    uint8_t *id, *settings;
    int64_t ts = mkv->tracks[pkt->stream_index].write_dts ? pkt->dts : pkt->pts;
    const int flags = 0;

    id_size = 0;
    id = av_packet_get_side_data(pkt, AV_PKT_DATA_WEBVTT_IDENTIFIER,
                                 &id_size);

    settings_size = 0;
    settings = av_packet_get_side_data(pkt, AV_PKT_DATA_WEBVTT_SETTINGS,
                                       &settings_size);

    size = id_size + 1 + settings_size + 1 + pkt->size;

    av_log(s, AV_LOG_DEBUG, "Writing block at offset %" PRIu64 ", size %d, "
           "pts %" PRId64 ", dts %" PRId64 ", duration %d, flags %d\n",
           avio_tell(pb), size, pkt->pts, pkt->dts, pkt->duration, flags);

    blockgroup = start_ebml_master(pb, MATROSKA_ID_BLOCKGROUP, mkv_blockgroup_size(size));

    put_ebml_id(pb, MATROSKA_ID_BLOCK);
    put_ebml_num(pb, size + 4, 0);
    avio_w8(pb, 0x80 | (pkt->stream_index + 1));     // this assumes stream_index is less than 126
    avio_wb16(pb, ts - mkv->cluster_pts);
    avio_w8(pb, flags);
    avio_printf(pb, "%.*s\n%.*s\n%.*s", id_size, id, settings_size, settings, pkt->size, pkt->data);

    put_ebml_uint(pb, MATROSKA_ID_BLOCKDURATION, pkt->duration);
    end_ebml_master(pb, blockgroup);

    return pkt->duration;
}

static void mkv_flush_dynbuf(AVFormatContext *s)
{
    MatroskaMuxContext *mkv = s->priv_data;
    int bufsize;
    uint8_t *dyn_buf;

    if (!mkv->dyn_bc)
        return;

    bufsize = avio_close_dyn_buf(mkv->dyn_bc, &dyn_buf);
    avio_write(s->pb, dyn_buf, bufsize);
    av_free(dyn_buf);
    mkv->dyn_bc = NULL;
}

static int mkv_write_packet_internal(AVFormatContext *s, AVPacket *pkt, int add_cue)
{
    MatroskaMuxContext *mkv = s->priv_data;
    AVIOContext *pb         = s->pb;
    AVCodecContext *codec   = s->streams[pkt->stream_index]->codec;
    int keyframe            = !!(pkt->flags & AV_PKT_FLAG_KEY);
    int duration            = pkt->duration;
    int ret;
    int64_t ts = mkv->tracks[pkt->stream_index].write_dts ? pkt->dts : pkt->pts;
    int64_t relative_packet_pos;
    uint8_t *data_offset = pkt->data;
    int dash_tracknum = mkv->is_dash ? mkv->dash_track_number : pkt->stream_index + 1;

    if (ts == AV_NOPTS_VALUE) {
        av_log(s, AV_LOG_ERROR, "Can't write packet with unknown timestamp\n");
        return AVERROR(EINVAL);
    }
    ts += mkv->tracks[pkt->stream_index].ts_offset;

    if (!s->pb->seekable) {
        if (!mkv->dyn_bc) {
            if ((ret = avio_open_dyn_buf(&mkv->dyn_bc)) < 0) {
                av_log(s, AV_LOG_ERROR, "Failed to open dynamic buffer\n");
                return ret;
            }
        }
        pb = mkv->dyn_bc;
    }

    if (mkv->cluster_pos == -1) {
        mkv->cluster_pos = avio_tell(s->pb);
        mkv->cluster     = start_ebml_master(pb, MATROSKA_ID_CLUSTER, 0);
        put_ebml_uint(pb, MATROSKA_ID_CLUSTERTIMECODE, FFMAX(0, ts));
        mkv->cluster_pts = FFMAX(0, ts);
    }

    relative_packet_pos = avio_tell(s->pb) - mkv->cluster.pos;

    if (codec->codec_type != AVMEDIA_TYPE_SUBTITLE) {
        mkv_write_block(s, pb, MATROSKA_ID_SIMPLEBLOCK, pkt, keyframe << 7);
        if (codec->codec_type == AVMEDIA_TYPE_VIDEO && keyframe || add_cue) {
            ret = mkv_add_cuepoint(mkv->cues, pkt->stream_index, dash_tracknum, ts, mkv->cluster_pos, relative_packet_pos, -1);
            if (ret < 0) return ret;
        }
#if FF_API_ASS_SSA
    } else if (codec->codec_id == AV_CODEC_ID_SSA) {
        while (data_offset < pkt->data + pkt->size) {
            duration = mkv_write_ass_block(s, pb, pkt, &data_offset);
            ret = mkv_add_cuepoint(mkv->cues, pkt->stream_index, dash_tracknum, ts, mkv->cluster_pos, relative_packet_pos, duration);
            if (ret < 0) return ret;
            relative_packet_pos = avio_tell(s->pb) - mkv->cluster.pos;
        }
#endif
    } else {
    if (codec->codec_id == AV_CODEC_ID_SRT) {
        duration = mkv_write_srt_blocks(s, pb, pkt);
    } else if (codec->codec_id == AV_CODEC_ID_WEBVTT) {
        duration = mkv_write_vtt_blocks(s, pb, pkt);
    } else {
        ebml_master blockgroup = start_ebml_master(pb, MATROSKA_ID_BLOCKGROUP,
                                                   mkv_blockgroup_size(pkt->size));
        /* For backward compatibility, prefer convergence_duration. */
        if (pkt->convergence_duration > 0) {
            duration = pkt->convergence_duration;
        }
        mkv_write_block(s, pb, MATROSKA_ID_BLOCK, pkt, 0);
        put_ebml_uint(pb, MATROSKA_ID_BLOCKDURATION, duration);
        end_ebml_master(pb, blockgroup);
    }

    ret = mkv_add_cuepoint(mkv->cues, pkt->stream_index, dash_tracknum, ts,
                           mkv->cluster_pos, relative_packet_pos, duration);
    if (ret < 0)
        return ret;
    }

    mkv->duration = FFMAX(mkv->duration, ts + duration);
    return 0;
}

static int mkv_write_packet(AVFormatContext *s, AVPacket *pkt)
{
    MatroskaMuxContext *mkv = s->priv_data;
    int codec_type          = s->streams[pkt->stream_index]->codec->codec_type;
    int keyframe            = !!(pkt->flags & AV_PKT_FLAG_KEY);
    int cluster_size;
    int64_t cluster_time;
    AVIOContext *pb;
    int ret;
    int start_new_cluster;

    if (mkv->tracks[pkt->stream_index].write_dts)
        cluster_time = pkt->dts - mkv->cluster_pts;
    else
        cluster_time = pkt->pts - mkv->cluster_pts;
    cluster_time += mkv->tracks[pkt->stream_index].ts_offset;

    // start a new cluster every 5 MB or 5 sec, or 32k / 1 sec for streaming or
    // after 4k and on a keyframe
    if (s->pb->seekable) {
        pb = s->pb;
        cluster_size = avio_tell(pb) - mkv->cluster_pos;
    } else {
        pb = mkv->dyn_bc;
        cluster_size = avio_tell(pb);
    }

    if (mkv->is_dash && codec_type == AVMEDIA_TYPE_VIDEO) {
        // WebM DASH specification states that the first block of every cluster
        // has to be a key frame. So for DASH video, we only create a cluster
        // on seeing key frames.
        start_new_cluster = keyframe;
    } else if (mkv->is_dash && codec_type == AVMEDIA_TYPE_AUDIO &&
               cluster_time > mkv->cluster_time_limit) {
        // For DASH audio, we create a Cluster based on cluster_time_limit
        start_new_cluster = 1;
    } else if (!mkv->is_dash &&
               (cluster_size > mkv->cluster_size_limit ||
                cluster_time > mkv->cluster_time_limit ||
                (codec_type == AVMEDIA_TYPE_VIDEO && keyframe &&
                 cluster_size > 4 * 1024))) {
        start_new_cluster = 1;
    } else {
        start_new_cluster = 0;
    }

    if (mkv->cluster_pos != -1 && start_new_cluster) {
        av_log(s, AV_LOG_DEBUG,
               "Starting new cluster at offset %" PRIu64 " bytes, "
               "pts %" PRIu64 "dts %" PRIu64 "\n",
               avio_tell(pb), pkt->pts, pkt->dts);
        end_ebml_master(pb, mkv->cluster);
        mkv->cluster_pos = -1;
        if (mkv->dyn_bc)
            mkv_flush_dynbuf(s);
        avio_flush(s->pb);
    }

    // check if we have an audio packet cached
    if (mkv->cur_audio_pkt.size > 0) {
        // for DASH audio, a CuePoint has to be added when there is a new cluster.
        ret = mkv_write_packet_internal(s, &mkv->cur_audio_pkt,
                                        mkv->is_dash ? start_new_cluster : 0);
        av_free_packet(&mkv->cur_audio_pkt);
        if (ret < 0) {
            av_log(s, AV_LOG_ERROR,
                   "Could not write cached audio packet ret:%d\n", ret);
            return ret;
        }
    }

    // buffer an audio packet to ensure the packet containing the video
    // keyframe's timecode is contained in the same cluster for WebM
    if (codec_type == AVMEDIA_TYPE_AUDIO) {
        mkv->cur_audio_pkt = *pkt;
        if (pkt->buf) {
            mkv->cur_audio_pkt.buf = av_buffer_ref(pkt->buf);
            ret = mkv->cur_audio_pkt.buf ? 0 : AVERROR(ENOMEM);
        } else
            ret = av_dup_packet(&mkv->cur_audio_pkt);
        if (mkv->cur_audio_pkt.side_data_elems > 0) {
            ret = av_copy_packet_side_data(&mkv->cur_audio_pkt, &mkv->cur_audio_pkt);
        }
    } else
        ret = mkv_write_packet_internal(s, pkt, 0);
    return ret;
}

static int mkv_write_flush_packet(AVFormatContext *s, AVPacket *pkt)
{
    MatroskaMuxContext *mkv = s->priv_data;
    AVIOContext *pb;
    if (s->pb->seekable)
        pb = s->pb;
    else
        pb = mkv->dyn_bc;
    if (!pkt) {
        if (mkv->cluster_pos != -1) {
            av_log(s, AV_LOG_DEBUG,
                   "Flushing cluster at offset %" PRIu64 " bytes\n",
                   avio_tell(pb));
            end_ebml_master(pb, mkv->cluster);
            mkv->cluster_pos = -1;
            if (mkv->dyn_bc)
                mkv_flush_dynbuf(s);
            avio_flush(s->pb);
        }
        return 0;
    }
    return mkv_write_packet(s, pkt);
}

static int mkv_write_trailer(AVFormatContext *s)
{
    MatroskaMuxContext *mkv = s->priv_data;
    AVIOContext *pb = s->pb;
    int64_t currentpos, cuespos;
    int ret;

    // check if we have an audio packet cached
    if (mkv->cur_audio_pkt.size > 0) {
        ret = mkv_write_packet_internal(s, &mkv->cur_audio_pkt, 0);
        av_free_packet(&mkv->cur_audio_pkt);
        if (ret < 0) {
            av_log(s, AV_LOG_ERROR,
                   "Could not write cached audio packet ret:%d\n", ret);
            return ret;
        }
    }

    if (mkv->dyn_bc) {
        end_ebml_master(mkv->dyn_bc, mkv->cluster);
        mkv_flush_dynbuf(s);
    } else if (mkv->cluster_pos != -1) {
        end_ebml_master(pb, mkv->cluster);
    }

    if (mkv->mode != MODE_WEBM) {
        ret = mkv_write_chapters(s);
        if (ret < 0)
            return ret;
    }

    if (pb->seekable) {
        if (mkv->cues->num_entries) {
            if (mkv->reserve_cues_space) {
                int64_t cues_end;

                currentpos = avio_tell(pb);
                avio_seek(pb, mkv->cues_pos, SEEK_SET);

                cuespos  = mkv_write_cues(s, mkv->cues, mkv->tracks, s->nb_streams);
                cues_end = avio_tell(pb);
                if (cues_end > cuespos + mkv->reserve_cues_space) {
                    av_log(s, AV_LOG_ERROR,
                           "Insufficient space reserved for cues: %d "
                           "(needed: %" PRId64 ").\n",
                           mkv->reserve_cues_space, cues_end - cuespos);
                    return AVERROR(EINVAL);
                }

                if (cues_end < cuespos + mkv->reserve_cues_space)
                    put_ebml_void(pb, mkv->reserve_cues_space -
                                  (cues_end - cuespos));

                avio_seek(pb, currentpos, SEEK_SET);
            } else {
                cuespos = mkv_write_cues(s, mkv->cues, mkv->tracks, s->nb_streams);
            }

            ret = mkv_add_seekhead_entry(mkv->main_seekhead, MATROSKA_ID_CUES,
                                         cuespos);
            if (ret < 0)
                return ret;
        }

        mkv_write_seekhead(pb, mkv->main_seekhead);

        // update the duration
        av_log(s, AV_LOG_DEBUG, "end duration = %" PRIu64 "\n", mkv->duration);
        currentpos = avio_tell(pb);
        avio_seek(pb, mkv->duration_offset, SEEK_SET);
        put_ebml_float(pb, MATROSKA_ID_DURATION, mkv->duration);

        avio_seek(pb, currentpos, SEEK_SET);
    }

    end_ebml_master(pb, mkv->segment);
    av_freep(&mkv->tracks);
    av_freep(&mkv->cues->entries);
    av_freep(&mkv->cues);

    return 0;
}

static int mkv_query_codec(enum AVCodecID codec_id, int std_compliance)
{
    int i;
    for (i = 0; ff_mkv_codec_tags[i].id != AV_CODEC_ID_NONE; i++)
        if (ff_mkv_codec_tags[i].id == codec_id)
            return 1;

    if (std_compliance < FF_COMPLIANCE_NORMAL) {
        enum AVMediaType type = avcodec_get_type(codec_id);
        // mkv theoretically supports any video/audio through VFW/ACM
        if (type == AVMEDIA_TYPE_VIDEO || type == AVMEDIA_TYPE_AUDIO)
            return 1;
    }

    return 0;
}

static const AVCodecTag additional_audio_tags[] = {
    { AV_CODEC_ID_ALAC,      0XFFFFFFFF },
    { AV_CODEC_ID_EAC3,      0XFFFFFFFF },
    { AV_CODEC_ID_MLP,       0xFFFFFFFF },
    { AV_CODEC_ID_OPUS,      0xFFFFFFFF },
    { AV_CODEC_ID_PCM_S16BE, 0xFFFFFFFF },
    { AV_CODEC_ID_PCM_S24BE, 0xFFFFFFFF },
    { AV_CODEC_ID_PCM_S32BE, 0xFFFFFFFF },
    { AV_CODEC_ID_QDM2,      0xFFFFFFFF },
    { AV_CODEC_ID_RA_144,    0xFFFFFFFF },
    { AV_CODEC_ID_RA_288,    0xFFFFFFFF },
    { AV_CODEC_ID_COOK,      0xFFFFFFFF },
    { AV_CODEC_ID_TRUEHD,    0xFFFFFFFF },
    { AV_CODEC_ID_NONE,      0xFFFFFFFF }
};

static const AVCodecTag additional_video_tags[] = {
    { AV_CODEC_ID_RV10,      0xFFFFFFFF },
    { AV_CODEC_ID_RV20,      0xFFFFFFFF },
    { AV_CODEC_ID_RV30,      0xFFFFFFFF },
    { AV_CODEC_ID_RV40,      0xFFFFFFFF },
    { AV_CODEC_ID_VP9,       0xFFFFFFFF },
    { AV_CODEC_ID_NONE,      0xFFFFFFFF }
};

#define OFFSET(x) offsetof(MatroskaMuxContext, x)
#define FLAGS AV_OPT_FLAG_ENCODING_PARAM
static const AVOption options[] = {
    { "reserve_index_space", "Reserve a given amount of space (in bytes) at the beginning of the file for the index (cues).", OFFSET(reserve_cues_space), AV_OPT_TYPE_INT,   { .i64 = 0 },   0, INT_MAX,   FLAGS },
    { "cluster_size_limit",  "Store at most the provided amount of bytes in a cluster. ",                                     OFFSET(cluster_size_limit), AV_OPT_TYPE_INT  , { .i64 = -1 }, -1, INT_MAX,   FLAGS },
    { "cluster_time_limit",  "Store at most the provided number of milliseconds in a cluster.",                               OFFSET(cluster_time_limit), AV_OPT_TYPE_INT64, { .i64 = -1 }, -1, INT64_MAX, FLAGS },
    { "dash", "Create a WebM file conforming to WebM DASH specification", OFFSET(is_dash), AV_OPT_TYPE_INT, { .i64 = 0 }, 0, 1, FLAGS },
    { "dash_track_number", "Track number for the DASH stream", OFFSET(dash_track_number), AV_OPT_TYPE_INT, { .i64 = 1 }, 0, 127, FLAGS },
    { NULL },
};

#if CONFIG_MATROSKA_MUXER
static const AVClass matroska_class = {
    .class_name = "matroska muxer",
    .item_name  = av_default_item_name,
    .option     = options,
    .version    = LIBAVUTIL_VERSION_INT,
};

AVOutputFormat ff_matroska_muxer = {
    .name              = "matroska",
    .long_name         = NULL_IF_CONFIG_SMALL("Matroska"),
    .mime_type         = "video/x-matroska",
    .extensions        = "mkv",
    .priv_data_size    = sizeof(MatroskaMuxContext),
    .audio_codec       = CONFIG_LIBVORBIS_ENCODER ?
                         AV_CODEC_ID_VORBIS : AV_CODEC_ID_AC3,
    .video_codec       = CONFIG_LIBX264_ENCODER ?
                         AV_CODEC_ID_H264 : AV_CODEC_ID_MPEG4,
    .write_header      = mkv_write_header,
    .write_packet      = mkv_write_flush_packet,
    .write_trailer     = mkv_write_trailer,
    .flags             = AVFMT_GLOBALHEADER | AVFMT_VARIABLE_FPS |
                         AVFMT_TS_NONSTRICT | AVFMT_ALLOW_FLUSH,
    .codec_tag         = (const AVCodecTag* const []){
         ff_codec_bmp_tags, ff_codec_wav_tags,
         additional_audio_tags, additional_video_tags, 0
    },
#if FF_API_ASS_SSA
    .subtitle_codec    = AV_CODEC_ID_SSA,
#else
    .subtitle_codec    = AV_CODEC_ID_ASS,
#endif
    .query_codec       = mkv_query_codec,
    .priv_class        = &matroska_class,
};
#endif

#if CONFIG_WEBM_MUXER
static const AVClass webm_class = {
    .class_name = "webm muxer",
    .item_name  = av_default_item_name,
    .option     = options,
    .version    = LIBAVUTIL_VERSION_INT,
};

AVOutputFormat ff_webm_muxer = {
    .name              = "webm",
    .long_name         = NULL_IF_CONFIG_SMALL("WebM"),
    .mime_type         = "video/webm",
    .extensions        = "webm",
    .priv_data_size    = sizeof(MatroskaMuxContext),
    .audio_codec       = AV_CODEC_ID_VORBIS,
    .video_codec       = AV_CODEC_ID_VP8,
    .subtitle_codec    = AV_CODEC_ID_WEBVTT,
    .write_header      = mkv_write_header,
    .write_packet      = mkv_write_flush_packet,
    .write_trailer     = mkv_write_trailer,
    .flags             = AVFMT_GLOBALHEADER | AVFMT_VARIABLE_FPS |
                         AVFMT_TS_NONSTRICT | AVFMT_ALLOW_FLUSH,
    .priv_class        = &webm_class,
};
#endif

#if CONFIG_MATROSKA_AUDIO_MUXER
static const AVClass mka_class = {
    .class_name = "matroska audio muxer",
    .item_name  = av_default_item_name,
    .option     = options,
    .version    = LIBAVUTIL_VERSION_INT,
};
AVOutputFormat ff_matroska_audio_muxer = {
    .name              = "matroska",
    .long_name         = NULL_IF_CONFIG_SMALL("Matroska Audio"),
    .mime_type         = "audio/x-matroska",
    .extensions        = "mka",
    .priv_data_size    = sizeof(MatroskaMuxContext),
    .audio_codec       = CONFIG_LIBVORBIS_ENCODER ?
                         AV_CODEC_ID_VORBIS : AV_CODEC_ID_AC3,
    .video_codec       = AV_CODEC_ID_NONE,
    .write_header      = mkv_write_header,
    .write_packet      = mkv_write_flush_packet,
    .write_trailer     = mkv_write_trailer,
    .flags             = AVFMT_GLOBALHEADER | AVFMT_TS_NONSTRICT |
                         AVFMT_ALLOW_FLUSH,
    .codec_tag         = (const AVCodecTag* const []){
        ff_codec_wav_tags, additional_audio_tags, 0
    },
    .priv_class        = &mka_class,
};
#endif<|MERGE_RESOLUTION|>--- conflicted
+++ resolved
@@ -601,8 +601,11 @@
                        codec->extradata_size - 12);
         break;
     default:
-        if (codec->extradata_size)
-        avio_write(dyn_cp, codec->extradata, codec->extradata_size);
+        if (codec->codec_id == AV_CODEC_ID_PRORES &&
+            ff_codec_get_id(ff_codec_movvideo_tags, codec->codec_tag) == AV_CODEC_ID_PRORES) {
+            avio_wl32(dyn_cp, codec->codec_tag);
+        } else if (codec->extradata_size && codec->codec_id != AV_CODEC_ID_TTA)
+            avio_write(dyn_cp, codec->extradata, codec->extradata_size);
     }
 
     return 0;
@@ -621,37 +624,7 @@
         return ret;
 
     if (native_id) {
-<<<<<<< HEAD
-        if (codec->codec_id == AV_CODEC_ID_VORBIS ||
-            codec->codec_id == AV_CODEC_ID_THEORA)
-            ret = put_xiph_codecpriv(s, dyn_cp, codec);
-        else if (codec->codec_id == AV_CODEC_ID_FLAC)
-            ret = put_flac_codecpriv(s, dyn_cp, codec);
-        else if (codec->codec_id == AV_CODEC_ID_WAVPACK)
-            ret = put_wv_codecpriv(dyn_cp, codec);
-        else if (codec->codec_id == AV_CODEC_ID_H264)
-            ret = ff_isom_write_avcc(dyn_cp, codec->extradata,
-                                     codec->extradata_size);
-        else if (codec->codec_id == AV_CODEC_ID_HEVC)
-            ret = ff_isom_write_hvcc(dyn_cp, codec->extradata,
-                                     codec->extradata_size, 0);
-        else if (codec->codec_id == AV_CODEC_ID_ALAC) {
-            if (codec->extradata_size < 36) {
-                av_log(s, AV_LOG_ERROR,
-                       "Invalid extradata found, ALAC expects a 36-byte "
-                       "QuickTime atom.");
-                ret = AVERROR_INVALIDDATA;
-            } else
-                avio_write(dyn_cp, codec->extradata + 12,
-                           codec->extradata_size - 12);
-        } else if (codec->codec_id == AV_CODEC_ID_PRORES &&
-                   ff_codec_get_id(ff_codec_movvideo_tags, codec->codec_tag) == AV_CODEC_ID_PRORES) {
-            avio_wl32(dyn_cp, codec->codec_tag);
-        } else if (codec->extradata_size && codec->codec_id != AV_CODEC_ID_TTA)
-            avio_write(dyn_cp, codec->extradata, codec->extradata_size);
-=======
         ret = mkv_write_native_codecprivate(s, codec, dyn_cp);
->>>>>>> b75a1f98
     } else if (codec->codec_type == AVMEDIA_TYPE_VIDEO) {
         if (qt_id) {
             if (!codec->codec_tag)
@@ -708,14 +681,8 @@
 }
 
 static int mkv_write_track(AVFormatContext *s, MatroskaMuxContext *mkv,
-                           int i, AVIOContext *pb)
-{
-<<<<<<< HEAD
-    MatroskaMuxContext *mkv = s->priv_data;
-    AVIOContext *pb = s->pb;
-    ebml_master tracks;
-    int i, j, ret, default_stream_exists = 0;
-=======
+                           int i, AVIOContext *pb, int default_stream_exists)
+{
     AVStream *st = s->streams[i];
     AVCodecContext *codec = st->codec;
     ebml_master subinfo, track;
@@ -724,179 +691,111 @@
     int bit_depth = av_get_bits_per_sample(codec->codec_id);
     int sample_rate = codec->sample_rate;
     int output_sample_rate = 0;
+    int display_width_div = 1;
+    int display_height_div = 1;
     int j, ret;
     AVDictionaryEntry *tag;
->>>>>>> b75a1f98
 
     // ms precision is the de-facto standard timescale for mkv files
     avpriv_set_pts_info(st, 64, 1, 1000);
 
-<<<<<<< HEAD
-    tracks = start_ebml_master(pb, MATROSKA_ID_TRACKS, 0);
-    for (i = 0; i < s->nb_streams; i++) {
-        AVStream *st = s->streams[i];
-        default_stream_exists |= st->disposition & AV_DISPOSITION_DEFAULT;
-    }
-    for (i = 0; i < s->nb_streams; i++) {
-        AVStream *st = s->streams[i];
-        AVCodecContext *codec = st->codec;
-        ebml_master subinfo, track;
-        int native_id = 0;
-        int qt_id = 0;
-        int bit_depth = av_get_bits_per_sample(codec->codec_id);
-        int sample_rate = codec->sample_rate;
-        int output_sample_rate = 0;
-        int display_width_div = 1;
-        int display_height_div = 1;
-        AVDictionaryEntry *tag;
-
-        // ms precision is the de-facto standard timescale for mkv files
-        avpriv_set_pts_info(st, 64, 1, 1000);
-
-        if (codec->codec_type == AVMEDIA_TYPE_ATTACHMENT) {
-            mkv->have_attachments = 1;
-            continue;
-        }
-
-        if (!bit_depth && codec->codec_id != AV_CODEC_ID_ADPCM_G726)
-            bit_depth = av_get_bytes_per_sample(codec->sample_fmt) << 3;
-        if (!bit_depth)
-            bit_depth = codec->bits_per_coded_sample;
-=======
     if (codec->codec_type == AVMEDIA_TYPE_ATTACHMENT) {
         mkv->have_attachments = 1;
         return 0;
     }
 
+    if (!bit_depth && codec->codec_id != AV_CODEC_ID_ADPCM_G726)
+        bit_depth = av_get_bytes_per_sample(codec->sample_fmt) << 3;
     if (!bit_depth)
-        bit_depth = av_get_bytes_per_sample(codec->sample_fmt) << 3;
+        bit_depth = codec->bits_per_coded_sample;
 
     if (codec->codec_id == AV_CODEC_ID_AAC)
         get_aac_sample_rates(s, codec, &sample_rate, &output_sample_rate);
->>>>>>> b75a1f98
 
     track = start_ebml_master(pb, MATROSKA_ID_TRACKENTRY, 0);
-    put_ebml_uint (pb, MATROSKA_ID_TRACKNUMBER     , i + 1);
-    put_ebml_uint (pb, MATROSKA_ID_TRACKUID        , i + 1);
+    put_ebml_uint (pb, MATROSKA_ID_TRACKNUMBER,
+                   mkv->is_dash ? mkv->dash_track_number : i + 1);
+    put_ebml_uint (pb, MATROSKA_ID_TRACKUID,
+                   mkv->is_dash ? mkv->dash_track_number : i + 1);
     put_ebml_uint (pb, MATROSKA_ID_TRACKFLAGLACING , 0);    // no lacing (yet)
 
-<<<<<<< HEAD
-        track = start_ebml_master(pb, MATROSKA_ID_TRACKENTRY, 0);
-        put_ebml_uint (pb, MATROSKA_ID_TRACKNUMBER,
-                       mkv->is_dash ? mkv->dash_track_number : i + 1);
-        put_ebml_uint (pb, MATROSKA_ID_TRACKUID,
-                       mkv->is_dash ? mkv->dash_track_number : i + 1);
-        put_ebml_uint (pb, MATROSKA_ID_TRACKFLAGLACING , 0);    // no lacing (yet)
-
-        if ((tag = av_dict_get(st->metadata, "title", NULL, 0)))
-            put_ebml_string(pb, MATROSKA_ID_TRACKNAME, tag->value);
-        tag = av_dict_get(st->metadata, "language", NULL, 0);
-        if (mkv->mode != MODE_WEBM || codec->codec_id != AV_CODEC_ID_WEBVTT) {
-            put_ebml_string(pb, MATROSKA_ID_TRACKLANGUAGE, tag ? tag->value:"und");
-        } else if (tag && tag->value) {
-            put_ebml_string(pb, MATROSKA_ID_TRACKLANGUAGE, tag->value);
-        }
-
-        // The default value for TRACKFLAGDEFAULT is 1, so add element
-        // if we need to clear it.
-        if (default_stream_exists && !(st->disposition & AV_DISPOSITION_DEFAULT))
-            put_ebml_uint(pb, MATROSKA_ID_TRACKFLAGDEFAULT, !!(st->disposition & AV_DISPOSITION_DEFAULT));
-
-        if (st->disposition & AV_DISPOSITION_FORCED)
-            put_ebml_uint(pb, MATROSKA_ID_TRACKFLAGFORCED, 1);
-
-        if (mkv->mode == MODE_WEBM && codec->codec_id == AV_CODEC_ID_WEBVTT) {
-            const char *codec_id;
-            if (st->disposition & AV_DISPOSITION_CAPTIONS) {
-                codec_id = "D_WEBVTT/CAPTIONS";
-                native_id = MATROSKA_TRACK_TYPE_SUBTITLE;
-            } else if (st->disposition & AV_DISPOSITION_DESCRIPTIONS) {
-                codec_id = "D_WEBVTT/DESCRIPTIONS";
-                native_id = MATROSKA_TRACK_TYPE_METADATA;
-            } else if (st->disposition & AV_DISPOSITION_METADATA) {
-                codec_id = "D_WEBVTT/METADATA";
-                native_id = MATROSKA_TRACK_TYPE_METADATA;
-            } else {
-                codec_id = "D_WEBVTT/SUBTITLES";
-                native_id = MATROSKA_TRACK_TYPE_SUBTITLE;
-            }
-            put_ebml_string(pb, MATROSKA_ID_CODECID, codec_id);
-        } else {
-            // look for a codec ID string specific to mkv to use,
-            // if none are found, use AVI codes
-            for (j = 0; ff_mkv_codec_tags[j].id != AV_CODEC_ID_NONE; j++) {
-                if (ff_mkv_codec_tags[j].id == codec->codec_id) {
-                    put_ebml_string(pb, MATROSKA_ID_CODECID, ff_mkv_codec_tags[j].str);
-                    native_id = 1;
-                    break;
-                }
-            }
-        }
-
-        if (codec->codec_type == AVMEDIA_TYPE_AUDIO && codec->delay && codec->codec_id == AV_CODEC_ID_OPUS) {
-//             mkv->tracks[i].ts_offset = av_rescale_q(codec->delay,
-//                                                     (AVRational){ 1, codec->sample_rate },
-//                                                     st->time_base);
-=======
     if ((tag = av_dict_get(st->metadata, "title", NULL, 0)))
         put_ebml_string(pb, MATROSKA_ID_TRACKNAME, tag->value);
     tag = av_dict_get(st->metadata, "language", NULL, 0);
-    put_ebml_string(pb, MATROSKA_ID_TRACKLANGUAGE, tag ? tag->value:"und");
+    if (mkv->mode != MODE_WEBM || codec->codec_id != AV_CODEC_ID_WEBVTT) {
+        put_ebml_string(pb, MATROSKA_ID_TRACKLANGUAGE, tag ? tag->value:"und");
+    } else if (tag && tag->value) {
+        put_ebml_string(pb, MATROSKA_ID_TRACKLANGUAGE, tag->value);
+    }
 
     // The default value for TRACKFLAGDEFAULT is 1, so add element
     // if we need to clear it.
-    if (!(st->disposition & AV_DISPOSITION_DEFAULT))
+    if (default_stream_exists && !(st->disposition & AV_DISPOSITION_DEFAULT))
         put_ebml_uint(pb, MATROSKA_ID_TRACKFLAGDEFAULT, !!(st->disposition & AV_DISPOSITION_DEFAULT));
 
-    if (codec->codec_type == AVMEDIA_TYPE_AUDIO && codec->delay) {
-        mkv->tracks[i].ts_offset = av_rescale_q(codec->delay,
-                                                (AVRational){ 1, codec->sample_rate },
-                                                st->time_base);
+    if (st->disposition & AV_DISPOSITION_FORCED)
+        put_ebml_uint(pb, MATROSKA_ID_TRACKFLAGFORCED, 1);
+
+    if (mkv->mode == MODE_WEBM && codec->codec_id == AV_CODEC_ID_WEBVTT) {
+        const char *codec_id;
+        if (st->disposition & AV_DISPOSITION_CAPTIONS) {
+            codec_id = "D_WEBVTT/CAPTIONS";
+            native_id = MATROSKA_TRACK_TYPE_SUBTITLE;
+        } else if (st->disposition & AV_DISPOSITION_DESCRIPTIONS) {
+            codec_id = "D_WEBVTT/DESCRIPTIONS";
+            native_id = MATROSKA_TRACK_TYPE_METADATA;
+        } else if (st->disposition & AV_DISPOSITION_METADATA) {
+            codec_id = "D_WEBVTT/METADATA";
+            native_id = MATROSKA_TRACK_TYPE_METADATA;
+        } else {
+            codec_id = "D_WEBVTT/SUBTITLES";
+            native_id = MATROSKA_TRACK_TYPE_SUBTITLE;
+        }
+        put_ebml_string(pb, MATROSKA_ID_CODECID, codec_id);
+    } else {
+        // look for a codec ID string specific to mkv to use,
+        // if none are found, use AVI codes
+        for (j = 0; ff_mkv_codec_tags[j].id != AV_CODEC_ID_NONE; j++) {
+            if (ff_mkv_codec_tags[j].id == codec->codec_id) {
+                put_ebml_string(pb, MATROSKA_ID_CODECID, ff_mkv_codec_tags[j].str);
+                native_id = 1;
+                break;
+            }
+        }
+    }
+
+    if (codec->codec_type == AVMEDIA_TYPE_AUDIO && codec->delay && codec->codec_id == AV_CODEC_ID_OPUS) {
+//         mkv->tracks[i].ts_offset = av_rescale_q(codec->delay,
+//                                                 (AVRational){ 1, codec->sample_rate },
+//                                                 st->time_base);
 
         put_ebml_uint(pb, MATROSKA_ID_CODECDELAY,
                       av_rescale_q(codec->delay, (AVRational){ 1, codec->sample_rate },
                                    (AVRational){ 1, 1000000000 }));
     }
->>>>>>> b75a1f98
-
-    // look for a codec ID string specific to mkv to use,
-    // if none are found, use AVI codes
-    for (j = 0; ff_mkv_codec_tags[j].id != AV_CODEC_ID_NONE; j++) {
-        if (ff_mkv_codec_tags[j].id == codec->codec_id) {
-            put_ebml_string(pb, MATROSKA_ID_CODECID, ff_mkv_codec_tags[j].str);
-            native_id = 1;
-            break;
-        }
-<<<<<<< HEAD
-        if (codec->codec_id == AV_CODEC_ID_OPUS) {
-            put_ebml_uint(pb, MATROSKA_ID_SEEKPREROLL, OPUS_SEEK_PREROLL);
-        }
-
-        if (mkv->mode == MODE_WEBM && !(codec->codec_id == AV_CODEC_ID_VP8 ||
-                                        codec->codec_id == AV_CODEC_ID_VP9 ||
-                                        codec->codec_id == AV_CODEC_ID_OPUS ||
-                                        codec->codec_id == AV_CODEC_ID_VORBIS ||
-                                        codec->codec_id == AV_CODEC_ID_WEBVTT)) {
-            av_log(s, AV_LOG_ERROR,
-                   "Only VP8 or VP9 video and Vorbis or Opus audio and WebVTT subtitles are supported for WebM.\n");
-            return AVERROR(EINVAL);
-=======
+    if (codec->codec_id == AV_CODEC_ID_OPUS) {
+        put_ebml_uint(pb, MATROSKA_ID_SEEKPREROLL, OPUS_SEEK_PREROLL);
     }
 
     if (mkv->mode == MODE_WEBM && !(codec->codec_id == AV_CODEC_ID_VP8 ||
                                     codec->codec_id == AV_CODEC_ID_VP9 ||
                                     codec->codec_id == AV_CODEC_ID_OPUS ||
-                                    codec->codec_id == AV_CODEC_ID_VORBIS)) {
+                                    codec->codec_id == AV_CODEC_ID_VORBIS ||
+                                    codec->codec_id == AV_CODEC_ID_WEBVTT)) {
         av_log(s, AV_LOG_ERROR,
-               "Only VP8 or VP9 video and Vorbis or Opus audio are supported for WebM.\n");
+               "Only VP8 or VP9 video and Vorbis or Opus audio and WebVTT subtitles are supported for WebM.\n");
         return AVERROR(EINVAL);
     }
 
     switch (codec->codec_type) {
     case AVMEDIA_TYPE_VIDEO:
         put_ebml_uint(pb, MATROSKA_ID_TRACKTYPE, MATROSKA_TRACK_TYPE_VIDEO);
-        if (st->avg_frame_rate.num > 0 && st->avg_frame_rate.den > 0)
+
+        if(   st->avg_frame_rate.num > 0 && st->avg_frame_rate.den > 0
+           && 1.0/av_q2d(st->avg_frame_rate) > av_q2d(codec->time_base))
             put_ebml_uint(pb, MATROSKA_ID_TRACKDEFAULTDURATION, 1E9 / av_q2d(st->avg_frame_rate));
+        else
+            put_ebml_uint(pb, MATROSKA_ID_TRACKDEFAULTDURATION, av_q2d(codec->time_base)*1E9);
 
         if (!native_id &&
             ff_codec_get_tag(ff_codec_movvideo_tags, codec->codec_id) &&
@@ -918,31 +817,64 @@
         // XXX: interlace flag?
         put_ebml_uint (pb, MATROSKA_ID_VIDEOPIXELWIDTH , codec->width);
         put_ebml_uint (pb, MATROSKA_ID_VIDEOPIXELHEIGHT, codec->height);
-        if ((tag = av_dict_get(s->metadata, "stereo_mode", NULL, 0))) {
-            uint8_t stereo_fmt = atoi(tag->value);
-            int valid_fmt = 0;
-
-            switch (mkv->mode) {
-            case MODE_WEBM:
-                if (stereo_fmt <= MATROSKA_VIDEO_STEREOMODE_TYPE_TOP_BOTTOM ||
-                    stereo_fmt == MATROSKA_VIDEO_STEREOMODE_TYPE_RIGHT_LEFT)
-                    valid_fmt = 1;
+
+        if ((tag = av_dict_get(st->metadata, "stereo_mode", NULL, 0)) ||
+            (tag = av_dict_get( s->metadata, "stereo_mode", NULL, 0))) {
+            // save stereo mode flag
+            uint64_t st_mode = MATROSKA_VIDEO_STEREO_MODE_COUNT;
+
+            for (j=0; j<MATROSKA_VIDEO_STEREO_MODE_COUNT; j++)
+                if (!strcmp(tag->value, ff_matroska_video_stereo_mode[j])){
+                    st_mode = j;
+                    break;
+                }
+
+            if ((mkv->mode == MODE_WEBM && st_mode > 3 && st_mode != 11)
+                || st_mode >= MATROSKA_VIDEO_STEREO_MODE_COUNT) {
+                av_log(s, AV_LOG_ERROR,
+                       "The specified stereo mode is not valid.\n");
+                return AVERROR(EINVAL);
+            } else
+                put_ebml_uint(pb, MATROSKA_ID_VIDEOSTEREOMODE, st_mode);
+
+            switch (st_mode) {
+            case 1:
+            case 8:
+            case 9:
+            case 11:
+                display_width_div = 2;
                 break;
-            case MODE_MATROSKAv2:
-                if (stereo_fmt <= MATROSKA_VIDEO_STEREOMODE_TYPE_BOTH_EYES_BLOCK_RL)
-                    valid_fmt = 1;
+            case 2:
+            case 3:
+            case 6:
+            case 7:
+                display_height_div = 2;
                 break;
             }
-
-            if (valid_fmt)
-                put_ebml_uint (pb, MATROSKA_ID_VIDEOSTEREOMODE, stereo_fmt);
-        }
+        }
+
+        if ((tag = av_dict_get(st->metadata, "alpha_mode", NULL, 0)) ||
+            (tag = av_dict_get( s->metadata, "alpha_mode", NULL, 0)) ||
+            (codec->pix_fmt == AV_PIX_FMT_YUVA420P)) {
+            put_ebml_uint(pb, MATROSKA_ID_VIDEOALPHAMODE, 1);
+        }
+
         if (st->sample_aspect_ratio.num) {
-            int d_width = codec->width*av_q2d(st->sample_aspect_ratio);
-            put_ebml_uint(pb, MATROSKA_ID_VIDEODISPLAYWIDTH , d_width);
-            put_ebml_uint(pb, MATROSKA_ID_VIDEODISPLAYHEIGHT, codec->height);
-            put_ebml_uint(pb, MATROSKA_ID_VIDEODISPLAYUNIT, 3);
->>>>>>> b75a1f98
+            int64_t d_width = av_rescale(codec->width, st->sample_aspect_ratio.num, st->sample_aspect_ratio.den);
+            if (d_width > INT_MAX) {
+                av_log(s, AV_LOG_ERROR, "Overflow in display width\n");
+                return AVERROR(EINVAL);
+            }
+            put_ebml_uint(pb, MATROSKA_ID_VIDEODISPLAYWIDTH , d_width / display_width_div);
+            put_ebml_uint(pb, MATROSKA_ID_VIDEODISPLAYHEIGHT, codec->height / display_height_div);
+        } else if (display_width_div != 1 || display_height_div != 1) {
+            put_ebml_uint(pb, MATROSKA_ID_VIDEODISPLAYWIDTH , codec->width / display_width_div);
+            put_ebml_uint(pb, MATROSKA_ID_VIDEODISPLAYHEIGHT, codec->height / display_height_div);
+        }
+
+        if (codec->codec_id == AV_CODEC_ID_RAWVIDEO) {
+            uint32_t color_space = av_le2ne32(codec->codec_tag);
+            put_ebml_binary(pb, MATROSKA_ID_VIDEOCOLORSPACE, &color_space, sizeof(color_space));
         }
         end_ebml_master(pb, subinfo);
         break;
@@ -965,113 +897,27 @@
         break;
 
     case AVMEDIA_TYPE_SUBTITLE:
-        put_ebml_uint(pb, MATROSKA_ID_TRACKTYPE, MATROSKA_TRACK_TYPE_SUBTITLE);
         if (!native_id) {
             av_log(s, AV_LOG_ERROR, "Subtitle codec %d is not supported.\n", codec->codec_id);
             return AVERROR(ENOSYS);
         }
+
+        if (mkv->mode != MODE_WEBM || codec->codec_id != AV_CODEC_ID_WEBVTT)
+            native_id = MATROSKA_TRACK_TYPE_SUBTITLE;
+
+        put_ebml_uint(pb, MATROSKA_ID_TRACKTYPE, native_id);
         break;
     default:
         av_log(s, AV_LOG_ERROR, "Only audio, video, and subtitles are supported for Matroska.\n");
-        break;
-    }
-    ret = mkv_write_codecprivate(s, pb, codec, native_id, qt_id);
-    if (ret < 0)
-        return ret;
-
-<<<<<<< HEAD
-        switch (codec->codec_type) {
-        case AVMEDIA_TYPE_VIDEO:
-            put_ebml_uint(pb, MATROSKA_ID_TRACKTYPE, MATROSKA_TRACK_TYPE_VIDEO);
-
-            if(   st->avg_frame_rate.num > 0 && st->avg_frame_rate.den > 0
-               && 1.0/av_q2d(st->avg_frame_rate) > av_q2d(codec->time_base))
-                put_ebml_uint(pb, MATROSKA_ID_TRACKDEFAULTDURATION, 1E9 / av_q2d(st->avg_frame_rate));
-            else
-                put_ebml_uint(pb, MATROSKA_ID_TRACKDEFAULTDURATION, av_q2d(codec->time_base)*1E9);
-
-            if (!native_id &&
-                ff_codec_get_tag(ff_codec_movvideo_tags, codec->codec_id) &&
-                (!ff_codec_get_tag(ff_codec_bmp_tags,   codec->codec_id) ||
-                 codec->codec_id == AV_CODEC_ID_SVQ1 ||
-                 codec->codec_id == AV_CODEC_ID_SVQ3 ||
-                 codec->codec_id == AV_CODEC_ID_CINEPAK))
-                qt_id = 1;
-
-            if (qt_id)
-                put_ebml_string(pb, MATROSKA_ID_CODECID, "V_QUICKTIME");
-            else if (!native_id) {
-                // if there is no mkv-specific codec ID, use VFW mode
-                put_ebml_string(pb, MATROSKA_ID_CODECID, "V_MS/VFW/FOURCC");
-                mkv->tracks[i].write_dts = 1;
-            }
-
-            subinfo = start_ebml_master(pb, MATROSKA_ID_TRACKVIDEO, 0);
-            // XXX: interlace flag?
-            put_ebml_uint (pb, MATROSKA_ID_VIDEOPIXELWIDTH , codec->width);
-            put_ebml_uint (pb, MATROSKA_ID_VIDEOPIXELHEIGHT, codec->height);
-
-            if ((tag = av_dict_get(st->metadata, "stereo_mode", NULL, 0)) ||
-                (tag = av_dict_get( s->metadata, "stereo_mode", NULL, 0))) {
-                // save stereo mode flag
-                uint64_t st_mode = MATROSKA_VIDEO_STEREO_MODE_COUNT;
-
-                for (j=0; j<MATROSKA_VIDEO_STEREO_MODE_COUNT; j++)
-                    if (!strcmp(tag->value, ff_matroska_video_stereo_mode[j])){
-                        st_mode = j;
-                        break;
-                    }
-
-                if ((mkv->mode == MODE_WEBM && st_mode > 3 && st_mode != 11)
-                    || st_mode >= MATROSKA_VIDEO_STEREO_MODE_COUNT) {
-                    av_log(s, AV_LOG_ERROR,
-                           "The specified stereo mode is not valid.\n");
-                    return AVERROR(EINVAL);
-                } else
-                    put_ebml_uint(pb, MATROSKA_ID_VIDEOSTEREOMODE, st_mode);
-
-                switch (st_mode) {
-                case 1:
-                case 8:
-                case 9:
-                case 11:
-                    display_width_div = 2;
-                    break;
-                case 2:
-                case 3:
-                case 6:
-                case 7:
-                    display_height_div = 2;
-                    break;
-                }
-            }
-
-            if ((tag = av_dict_get(st->metadata, "alpha_mode", NULL, 0)) ||
-                (tag = av_dict_get( s->metadata, "alpha_mode", NULL, 0)) ||
-                (codec->pix_fmt == AV_PIX_FMT_YUVA420P)) {
-                put_ebml_uint(pb, MATROSKA_ID_VIDEOALPHAMODE, 1);
-            }
-
-            if (st->sample_aspect_ratio.num) {
-                int64_t d_width = av_rescale(codec->width, st->sample_aspect_ratio.num, st->sample_aspect_ratio.den);
-                if (d_width > INT_MAX) {
-                    av_log(s, AV_LOG_ERROR, "Overflow in display width\n");
-                    return AVERROR(EINVAL);
-                }
-                put_ebml_uint(pb, MATROSKA_ID_VIDEODISPLAYWIDTH , d_width / display_width_div);
-                put_ebml_uint(pb, MATROSKA_ID_VIDEODISPLAYHEIGHT, codec->height / display_height_div);
-            } else if (display_width_div != 1 || display_height_div != 1) {
-                put_ebml_uint(pb, MATROSKA_ID_VIDEODISPLAYWIDTH , codec->width / display_width_div);
-                put_ebml_uint(pb, MATROSKA_ID_VIDEODISPLAYHEIGHT, codec->height / display_height_div);
-            }
-
-            if (codec->codec_id == AV_CODEC_ID_RAWVIDEO) {
-                uint32_t color_space = av_le2ne32(codec->codec_tag);
-                put_ebml_binary(pb, MATROSKA_ID_VIDEOCOLORSPACE, &color_space, sizeof(color_space));
-            }
-            end_ebml_master(pb, subinfo);
-            break;
-=======
+        return AVERROR(EINVAL);
+    }
+
+    if (mkv->mode != MODE_WEBM || codec->codec_id != AV_CODEC_ID_WEBVTT) {
+        ret = mkv_write_codecprivate(s, pb, codec, native_id, qt_id);
+        if (ret < 0)
+            return ret;
+    }
+
     end_ebml_master(pb, track);
 
     return 0;
@@ -1082,44 +928,21 @@
     MatroskaMuxContext *mkv = s->priv_data;
     AVIOContext *pb = s->pb;
     ebml_master tracks;
-    int i, ret;
->>>>>>> b75a1f98
+    int i, ret, default_stream_exists = 0;
 
     ret = mkv_add_seekhead_entry(mkv->main_seekhead, MATROSKA_ID_TRACKS, avio_tell(pb));
     if (ret < 0)
         return ret;
 
-<<<<<<< HEAD
-        case AVMEDIA_TYPE_SUBTITLE:
-            if (!native_id) {
-                av_log(s, AV_LOG_ERROR, "Subtitle codec %d is not supported.\n", codec->codec_id);
-                return AVERROR(ENOSYS);
-            }
-
-            if (mkv->mode != MODE_WEBM || codec->codec_id != AV_CODEC_ID_WEBVTT)
-                native_id = MATROSKA_TRACK_TYPE_SUBTITLE;
-
-            put_ebml_uint(pb, MATROSKA_ID_TRACKTYPE, native_id);
-            break;
-        default:
-            av_log(s, AV_LOG_ERROR, "Only audio, video, and subtitles are supported for Matroska.\n");
-            return AVERROR(EINVAL);
-        }
-
-        if (mkv->mode != MODE_WEBM || codec->codec_id != AV_CODEC_ID_WEBVTT) {
-            ret = mkv_write_codecprivate(s, pb, codec, native_id, qt_id);
-            if (ret < 0)
-                return ret;
-        }
-
-        end_ebml_master(pb, track);
-=======
     tracks = start_ebml_master(pb, MATROSKA_ID_TRACKS, 0);
     for (i = 0; i < s->nb_streams; i++) {
-        ret = mkv_write_track(s, mkv, i, pb);
+        AVStream *st = s->streams[i];
+        default_stream_exists |= st->disposition & AV_DISPOSITION_DEFAULT;
+    }
+    for (i = 0; i < s->nb_streams; i++) {
+        ret = mkv_write_track(s, mkv, i, pb, default_stream_exists);
         if (ret < 0)
             return ret;
->>>>>>> b75a1f98
     }
     end_ebml_master(pb, tracks);
     return 0;
