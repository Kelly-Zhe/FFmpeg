--- conflicted
+++ resolved
@@ -458,11 +458,7 @@
         vps->vps_num_reorder_pics[i]      = get_ue_golomb_long(gb);
         vps->vps_max_latency_increase[i]  = get_ue_golomb_long(gb) - 1;
 
-<<<<<<< HEAD
-        if (vps->vps_max_dec_pic_buffering[i] > MAX_DPB_SIZE || !vps->vps_max_dec_pic_buffering[i]) {
-=======
-        if (vps->vps_max_dec_pic_buffering[i] > HEVC_MAX_DPB_SIZE) {
->>>>>>> f6e2f8a9
+        if (vps->vps_max_dec_pic_buffering[i] > HEVC_MAX_DPB_SIZE || !vps->vps_max_dec_pic_buffering[i]) {
             av_log(avctx, AV_LOG_ERROR, "vps_max_dec_pic_buffering_minus1 out of range: %d\n",
                    vps->vps_max_dec_pic_buffering[i] - 1);
             goto err;
@@ -946,14 +942,8 @@
             av_log(avctx, AV_LOG_WARNING, "sps_max_num_reorder_pics out of range: %d\n",
                    sps->temporal_layer[i].num_reorder_pics);
             if (avctx->err_recognition & AV_EF_EXPLODE ||
-<<<<<<< HEAD
-                sps->temporal_layer[i].num_reorder_pics > MAX_DPB_SIZE - 1) {
+                sps->temporal_layer[i].num_reorder_pics > HEVC_MAX_DPB_SIZE - 1) {
                 return AVERROR_INVALIDDATA;
-=======
-                sps->temporal_layer[i].num_reorder_pics > HEVC_MAX_DPB_SIZE - 1) {
-                ret = AVERROR_INVALIDDATA;
-                goto err;
->>>>>>> f6e2f8a9
             }
             sps->temporal_layer[i].max_dec_pic_buffering = sps->temporal_layer[i].num_reorder_pics + 1;
         }
@@ -1133,7 +1123,7 @@
                          sps->log2_diff_max_min_coding_block_size;
     sps->log2_min_pu_size = sps->log2_min_cb_size - 1;
 
-    if (sps->log2_ctb_size > MAX_LOG2_CTB_SIZE) {
+    if (sps->log2_ctb_size > HEVC_MAX_LOG2_CTB_SIZE) {
         av_log(avctx, AV_LOG_ERROR, "CTB size out of range: 2^%d\n", sps->log2_ctb_size);
         return AVERROR_INVALIDDATA;
     }
@@ -1166,13 +1156,6 @@
         return AVERROR_INVALIDDATA;
     }
 
-<<<<<<< HEAD
-=======
-    if (sps->log2_ctb_size > HEVC_MAX_LOG2_CTB_SIZE) {
-        av_log(avctx, AV_LOG_ERROR, "CTB size out of range: 2^%d\n", sps->log2_ctb_size);
-        goto err;
-    }
->>>>>>> f6e2f8a9
     if (sps->max_transform_hierarchy_depth_inter > sps->log2_ctb_size - sps->log2_min_tb_size) {
         av_log(avctx, AV_LOG_ERROR, "max_transform_hierarchy_depth_inter out of range: %d\n",
                sps->max_transform_hierarchy_depth_inter);
