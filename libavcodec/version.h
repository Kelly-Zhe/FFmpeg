/*
 *
 * This file is part of FFmpeg.
 *
 * FFmpeg is free software; you can redistribute it and/or
 * modify it under the terms of the GNU Lesser General Public
 * License as published by the Free Software Foundation; either
 * version 2.1 of the License, or (at your option) any later version.
 *
 * FFmpeg is distributed in the hope that it will be useful,
 * but WITHOUT ANY WARRANTY; without even the implied warranty of
 * MERCHANTABILITY or FITNESS FOR A PARTICULAR PURPOSE.  See the GNU
 * Lesser General Public License for more details.
 *
 * You should have received a copy of the GNU Lesser General Public
 * License along with FFmpeg; if not, write to the Free Software
 * Foundation, Inc., 51 Franklin Street, Fifth Floor, Boston, MA 02110-1301 USA
 */

#ifndef AVCODEC_VERSION_H
#define AVCODEC_VERSION_H

/**
 * @file
 * @ingroup libavc
 * Libavcodec version macros.
 */

#define LIBAVCODEC_VERSION_MAJOR 54
<<<<<<< HEAD
#define LIBAVCODEC_VERSION_MINOR 60
#define LIBAVCODEC_VERSION_MICRO 100
=======
#define LIBAVCODEC_VERSION_MINOR 30
#define LIBAVCODEC_VERSION_MICRO  0
>>>>>>> d16860a2

#define LIBAVCODEC_VERSION_INT  AV_VERSION_INT(LIBAVCODEC_VERSION_MAJOR, \
                                               LIBAVCODEC_VERSION_MINOR, \
                                               LIBAVCODEC_VERSION_MICRO)
#define LIBAVCODEC_VERSION      AV_VERSION(LIBAVCODEC_VERSION_MAJOR,    \
                                           LIBAVCODEC_VERSION_MINOR,    \
                                           LIBAVCODEC_VERSION_MICRO)
#define LIBAVCODEC_BUILD        LIBAVCODEC_VERSION_INT

#define LIBAVCODEC_IDENT        "Lavc" AV_STRINGIFY(LIBAVCODEC_VERSION)

/**
 * FF_API_* defines may be placed below to indicate public API that will be
 * dropped at a future version bump. The defines themselves are not part of
 * the public API and may change, break or disappear at any time.
 */

#ifndef FF_API_REQUEST_CHANNELS
#define FF_API_REQUEST_CHANNELS (LIBAVCODEC_VERSION_MAJOR < 55)
#endif
#ifndef FF_API_ALLOC_CONTEXT
#define FF_API_ALLOC_CONTEXT    (LIBAVCODEC_VERSION_MAJOR < 55)
#endif
#ifndef FF_API_AVCODEC_OPEN
#define FF_API_AVCODEC_OPEN     (LIBAVCODEC_VERSION_MAJOR < 55)
#endif
#ifndef FF_API_OLD_DECODE_AUDIO
#define FF_API_OLD_DECODE_AUDIO (LIBAVCODEC_VERSION_MAJOR < 55)
#endif
#ifndef FF_API_OLD_TIMECODE
#define FF_API_OLD_TIMECODE (LIBAVCODEC_VERSION_MAJOR < 55)
#endif

#ifndef FF_API_OLD_ENCODE_AUDIO
#define FF_API_OLD_ENCODE_AUDIO (LIBAVCODEC_VERSION_MAJOR < 55)
#endif
#ifndef FF_API_OLD_ENCODE_VIDEO
#define FF_API_OLD_ENCODE_VIDEO (LIBAVCODEC_VERSION_MAJOR < 55)
#endif
#ifndef FF_API_MPV_GLOBAL_OPTS
#define FF_API_MPV_GLOBAL_OPTS  (LIBAVCODEC_VERSION_MAJOR < 55)
#endif
#ifndef FF_API_COLOR_TABLE_ID
#define FF_API_COLOR_TABLE_ID   (LIBAVCODEC_VERSION_MAJOR < 55)
#endif
#ifndef FF_API_INTER_THRESHOLD
#define FF_API_INTER_THRESHOLD  (LIBAVCODEC_VERSION_MAJOR < 55)
#endif
#ifndef FF_API_SUB_ID
#define FF_API_SUB_ID           (LIBAVCODEC_VERSION_MAJOR < 55)
#endif
#ifndef FF_API_DSP_MASK
#define FF_API_DSP_MASK         (LIBAVCODEC_VERSION_MAJOR < 55)
#endif
#ifndef FF_API_FIND_BEST_PIX_FMT
#define FF_API_FIND_BEST_PIX_FMT (LIBAVCODEC_VERSION_MAJOR < 55)
#endif
#ifndef FF_API_CODEC_ID
#define FF_API_CODEC_ID          (LIBAVCODEC_VERSION_MAJOR < 55)
#endif
#ifndef FF_API_VDA_ASYNC
#define FF_API_VDA_ASYNC         (LIBAVCODEC_VERSION_MAJOR < 55)
#endif

#endif /* AVCODEC_VERSION_H */<|MERGE_RESOLUTION|>--- conflicted
+++ resolved
@@ -27,13 +27,8 @@
  */
 
 #define LIBAVCODEC_VERSION_MAJOR 54
-<<<<<<< HEAD
-#define LIBAVCODEC_VERSION_MINOR 60
+#define LIBAVCODEC_VERSION_MINOR 61
 #define LIBAVCODEC_VERSION_MICRO 100
-=======
-#define LIBAVCODEC_VERSION_MINOR 30
-#define LIBAVCODEC_VERSION_MICRO  0
->>>>>>> d16860a2
 
 #define LIBAVCODEC_VERSION_INT  AV_VERSION_INT(LIBAVCODEC_VERSION_MAJOR, \
                                                LIBAVCODEC_VERSION_MINOR, \
