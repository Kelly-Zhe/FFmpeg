--- conflicted
+++ resolved
@@ -419,16 +419,11 @@
 OBJS-$(CONFIG_WAV_MUXER)                 += wavenc.o
 OBJS-$(CONFIG_WC3_DEMUXER)               += wc3movie.o
 OBJS-$(CONFIG_WEBM_MUXER)                += matroskaenc.o matroska.o \
-<<<<<<< HEAD
-                                            isom.o avc.o \
-                                            flacenc_header.o avlanguage.o wv.o
-OBJS-$(CONFIG_WEBVTT_DEMUXER)            += webvttdec.o subtitles.o
-OBJS-$(CONFIG_WEBVTT_MUXER)              += webvttenc.o
-=======
                                             isom.o avc.o hevc.o \
                                             flacenc_header.o avlanguage.o \
                                             wv.o vorbiscomment.o
->>>>>>> 85d805d5
+OBJS-$(CONFIG_WEBVTT_DEMUXER)            += webvttdec.o subtitles.o
+OBJS-$(CONFIG_WEBVTT_MUXER)              += webvttenc.o
 OBJS-$(CONFIG_WSAUD_DEMUXER)             += westwood_aud.o
 OBJS-$(CONFIG_WSVQA_DEMUXER)             += westwood_vqa.o
 OBJS-$(CONFIG_WTV_DEMUXER)               += wtvdec.o wtv_common.o asfdec.o asf.o asfcrypt.o \
