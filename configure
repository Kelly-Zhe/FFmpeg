#!/bin/sh
#
# FFmpeg configure script
#
# Copyright (c) 2000-2002 Fabrice Bellard
# Copyright (c) 2005-2008 Diego Biurrun
# Copyright (c) 2005-2008 Mans Rullgard
#

# Prevent locale nonsense from breaking basic text processing.
LC_ALL=C
export LC_ALL

# make sure we are running under a compatible shell
# try to make this part work with most shells

try_exec(){
    echo "Trying shell $1"
    type "$1" > /dev/null 2>&1 && exec "$@"
}

unset foo
(: ${foo%%bar}) 2> /dev/null
E1="$?"

(: ${foo?}) 2> /dev/null
E2="$?"

if test "$E1" != 0 || test "$E2" = 0; then
    echo "Broken shell detected.  Trying alternatives."
    export FF_CONF_EXEC
    if test "0$FF_CONF_EXEC" -lt 1; then
        FF_CONF_EXEC=1
        try_exec bash "$0" "$@"
    fi
    if test "0$FF_CONF_EXEC" -lt 2; then
        FF_CONF_EXEC=2
        try_exec ksh "$0" "$@"
    fi
    if test "0$FF_CONF_EXEC" -lt 3; then
        FF_CONF_EXEC=3
        try_exec /usr/xpg4/bin/sh "$0" "$@"
    fi
    echo "No compatible shell script interpreter found."
    echo "This configure script requires a POSIX-compatible shell"
    echo "such as bash or ksh."
    echo "THIS IS NOT A BUG IN FFMPEG, DO NOT REPORT IT AS SUCH."
    echo "Instead, install a working POSIX-compatible shell."
    echo "Disabling this configure test will create a broken FFmpeg."
    if test "$BASH_VERSION" = '2.04.0(1)-release'; then
        echo "This bash version ($BASH_VERSION) is broken on your platform."
        echo "Upgrade to a later version if available."
    fi
    exit 1
fi

test -d /usr/xpg4/bin && PATH=/usr/xpg4/bin:$PATH

show_help(){
    cat <<EOF
Usage: configure [options]
Options: [defaults in brackets after descriptions]

Help options:
  --help                   print this message
  --quiet                  Suppress showing informative output
  --list-decoders          show all available decoders
  --list-encoders          show all available encoders
  --list-hwaccels          show all available hardware accelerators
  --list-demuxers          show all available demuxers
  --list-muxers            show all available muxers
  --list-parsers           show all available parsers
  --list-protocols         show all available protocols
  --list-bsfs              show all available bitstream filters
  --list-indevs            show all available input devices
  --list-outdevs           show all available output devices
  --list-filters           show all available filters

Standard options:
  --logfile=FILE           log tests and output to FILE [ffbuild/config.log]
  --disable-logging        do not log configure debug information
  --fatal-warnings         fail if any configure warning is generated
  --prefix=PREFIX          install in PREFIX [$prefix_default]
  --bindir=DIR             install binaries in DIR [PREFIX/bin]
  --datadir=DIR            install data files in DIR [PREFIX/share/ffmpeg]
  --docdir=DIR             install documentation in DIR [PREFIX/share/doc/ffmpeg]
  --libdir=DIR             install libs in DIR [PREFIX/lib]
  --shlibdir=DIR           install shared libs in DIR [LIBDIR]
  --incdir=DIR             install includes in DIR [PREFIX/include]
  --mandir=DIR             install man page in DIR [PREFIX/share/man]
  --pkgconfigdir=DIR       install pkg-config files in DIR [LIBDIR/pkgconfig]
  --enable-rpath           use rpath to allow installing libraries in paths
                           not part of the dynamic linker search path
                           use rpath when linking programs (USE WITH CARE)
  --install-name-dir=DIR   Darwin directory name for installed targets

Licensing options:
  --enable-gpl             allow use of GPL code, the resulting libs
                           and binaries will be under GPL [no]
  --enable-version3        upgrade (L)GPL to version 3 [no]
  --enable-nonfree         allow use of nonfree code, the resulting libs
                           and binaries will be unredistributable [no]

Configuration options:
  --disable-static         do not build static libraries [no]
  --enable-shared          build shared libraries [no]
  --enable-small           optimize for size instead of speed
  --disable-runtime-cpudetect disable detecting CPU capabilities at runtime (smaller binary)
  --enable-gray            enable full grayscale support (slower color)
  --disable-swscale-alpha  disable alpha channel support in swscale
  --disable-all            disable building components, libraries and programs
  --disable-autodetect     disable automatically detected external libraries [no]

Program options:
  --disable-programs       do not build command line programs
  --disable-ffmpeg         disable ffmpeg build
  --disable-ffplay         disable ffplay build
  --disable-ffprobe        disable ffprobe build
  --disable-ffserver       disable ffserver build

Documentation options:
  --disable-doc            do not build documentation
  --disable-htmlpages      do not build HTML documentation pages
  --disable-manpages       do not build man documentation pages
  --disable-podpages       do not build POD documentation pages
  --disable-txtpages       do not build text documentation pages

Component options:
  --disable-avdevice       disable libavdevice build
  --disable-avcodec        disable libavcodec build
  --disable-avformat       disable libavformat build
  --disable-swresample     disable libswresample build
  --disable-swscale        disable libswscale build
  --disable-postproc       disable libpostproc build
  --disable-avfilter       disable libavfilter build
  --enable-avresample      enable libavresample build [no]
  --disable-pthreads       disable pthreads [autodetect]
  --disable-w32threads     disable Win32 threads [autodetect]
  --disable-os2threads     disable OS/2 threads [autodetect]
  --disable-network        disable network support [no]
  --disable-dct            disable DCT code
  --disable-dwt            disable DWT code
  --disable-error-resilience disable error resilience code
  --disable-lsp            disable LSP code
  --disable-lzo            disable LZO decoder code
  --disable-mdct           disable MDCT code
  --disable-rdft           disable RDFT code
  --disable-fft            disable FFT code
  --disable-faan           disable floating point AAN (I)DCT code
  --disable-pixelutils     disable pixel utils in libavutil

Individual component options:
  --disable-everything     disable all components listed below
  --disable-encoder=NAME   disable encoder NAME
  --enable-encoder=NAME    enable encoder NAME
  --disable-encoders       disable all encoders
  --disable-decoder=NAME   disable decoder NAME
  --enable-decoder=NAME    enable decoder NAME
  --disable-decoders       disable all decoders
  --disable-hwaccel=NAME   disable hwaccel NAME
  --enable-hwaccel=NAME    enable hwaccel NAME
  --disable-hwaccels       disable all hwaccels
  --disable-muxer=NAME     disable muxer NAME
  --enable-muxer=NAME      enable muxer NAME
  --disable-muxers         disable all muxers
  --disable-demuxer=NAME   disable demuxer NAME
  --enable-demuxer=NAME    enable demuxer NAME
  --disable-demuxers       disable all demuxers
  --enable-parser=NAME     enable parser NAME
  --disable-parser=NAME    disable parser NAME
  --disable-parsers        disable all parsers
  --enable-bsf=NAME        enable bitstream filter NAME
  --disable-bsf=NAME       disable bitstream filter NAME
  --disable-bsfs           disable all bitstream filters
  --enable-protocol=NAME   enable protocol NAME
  --disable-protocol=NAME  disable protocol NAME
  --disable-protocols      disable all protocols
  --enable-indev=NAME      enable input device NAME
  --disable-indev=NAME     disable input device NAME
  --disable-indevs         disable input devices
  --enable-outdev=NAME     enable output device NAME
  --disable-outdev=NAME    disable output device NAME
  --disable-outdevs        disable output devices
  --disable-devices        disable all devices
  --enable-filter=NAME     enable filter NAME
  --disable-filter=NAME    disable filter NAME
  --disable-filters        disable all filters
  --disable-v4l2_m2m       disable V4L2 mem2mem code [autodetect]

External library support:

  Using any of the following switches will allow FFmpeg to link to the
  corresponding external library. All the components depending on that library
  will become enabled, if all their other dependencies are met and they are not
  explicitly disabled. E.g. --enable-libwavpack will enable linking to
  libwavpack and allow the libwavpack encoder to be built, unless it is
  specifically disabled with --disable-encoder=libwavpack.

  Note that only the system libraries are auto-detected. All the other external
  libraries must be explicitly enabled.

  Also note that the following help text describes the purpose of the libraries
  themselves, not all their features will necessarily be usable by FFmpeg.

  --disable-alsa           disable ALSA support [autodetect]
  --disable-appkit         disable Apple AppKit framework [autodetect]
  --disable-avfoundation   disable Apple AVFoundation framework [autodetect]
  --enable-avisynth        enable reading of AviSynth script files [no]
  --disable-bzlib          disable bzlib [autodetect]
  --disable-coreimage      disable Apple CoreImage framework [autodetect]
  --enable-chromaprint     enable audio fingerprinting with chromaprint [no]
  --enable-frei0r          enable frei0r video filtering [no]
  --enable-gcrypt          enable gcrypt, needed for rtmp(t)e support
                           if openssl, librtmp or gmp is not used [no]
  --enable-gmp             enable gmp, needed for rtmp(t)e support
                           if openssl or librtmp is not used [no]
  --enable-gnutls          enable gnutls, needed for https support
                           if openssl is not used [no]
  --disable-iconv          disable iconv [autodetect]
  --disable-jack           disable libjack support [autodetect]
  --enable-jni             enable JNI support [no]
  --enable-ladspa          enable LADSPA audio filtering [no]
  --enable-libass          enable libass subtitles rendering,
                           needed for subtitles and ass filter [no]
  --enable-libbluray       enable BluRay reading using libbluray [no]
  --enable-libbs2b         enable bs2b DSP library [no]
  --enable-libcaca         enable textual display using libcaca [no]
  --enable-libcelt         enable CELT decoding via libcelt [no]
  --enable-libcdio         enable audio CD grabbing with libcdio [no]
  --enable-libdc1394       enable IIDC-1394 grabbing using libdc1394
                           and libraw1394 [no]
  --enable-libfdk-aac      enable AAC de/encoding via libfdk-aac [no]
  --enable-libflite        enable flite (voice synthesis) support via libflite [no]
  --enable-libfontconfig   enable libfontconfig, useful for drawtext filter [no]
  --enable-libfreetype     enable libfreetype, needed for drawtext filter [no]
  --enable-libfribidi      enable libfribidi, improves drawtext filter [no]
  --enable-libgme          enable Game Music Emu via libgme [no]
  --enable-libgsm          enable GSM de/encoding via libgsm [no]
  --enable-libiec61883     enable iec61883 via libiec61883 [no]
  --enable-libilbc         enable iLBC de/encoding via libilbc [no]
  --enable-libkvazaar      enable HEVC encoding via libkvazaar [no]
  --enable-libmodplug      enable ModPlug via libmodplug [no]
  --enable-libmp3lame      enable MP3 encoding via libmp3lame [no]
  --enable-libopencore-amrnb enable AMR-NB de/encoding via libopencore-amrnb [no]
  --enable-libopencore-amrwb enable AMR-WB decoding via libopencore-amrwb [no]
  --enable-libopencv       enable video filtering via libopencv [no]
  --enable-libopenh264     enable H.264 encoding via OpenH264 [no]
  --enable-libopenjpeg     enable JPEG 2000 de/encoding via OpenJPEG [no]
  --enable-libopenmpt      enable decoding tracked files via libopenmpt [no]
  --enable-libopus         enable Opus de/encoding via libopus [no]
  --enable-libpulse        enable Pulseaudio input via libpulse [no]
  --enable-librsvg         enable SVG rasterization via librsvg [no]
  --enable-librubberband   enable rubberband needed for rubberband filter [no]
  --enable-librtmp         enable RTMP[E] support via librtmp [no]
  --enable-libshine        enable fixed-point MP3 encoding via libshine [no]
  --enable-libsmbclient    enable Samba protocol via libsmbclient [no]
  --enable-libsnappy       enable Snappy compression, needed for hap encoding [no]
  --enable-libsoxr         enable Include libsoxr resampling [no]
  --enable-libspeex        enable Speex de/encoding via libspeex [no]
  --enable-libssh          enable SFTP protocol via libssh [no]
  --enable-libtesseract    enable Tesseract, needed for ocr filter [no]
  --enable-libtheora       enable Theora encoding via libtheora [no]
  --enable-libtwolame      enable MP2 encoding via libtwolame [no]
  --enable-libv4l2         enable libv4l2/v4l-utils [no]
  --enable-libvidstab      enable video stabilization using vid.stab [no]
  --enable-libvmaf         enable vmaf filter via libvmaf [no]
  --enable-libvo-amrwbenc  enable AMR-WB encoding via libvo-amrwbenc [no]
  --enable-libvorbis       enable Vorbis en/decoding via libvorbis,
                           native implementation exists [no]
  --enable-libvpx          enable VP8 and VP9 de/encoding via libvpx [no]
  --enable-libwavpack      enable wavpack encoding via libwavpack [no]
  --enable-libwebp         enable WebP encoding via libwebp [no]
  --enable-libx264         enable H.264 encoding via x264 [no]
  --enable-libx265         enable HEVC encoding via x265 [no]
  --enable-libxavs         enable AVS encoding via xavs [no]
  --enable-libxcb          enable X11 grabbing using XCB [autodetect]
  --enable-libxcb-shm      enable X11 grabbing shm communication [autodetect]
  --enable-libxcb-xfixes   enable X11 grabbing mouse rendering [autodetect]
  --enable-libxcb-shape    enable X11 grabbing shape rendering [autodetect]
  --enable-libxvid         enable Xvid encoding via xvidcore,
                           native MPEG-4/Xvid encoder exists [no]
  --enable-libxml2         enable XML parsing using the C library libxml2 [no]
  --enable-libzimg         enable z.lib, needed for zscale filter [no]
  --enable-libzmq          enable message passing via libzmq [no]
  --enable-libzvbi         enable teletext support via libzvbi [no]
  --disable-lzma           disable lzma [autodetect]
  --enable-decklink        enable Blackmagic DeckLink I/O support [no]
  --enable-libndi_newtek   enable Newteck NDI I/O support [no]
  --enable-mediacodec      enable Android MediaCodec support [no]
  --enable-libmysofa       enable libmysofa, needed for sofalizer filter [no]
  --enable-openal          enable OpenAL 1.1 capture support [no]
  --enable-opencl          enable OpenCL code
  --enable-opengl          enable OpenGL rendering [no]
  --enable-openssl         enable openssl, needed for https support
                           if gnutls is not used [no]
  --disable-sndio          disable sndio support [autodetect]
  --disable-schannel       disable SChannel SSP, needed for TLS support on
                           Windows if openssl and gnutls are not used [autodetect]
  --disable-sdl2           disable sdl2 [autodetect]
  --disable-securetransport disable Secure Transport, needed for TLS support
                           on OSX if openssl and gnutls are not used [autodetect]
  --disable-xlib           disable xlib [autodetect]
  --disable-zlib           disable zlib [autodetect]

  The following libraries provide various hardware acceleration features:
  --disable-audiotoolbox   disable Apple AudioToolbox code [autodetect]
  --disable-cuda           disable dynamically linked Nvidia CUDA code [autodetect]
  --enable-cuda-sdk        enable CUDA features that require the CUDA SDK [no]
  --disable-cuvid          disable Nvidia CUVID support [autodetect]
  --disable-d3d11va        disable Microsoft Direct3D 11 video acceleration code [autodetect]
  --disable-dxva2          disable Microsoft DirectX 9 video acceleration code [autodetect]
  --enable-libdrm          enable DRM code (Linux) [no]
  --enable-libmfx          enable Intel MediaSDK (AKA Quick Sync Video) code via libmfx [no]
  --enable-libnpp          enable Nvidia Performance Primitives-based code [no]
  --enable-mmal            enable Broadcom Multi-Media Abstraction Layer (Raspberry Pi) via MMAL [no]
  --disable-nvenc          disable Nvidia video encoding code [autodetect]
  --enable-omx             enable OpenMAX IL code [no]
  --enable-omx-rpi         enable OpenMAX IL code for Raspberry Pi [no]
  --disable-vaapi          disable Video Acceleration API (mainly Unix/Intel) code [autodetect]
  --disable-vda            disable Apple Video Decode Acceleration code [autodetect]
  --disable-vdpau          disable Nvidia Video Decode and Presentation API for Unix code [autodetect]
  --disable-videotoolbox   disable VideoToolbox code [autodetect]

Toolchain options:
  --arch=ARCH              select architecture [$arch]
  --cpu=CPU                select the minimum required CPU (affects
                           instruction selection, may crash on older CPUs)
  --cross-prefix=PREFIX    use PREFIX for compilation tools [$cross_prefix]
  --progs-suffix=SUFFIX    program name suffix []
  --enable-cross-compile   assume a cross-compiler is used
  --sysroot=PATH           root of cross-build tree
  --sysinclude=PATH        location of cross-build system headers
  --target-os=OS           compiler targets OS [$target_os]
  --target-exec=CMD        command to run executables on target
  --target-path=DIR        path to view of build directory on target
  --target-samples=DIR     path to samples directory on target
  --tempprefix=PATH        force fixed dir/prefix instead of mktemp for checks
  --toolchain=NAME         set tool defaults according to NAME
  --nm=NM                  use nm tool NM [$nm_default]
  --ar=AR                  use archive tool AR [$ar_default]
  --as=AS                  use assembler AS [$as_default]
  --ln_s=LN_S              use symbolic link tool LN_S [$ln_s_default]
  --strip=STRIP            use strip tool STRIP [$strip_default]
  --windres=WINDRES        use windows resource compiler WINDRES [$windres_default]
  --x86asmexe=EXE          use nasm-compatible assembler EXE [$x86asmexe_default]
  --cc=CC                  use C compiler CC [$cc_default]
  --cxx=CXX                use C compiler CXX [$cxx_default]
  --objcc=OCC              use ObjC compiler OCC [$cc_default]
  --dep-cc=DEPCC           use dependency generator DEPCC [$cc_default]
  --nvcc=NVCC              use Nvidia CUDA compiler NVCC [$nvcc_default]
  --ld=LD                  use linker LD [$ld_default]
  --pkg-config=PKGCONFIG   use pkg-config tool PKGCONFIG [$pkg_config_default]
  --pkg-config-flags=FLAGS pass additional flags to pkgconf []
  --ranlib=RANLIB          use ranlib RANLIB [$ranlib_default]
  --doxygen=DOXYGEN        use DOXYGEN to generate API doc [$doxygen_default]
  --host-cc=HOSTCC         use host C compiler HOSTCC
  --host-cflags=HCFLAGS    use HCFLAGS when compiling for host
  --host-cppflags=HCPPFLAGS use HCPPFLAGS when compiling for host
  --host-ld=HOSTLD         use host linker HOSTLD
  --host-ldflags=HLDFLAGS  use HLDFLAGS when linking for host
  --host-libs=HLIBS        use libs HLIBS when linking for host
  --host-os=OS             compiler host OS [$target_os]
  --extra-cflags=ECFLAGS   add ECFLAGS to CFLAGS [$CFLAGS]
  --extra-cxxflags=ECFLAGS add ECFLAGS to CXXFLAGS [$CXXFLAGS]
  --extra-objcflags=FLAGS  add FLAGS to OBJCFLAGS [$CFLAGS]
  --extra-ldflags=ELDFLAGS add ELDFLAGS to LDFLAGS [$LDFLAGS]
  --extra-ldexeflags=ELDFLAGS add ELDFLAGS to LDEXEFLAGS [$LDEXEFLAGS]
  --extra-ldlibflags=ELDFLAGS add ELDFLAGS to LDLIBFLAGS [$LDLIBFLAGS]
  --extra-libs=ELIBS       add ELIBS [$ELIBS]
  --extra-version=STRING   version string suffix []
  --optflags=OPTFLAGS      override optimization-related compiler flags
  --nvccflags=NVCCFLAGS    override nvcc flags [$nvccflags_default]
  --build-suffix=SUFFIX    library name suffix []
  --enable-pic             build position-independent code
  --enable-thumb           compile for Thumb instruction set
  --enable-lto             use link-time optimization
  --env="ENV=override"     override the environment variables

Advanced options (experts only):
  --malloc-prefix=PREFIX   prefix malloc and related names with PREFIX
  --custom-allocator=NAME  use a supported custom allocator
  --disable-symver         disable symbol versioning
  --enable-hardcoded-tables use hardcoded tables instead of runtime generation
  --disable-safe-bitstream-reader
                           disable buffer boundary checking in bitreaders
                           (faster, but may crash)
  --sws-max-filter-size=N  the max filter size swscale uses [$sws_max_filter_size_default]

Optimization options (experts only):
  --disable-asm            disable all assembly optimizations
  --disable-altivec        disable AltiVec optimizations
  --disable-vsx            disable VSX optimizations
  --disable-power8         disable POWER8 optimizations
  --disable-amd3dnow       disable 3DNow! optimizations
  --disable-amd3dnowext    disable 3DNow! extended optimizations
  --disable-mmx            disable MMX optimizations
  --disable-mmxext         disable MMXEXT optimizations
  --disable-sse            disable SSE optimizations
  --disable-sse2           disable SSE2 optimizations
  --disable-sse3           disable SSE3 optimizations
  --disable-ssse3          disable SSSE3 optimizations
  --disable-sse4           disable SSE4 optimizations
  --disable-sse42          disable SSE4.2 optimizations
  --disable-avx            disable AVX optimizations
  --disable-xop            disable XOP optimizations
  --disable-fma3           disable FMA3 optimizations
  --disable-fma4           disable FMA4 optimizations
  --disable-avx2           disable AVX2 optimizations
  --disable-aesni          disable AESNI optimizations
  --disable-armv5te        disable armv5te optimizations
  --disable-armv6          disable armv6 optimizations
  --disable-armv6t2        disable armv6t2 optimizations
  --disable-vfp            disable VFP optimizations
  --disable-neon           disable NEON optimizations
  --disable-inline-asm     disable use of inline assembly
  --disable-x86asm         disable use of standalone x86 assembly
  --disable-mipsdsp        disable MIPS DSP ASE R1 optimizations
  --disable-mipsdspr2      disable MIPS DSP ASE R2 optimizations
  --disable-msa            disable MSA optimizations
  --disable-mipsfpu        disable floating point MIPS optimizations
  --disable-mmi            disable Loongson SIMD optimizations
  --disable-fast-unaligned consider unaligned accesses slow

Developer options (useful when working on FFmpeg itself):
  --disable-debug          disable debugging symbols
  --enable-debug=LEVEL     set the debug level [$debuglevel]
  --disable-optimizations  disable compiler optimizations
  --enable-extra-warnings  enable more compiler warnings
  --disable-stripping      disable stripping of executables and shared libraries
  --assert-level=level     0(default), 1 or 2, amount of assertion testing,
                           2 causes a slowdown at runtime.
  --enable-memory-poisoning fill heap uninitialized allocated space with arbitrary data
  --valgrind=VALGRIND      run "make fate" tests through valgrind to detect memory
                           leaks and errors, using the specified valgrind binary.
                           Cannot be combined with --target-exec
  --enable-ftrapv          Trap arithmetic overflows
  --samples=PATH           location of test samples for FATE, if not set use
                           \$FATE_SAMPLES at make invocation time.
  --enable-neon-clobber-test check NEON registers for clobbering (should be
                           used only for debugging purposes)
  --enable-xmm-clobber-test check XMM registers for clobbering (Win64-only;
                           should be used only for debugging purposes)
  --enable-random          randomly enable/disable components
  --disable-random
  --enable-random=LIST     randomly enable/disable specific components or
  --disable-random=LIST    component groups. LIST is a comma-separated list
                           of NAME[:PROB] entries where NAME is a component
                           (group) and PROB the probability associated with
                           NAME (default 0.5).
  --random-seed=VALUE      seed value for --enable/disable-random
  --disable-valgrind-backtrace do not print a backtrace under Valgrind
                           (only applies to --disable-optimizations builds)
  --enable-osfuzz          Enable building fuzzer tool
  --libfuzzer=PATH         path to libfuzzer
  --ignore-tests=TESTS     comma-separated list (without "fate-" prefix
                           in the name) of tests whose result is ignored
  --enable-linux-perf      enable Linux Performance Monitor API

NOTE: Object files are built at the place where configure is launched.
EOF
  exit 0
}

quotes='""'
if test -t 1 && which tput >/dev/null 2>&1; then
    ncolors=$(tput colors)
    if test -n "$ncolors" && test $ncolors -ge 8; then
        bold_color=$(tput bold)
        warn_color=$(tput setaf 3)
        error_color=$(tput setaf 1)
        reset_color=$(tput sgr0)
    fi
    # 72 used instead of 80 since that's the default of pr
    ncols=$(tput cols)
fi
: ${ncols:=72}

log(){
    echo "$@" >> $logfile
}

log_file(){
    log BEGIN $1
    pr -n -t $1 >> $logfile
    log END $1
}

warn(){
    log "WARNING: $*"
    WARNINGS="${WARNINGS}WARNING: $*\n"
}

die(){
    log "$@"
    echo "$error_color$bold_color$@$reset_color"
    cat <<EOF

If you think configure made a mistake, make sure you are using the latest
version from Git.  If the latest version fails, report the problem to the
ffmpeg-user@ffmpeg.org mailing list or IRC #ffmpeg on irc.freenode.net.
EOF
    if disabled logging; then
        cat <<EOF
Rerun configure with logging enabled (do not use --disable-logging), and
include the log this produces with your report.
EOF
    else
        cat <<EOF
Include the log file "$logfile" produced by configure as this will help
solve the problem.
EOF
    fi
    exit 1
}

# Avoid locale weirdness, besides we really just want to translate ASCII.
toupper(){
    echo "$@" | tr abcdefghijklmnopqrstuvwxyz ABCDEFGHIJKLMNOPQRSTUVWXYZ
}

tolower(){
    echo "$@" | tr ABCDEFGHIJKLMNOPQRSTUVWXYZ abcdefghijklmnopqrstuvwxyz
}

c_escape(){
    echo "$*" | sed 's/["\\]/\\\0/g'
}

sh_quote(){
    v=$(echo "$1" | sed "s/'/'\\\\''/g")
    test "x$v" = "x${v#*[!A-Za-z0-9_/.+-]}" || v="'$v'"
    echo "$v"
}

cleanws(){
    echo "$@" | sed 's/^ *//;s/[[:space:]][[:space:]]*/ /g;s/ *$//'
}

filter(){
    pat=$1
    shift
    for v; do
        eval "case $v in $pat) printf '%s ' $v ;; esac"
    done
}

filter_out(){
    pat=$1
    shift
    for v; do
        eval "case $v in $pat) ;; *) printf '%s ' $v ;; esac"
    done
}

map(){
    m=$1
    shift
    for v; do eval $m; done
}

add_suffix(){
    suffix=$1
    shift
    for v; do echo ${v}${suffix}; done
}

set_all(){
    value=$1
    shift
    for var in $*; do
        eval $var=$value
    done
}

set_weak(){
    value=$1
    shift
    for var; do
        eval : \${$var:=$value}
    done
}

sanitize_var_name(){
    echo $@ | sed 's/[^A-Za-z0-9_]/_/g'
}

set_safe(){
    var=$1
    shift
    eval $(sanitize_var_name "$var")='$*'
}

get_safe(){
    eval echo \$$(sanitize_var_name "$1")
}

pushvar(){
    for pvar in $*; do
        eval level=\${${pvar}_level:=0}
        eval ${pvar}_${level}="\$$pvar"
        eval ${pvar}_level=$(($level+1))
    done
}

popvar(){
    for pvar in $*; do
        eval level=\${${pvar}_level:-0}
        test $level = 0 && continue
        eval level=$(($level-1))
        eval $pvar="\${${pvar}_${level}}"
        eval ${pvar}_level=$level
        eval unset ${pvar}_${level}
    done
}

request(){
    for var in $*; do
        eval ${var}_requested=yes
        eval $var=
    done
}

enable(){
    set_all yes $*
}

disable(){
    set_all no $*
}

enable_weak(){
    set_weak yes $*
}

disable_weak(){
    set_weak no $*
}

enable_safe(){
    for var; do
        enable $(echo "$var" | sed 's/[^A-Za-z0-9_]/_/g')
    done
}

disable_safe(){
    for var; do
        disable $(echo "$var" | sed 's/[^A-Za-z0-9_]/_/g')
    done
}

do_enable_deep(){
    for var; do
        enabled $var && continue
        eval sel="\$${var}_select"
        eval sgs="\$${var}_suggest"
        pushvar var sgs
        enable_deep $sel
        popvar sgs
        enable_deep_weak $sgs
        popvar var
    done
}

enable_deep(){
    do_enable_deep $*
    enable $*
}

enable_deep_weak(){
    for var; do
        disabled $var && continue
        pushvar var
        do_enable_deep $var
        popvar var
        enable_weak $var
    done
}

requested(){
    test "${1#!}" = "$1" && op='=' || op=!=
    eval test "x\$${1#!}_requested" $op "xyes"
}

enabled(){
    test "${1#!}" = "$1" && op='=' || op=!=
    eval test "x\$${1#!}" $op "xyes"
}

disabled(){
    test "${1#!}" = "$1" && op='=' || op=!=
    eval test "x\$${1#!}" $op "xno"
}

enabled_all(){
    for opt; do
        enabled $opt || return 1
    done
}

disabled_all(){
    for opt; do
        disabled $opt || return 1
    done
}

enabled_any(){
    for opt; do
        enabled $opt && return 0
    done
}

disabled_any(){
    for opt; do
        disabled $opt && return 0
    done
    return 1
}

set_default(){
    for opt; do
        eval : \${$opt:=\$${opt}_default}
    done
}

is_in(){
    value=$1
    shift
    for var in $*; do
        [ $var = $value ] && return 0
    done
    return 1
}

do_check_deps(){
    for cfg; do
        cfg="${cfg#!}"
        enabled ${cfg}_checking && die "Circular dependency for $cfg."
        disabled ${cfg}_checking && continue
        enable ${cfg}_checking
        append allopts $cfg

        eval dep_all="\$${cfg}_deps"
        eval dep_any="\$${cfg}_deps_any"
        eval dep_sel="\$${cfg}_select"
        eval dep_sgs="\$${cfg}_suggest"
        eval dep_ifa="\$${cfg}_if"
        eval dep_ifn="\$${cfg}_if_any"

        pushvar cfg dep_all dep_any dep_sel dep_sgs dep_ifa dep_ifn
        do_check_deps $dep_all $dep_any $dep_sel $dep_sgs $dep_ifa $dep_ifn
        popvar cfg dep_all dep_any dep_sel dep_sgs dep_ifa dep_ifn

        [ -n "$dep_ifa" ] && { enabled_all $dep_ifa && enable_weak $cfg; }
        [ -n "$dep_ifn" ] && { enabled_any $dep_ifn && enable_weak $cfg; }
        enabled_all  $dep_all || { disable $cfg && requested $cfg && die "ERROR: $cfg requested, but not all dependencies are satisfied: $dep_all"; }
        enabled_any  $dep_any || { disable $cfg && requested $cfg && die "ERROR: $cfg requested, but not any dependency is satisfied: $dep_any"; }
        disabled_any $dep_sel && { disable $cfg && requested $cfg && die "ERROR: $cfg requested, but some selected dependency is unsatisfied: $dep_sel"; }

        if enabled $cfg; then
            enable_deep $dep_sel
            enable_deep_weak $dep_sgs
        fi

        disable ${cfg}_checking
    done
}

check_deps(){
    unset allopts

    do_check_deps "$@"

    for cfg in $allopts; do
        enabled $cfg || continue
        eval dep_extralibs="\$${cfg}_extralibs"
        test -n "$dep_extralibs" && add_extralibs $dep_extralibs
    done
}

print_config(){
    pfx=$1
    files=$2
    shift 2
    map 'eval echo "$v \${$v:-no}"' "$@" |
    awk "BEGIN { split(\"$files\", files) }
        {
            c = \"$pfx\" toupper(\$1);
            v = \$2;
            sub(/yes/, 1, v);
            sub(/no/,  0, v);
            for (f in files) {
                file = files[f];
                if (file ~ /\\.h\$/) {
                    printf(\"#define %s %d\\n\", c, v) >>file;
                } else if (file ~ /\\.asm\$/) {
                    printf(\"%%define %s %d\\n\", c, v) >>file;
                } else if (file ~ /\\.mak\$/) {
                    n = -v ? \"\" : \"!\";
                    printf(\"%s%s=yes\\n\", n, c) >>file;
                } else if (file ~ /\\.texi\$/) {
                    pre = -v ? \"\" : \"@c \";
                    yesno = \$2;
                    c2 = tolower(c);
                    gsub(/_/, \"-\", c2);
                    printf(\"%s@set %s %s\\n\", pre, c2, yesno) >>file;
                }
            }
        }"
}

print_enabled(){
    suf=$1
    shift
    for v; do
        enabled $v && printf "%s\n" ${v%$suf}
    done
}

append(){
    var=$1
    shift
    eval "$var=\"\$$var $*\""
}

prepend(){
    var=$1
    shift
    eval "$var=\"$* \$$var\""
}

unique(){
    var=$1
    uniq_list=""
    for tok in $(eval echo \$$var); do
        uniq_list="$(filter_out $tok $uniq_list) $tok"
    done
    eval "$var=\"${uniq_list}\""
}

add_cppflags(){
    append CPPFLAGS "$@"
}

add_cflags(){
    append CFLAGS $($cflags_filter "$@")
}

add_cflags_headers(){
    append CFLAGS_HEADERS $($cflags_filter "$@")
}

add_cxxflags(){
    append CXXFLAGS $($cflags_filter "$@")
}

add_asflags(){
    append ASFLAGS $($asflags_filter "$@")
}

add_objcflags(){
    append OBJCFLAGS $($objcflags_filter "$@")
}

add_ldflags(){
    append LDFLAGS $($ldflags_filter "$@")
}

add_ldexeflags(){
    append LDEXEFLAGS $($ldflags_filter "$@")
}

add_ldlibflags(){
    append LDLIBFLAGS $($ldflags_filter "$@")
}

add_stripflags(){
    append ASMSTRIPFLAGS "$@"
}

add_extralibs(){
    prepend extralibs $($ldflags_filter "$@")
}

add_host_cppflags(){
    append host_cppflags "$@"
}

add_host_cflags(){
    append host_cflags $($host_cflags_filter "$@")
}

add_host_ldflags(){
    append host_ldflags $($host_ldflags_filter "$@")
}

add_compat(){
    append compat_objs $1
    shift
    map 'add_cppflags -D$v' "$@"
}

check_cmd(){
    log "$@"
    "$@" >> $logfile 2>&1
}

check_stat(){
    log check_stat "$@"
    stat "$1" >> $logfile 2>&1
}

cc_o(){
    eval printf '%s\\n' $CC_O
}

cc_e(){
    eval printf '%s\\n' $CC_E
}

check_cc(){
    log check_cc "$@"
    cat > $TMPC
    log_file $TMPC
    check_cmd $cc $CPPFLAGS $CFLAGS "$@" $CC_C $(cc_o $TMPO) $TMPC
}

check_cxx(){
    log check_cxx "$@"
    cat > $TMPCPP
    log_file $TMPCPP
    check_cmd $cxx $CPPFLAGS $CFLAGS $CXXFLAGS "$@" $CXX_C -o $TMPO $TMPCPP
}

check_objcc(){
    log check_objcc "$@"
    cat > $TMPM
    log_file $TMPM
    check_cmd $objcc -Werror=missing-prototypes $CPPFLAGS $CFLAGS $OBJCFLAGS "$@" $OBJCC_C $(cc_o $TMPO) $TMPM
}

check_cpp(){
    log check_cpp "$@"
    cat > $TMPC
    log_file $TMPC
    check_cmd $cc $CPPFLAGS $CFLAGS "$@" $(cc_e $TMPO) $TMPC
}

as_o(){
    eval printf '%s\\n' $AS_O
}

check_as(){
    log check_as "$@"
    cat > $TMPS
    log_file $TMPS
    check_cmd $as $CPPFLAGS $ASFLAGS "$@" $AS_C $(as_o $TMPO) $TMPS
}

check_inline_asm(){
    log check_inline_asm "$@"
    name="$1"
    code="$2"
    shift 2
    disable $name
    check_cc "$@" <<EOF && enable $name
void foo(void){ __asm__ volatile($code); }
EOF
}

check_inline_asm_flags(){
    log check_inline_asm_flags "$@"
    name="$1"
    code="$2"
    flags=''
    shift 2
    while [ "$1" != "" ]; do
      append flags $1
      shift
    done;
    disable $name
    cat > $TMPC <<EOF
void foo(void){ __asm__ volatile($code); }
EOF
    log_file $TMPC
    check_cmd $cc $CPPFLAGS $CFLAGS $flags "$@" $CC_C $(cc_o $TMPO) $TMPC &&
    enable $name && add_cflags $flags && add_asflags $flags && add_ldflags $flags
}

check_insn(){
    log check_insn "$@"
    check_inline_asm ${1}_inline "\"$2\""
    echo "$2" | check_as && enable ${1}_external || disable ${1}_external
}

check_x86asm(){
    log check_x86asm "$@"
    echo "$1" > $TMPS
    log_file $TMPS
    shift 1
    check_cmd $x86asmexe $X86ASMFLAGS -Werror "$@" -o $TMPO $TMPS
}

ld_o(){
    eval printf '%s\\n' $LD_O
}

check_ld(){
    log check_ld "$@"
    type=$1
    shift 1
    flags=$(filter_out '-l*|*.so' $@)
    libs=$(filter '-l*|*.so' $@)
    check_$type $($cflags_filter $flags) || return
    flags=$($ldflags_filter $flags)
    libs=$($ldflags_filter $libs)
    check_cmd $ld $LDFLAGS $LDEXEFLAGS $flags $(ld_o $TMPE) $TMPO $libs $extralibs
}

print_include(){
    hdr=$1
    test "${hdr%.h}" = "${hdr}" &&
        echo "#include $hdr"    ||
        echo "#include <$hdr>"
}

check_code(){
    log check_code "$@"
    check=$1
    headers=$2
    code=$3
    shift 3
    {
        for hdr in $headers; do
            print_include $hdr
        done
        echo "int main(void) { $code; return 0; }"
    } | check_$check "$@"
}

check_cppflags(){
    log check_cppflags "$@"
    check_cpp "$@" <<EOF && append CPPFLAGS "$@"
int x;
EOF
}

test_cflags(){
    log test_cflags "$@"
    set -- $($cflags_filter "$@")
    check_cc "$@" <<EOF
int x;
EOF
}

check_cflags(){
    log check_cflags "$@"
    test_cflags "$@" && add_cflags "$@"
}

check_cxxflags(){
    log check_cxxflags "$@"
    set -- $($cflags_filter "$@")
    check_cxx "$@" <<EOF && append CXXFLAGS "$@"
int x;
EOF
}

test_objcflags(){
    log test_objcflags "$@"
    set -- $($objcflags_filter "$@")
    check_objcc "$@" <<EOF
int x;
EOF
}

check_objcflags(){
    log check_objcflags "$@"
    test_objcflags "$@" && add_objcflags "$@"
}

test_ldflags(){
    log test_ldflags "$@"
    check_ld "cc" "$@" <<EOF
int main(void){ return 0; }
EOF
}

check_ldflags(){
    log check_ldflags "$@"
    test_ldflags "$@" && add_ldflags "$@"
}

test_stripflags(){
    log test_stripflags "$@"
    # call check_cc to get a fresh TMPO
    check_cc <<EOF
int main(void) { return 0; }
EOF
    check_cmd $strip $ASMSTRIPFLAGS "$@" $TMPO
}

check_stripflags(){
    log check_stripflags "$@"
    test_stripflags "$@" && add_stripflags "$@"
}

check_header(){
    log check_header "$@"
    header=$1
    shift
    disable_safe $header
    check_cpp "$@" <<EOF && enable_safe $header
#include <$header>
int x;
EOF
}

check_header_objcc(){
    log check_header_objcc "$@"
    rm -f -- "$TMPO"
    header=$1
    shift
    disable_safe $header
    {
       echo "#include <$header>"
       echo "int main(void) { return 0; }"
    } | check_objcc && check_stat "$TMPO" && enable_safe $header
}

check_apple_framework(){
    log check_apple_framework "$@"
    framework="$1"
    name="$(tolower $framework)"
    header="${framework}/${framework}.h"
    disable $name
    check_header_objcc $header && enable $name && add_extralibs "-framework $framework"
}

check_func(){
    log check_func "$@"
    func=$1
    shift
    disable $func
    check_ld "cc" "$@" <<EOF && enable $func
extern int $func();
int main(void){ $func(); }
EOF
}

check_complexfunc(){
    log check_complexfunc "$@"
    func=$1
    narg=$2
    shift 2
    test $narg = 2 && args="f, g" || args="f * I"
    disable $func
    check_ld "cc" "$@" <<EOF && enable $func
#include <complex.h>
#include <math.h>
float foo(complex float f, complex float g) { return $func($args); }
int main(void){ return (int) foo; }
EOF
}

check_mathfunc(){
    log check_mathfunc "$@"
    func=$1
    narg=$2
    shift 2
    test $narg = 2 && args="f, g" || args="f"
    disable $func
    check_ld "cc" "$@" <<EOF && enable $func
#include <math.h>
float foo(float f, float g) { return $func($args); }
int main(void){ return (int) foo; }
EOF
}

check_func_headers(){
    log check_func_headers "$@"
    headers=$1
    funcs=$2
    shift 2
    {
        for hdr in $headers; do
            print_include $hdr
        done
        echo "#include <stdint.h>"
        for func in $funcs; do
            echo "long check_$func(void) { return (long) $func; }"
        done
        echo "int main(void) { int ret = 0;"
        # LTO could optimize out the test functions without this
        for func in $funcs; do
            echo " ret |= ((intptr_t)check_$func) & 0xFFFF;"
        done
        echo "return ret; }"
    } | check_ld "cc" "$@" && enable $funcs && enable_safe $headers
}

check_class_headers_cpp(){
    log check_class_headers_cpp "$@"
    headers=$1
    classes=$2
    shift 2
    {
        for hdr in $headers; do
            echo "#include <$hdr>"
        done
        echo "int main(void) { "
        i=1
        for class in $classes; do
            echo "$class obj$i;"
            i=$(expr $i + 1)
        done
        echo "return 0; }"
    } | check_ld "cxx" "$@" && enable $funcs && enable_safe $headers
}

check_cpp_condition(){
    log check_cpp_condition "$@"
    header=$1
    condition=$2
    shift 2
    check_cpp "$@" <<EOF
#include <$header>
#if !($condition)
#error "unsatisfied condition: $condition"
#endif
EOF
}

test_cflags_cc(){
    log test_cflags_cc "$@"
    flags=$1
    header=$2
    condition=$3
    shift 3
    set -- $($cflags_filter "$flags")
    check_cc "$@" <<EOF
#include <$header>
#if !($condition)
#error "unsatisfied condition: $condition"
#endif
EOF
}

check_lib(){
    log check_lib "$@"
    name="$1"
    headers="$2"
    funcs="$3"
    shift 3
    disable $name
    check_func_headers "$headers" "$funcs" "$@" &&
        enable $name && add_extralibs "$@"
}

check_lib_cpp(){
    log check_lib_cpp "$@"
    headers="$1"
    classes="$2"
    shift 2
    check_class_headers_cpp "$headers" "$classes" "$@" && add_extralibs "$@"
}

check_pkg_config(){
    log check_pkg_config "$@"
    pkg_version="$1"
    pkg="${1%% *}"
    headers="$2"
    funcs="$3"
    shift 3
    check_cmd $pkg_config --exists --print-errors $pkg_version || return
    pkg_cflags=$($pkg_config --cflags $pkg_config_flags $pkg)
    pkg_libs=$($pkg_config --libs $pkg_config_flags $pkg)
    check_func_headers "$headers" "$funcs" $pkg_cflags $pkg_libs "$@" &&
        set_safe "${pkg}_cflags"    $pkg_cflags &&
        set_safe "${pkg}_extralibs" $pkg_libs
}

check_exec(){
    check_ld "cc" "$@" && { enabled cross_compile || $TMPE >> $logfile 2>&1; }
}

check_exec_crash(){
    log check_exec_crash "$@"
    code=$(cat)

    # exit() is not async signal safe.  _Exit (C99) and _exit (POSIX)
    # are safe but may not be available everywhere.  Thus we use
    # raise(SIGTERM) instead.  The check is run in a subshell so we
    # can redirect the "Terminated" message from the shell.  SIGBUS
    # is not defined by standard C so it is used conditionally.

    (check_exec "$@") >> $logfile 2>&1 <<EOF
#include <signal.h>
static void sighandler(int sig){
    raise(SIGTERM);
}
int foo(void){
    $code
}
int (*func_ptr)(void) = foo;
int main(void){
    signal(SIGILL, sighandler);
    signal(SIGFPE, sighandler);
    signal(SIGSEGV, sighandler);
#ifdef SIGBUS
    signal(SIGBUS, sighandler);
#endif
    return func_ptr();
}
EOF
}

check_type(){
    log check_type "$@"
    headers=$1
    type=$2
    shift 2
    disable_safe "$type"
    check_code cc "$headers" "$type v" "$@" && enable_safe "$type"
}

check_struct(){
    log check_struct "$@"
    headers=$1
    struct=$2
    member=$3
    shift 3
    disable_safe "${struct}_${member}"
    check_code cc "$headers" "const void *p = &(($struct *)0)->$member" "$@" &&
        enable_safe "${struct}_${member}"
}

check_builtin(){
    log check_builtin "$@"
    name=$1
    headers=$2
    builtin=$3
    shift 3
    disable "$name"
    check_code ld "$headers" "$builtin" "cc" "$@" && enable "$name"
}

check_compile_assert(){
    log check_compile_assert "$@"
    name=$1
    headers=$2
    condition=$3
    shift 3
    disable "$name"
    check_code cc "$headers" "char c[2 * !!($condition) - 1]" "$@" && enable "$name"
}

require(){
    log require "$@"
    name_version="$1"
    name="${1%% *}"
    headers="$2"
    func="$3"
    shift 3
    check_lib $name "$headers" $func "$@" || die "ERROR: $name_version not found"
}

require_cpp(){
    name="$1"
    headers="$2"
    classes="$3"
    shift 3
    check_lib_cpp "$headers" "$classes" "$@" || die "ERROR: $name not found"
}

use_pkg_config(){
    log use_pkg_config "$@"
    pkg="$1"
    check_pkg_config "$@" || return 1
    add_cflags    $(get_safe "${pkg}_cflags")
    add_extralibs $(get_safe "${pkg}_extralibs")
}

require_pkg_config(){
    use_pkg_config "$@" || die "ERROR: $pkg not found using pkg-config$pkg_config_fail_message"
}

hostcc_e(){
    eval printf '%s\\n' $HOSTCC_E
}

hostcc_o(){
    eval printf '%s\\n' $HOSTCC_O
}

check_host_cc(){
    log check_host_cc "$@"
    cat > $TMPC
    log_file $TMPC
    check_cmd $host_cc $host_cflags "$@" $HOSTCC_C $(hostcc_o $TMPO) $TMPC
}

check_host_cpp(){
    log check_host_cpp "$@"
    cat > $TMPC
    log_file $TMPC
    check_cmd $host_cc $host_cppflags $host_cflags "$@" $(hostcc_e $TMPO) $TMPC
}

check_host_cppflags(){
    log check_host_cppflags "$@"
    check_host_cpp "$@" <<EOF && append host_cppflags "$@"
int x;
EOF
}

check_host_cflags(){
    log check_host_cflags "$@"
    set -- $($host_cflags_filter "$@")
    check_host_cc "$@" <<EOF && append host_cflags "$@"
int x;
EOF
}

check_host_cpp_condition(){
    log check_host_cpp_condition "$@"
    header=$1
    condition=$2
    shift 2
    check_host_cpp "$@" <<EOF
#include <$header>
#if !($condition)
#error "unsatisfied condition: $condition"
#endif
EOF
}

cp_if_changed(){
    cmp -s "$1" "$2" && { test "$quiet" != "yes" && echo "$2 is unchanged"; } && return
    mkdir -p "$(dirname $2)"
    cp -f "$1" "$2"
}

# CONFIG_LIST contains configurable options, while HAVE_LIST is for
# system-dependent things.

AVCODEC_COMPONENTS="
    bsfs
    decoders
    encoders
    hwaccels
    parsers
"

AVDEVICE_COMPONENTS="
    indevs
    outdevs
"

AVFILTER_COMPONENTS="
    filters
"

AVFORMAT_COMPONENTS="
    demuxers
    muxers
    protocols
"

AVRESAMPLE_COMPONENTS=""

AVUTIL_COMPONENTS=""

COMPONENT_LIST="
    $AVCODEC_COMPONENTS
    $AVDEVICE_COMPONENTS
    $AVFILTER_COMPONENTS
    $AVFORMAT_COMPONENTS
    $AVRESAMPLE_COMPONENTS
    $AVUTIL_COMPONENTS
"

EXAMPLE_LIST="
    avio_dir_cmd_example
    avio_reading_example
    decode_audio_example
    decode_video_example
    demuxing_decoding_example
    encode_audio_example
    encode_video_example
    extract_mvs_example
    filter_audio_example
    filtering_audio_example
    filtering_video_example
    http_multiclient_example
    hw_decode_example
    metadata_example
    muxing_example
    qsvdec_example
    remuxing_example
    resampling_audio_example
    scaling_video_example
    transcode_aac_example
    transcoding_example
"

EXTERNAL_AUTODETECT_LIBRARY_LIST="
    alsa
    appkit
    avfoundation
    bzlib
    coreimage
    iconv
    jack
    libxcb
    libxcb_shm
    libxcb_shape
    libxcb_xfixes
    lzma
    schannel
    sdl2
    securetransport
    sndio
    xlib
    zlib
"

EXTERNAL_LIBRARY_GPL_LIST="
    avisynth
    frei0r
    libcdio
    librubberband
    libvidstab
    libx264
    libx265
    libxavs
    libxvid
"

EXTERNAL_LIBRARY_NONFREE_LIST="
    decklink
    libndi_newtek
    libfdk_aac
    openssl
"

EXTERNAL_LIBRARY_VERSION3_LIST="
    gmp
    libopencore_amrnb
    libopencore_amrwb
    libvo_amrwbenc
"

EXTERNAL_LIBRARY_GPLV3_LIST="
    libsmbclient
"

EXTERNAL_LIBRARY_LIST="
    $EXTERNAL_AUTODETECT_LIBRARY_LIST
    $EXTERNAL_LIBRARY_GPL_LIST
    $EXTERNAL_LIBRARY_NONFREE_LIST
    $EXTERNAL_LIBRARY_VERSION3_LIST
    $EXTERNAL_LIBRARY_GPLV3_LIST
    chromaprint
    gcrypt
    gnutls
    jni
    ladspa
    libass
    libbluray
    libbs2b
    libcaca
    libcelt
    libdc1394
    libdrm
    libflite
    libfontconfig
    libfreetype
    libfribidi
    libgme
    libgsm
    libiec61883
    libilbc
    libkvazaar
    libmodplug
    libmp3lame
    libmysofa
    libopencv
    libopenh264
    libopenjpeg
    libopenmpt
    libopus
    libpulse
    librsvg
    librtmp
    libshine
    libsmbclient
    libsnappy
    libsoxr
    libspeex
    libssh
    libtesseract
    libtheora
    libtwolame
    libv4l2
    libvmaf
    libvorbis
    libvpx
    libwavpack
    libwebp
    libxml2
    libzimg
    libzmq
    libzvbi
    mediacodec
    openal
    opencl
    opengl
"

HWACCEL_AUTODETECT_LIBRARY_LIST="
    audiotoolbox
    crystalhd
    cuda
    cuvid
    d3d11va
    dxva2
    nvenc
    vaapi
    vda
    vdpau
    videotoolbox
    v4l2_m2m
    xvmc
"

HWACCEL_LIBRARY_NONFREE_LIST="
    cuda_sdk
    libnpp
"

HWACCEL_LIBRARY_LIST="
    $HWACCEL_AUTODETECT_LIBRARY_LIST
    $HWACCEL_LIBRARY_NONFREE_LIST
    libmfx
    mmal
    omx
"

DOCUMENT_LIST="
    doc
    htmlpages
    manpages
    podpages
    txtpages
"

FEATURE_LIST="
    ftrapv
    gray
    hardcoded_tables
    omx_rpi
    runtime_cpudetect
    safe_bitstream_reader
    shared
    small
    static
    swscale_alpha
"

LIBRARY_LIST="
    avcodec
    avdevice
    avfilter
    avformat
    avresample
    avutil
    postproc
    swresample
    swscale
"

LICENSE_LIST="
    gpl
    nonfree
    version3
"

PROGRAM_LIST="
    ffplay
    ffprobe
    ffserver
    ffmpeg
"

SUBSYSTEM_LIST="
    dct
    dwt
    error_resilience
    faan
    fast_unaligned
    fft
    lsp
    lzo
    mdct
    pixelutils
    network
    rdft
"

# COMPONENT_LIST needs to come last to ensure correct dependency checking
CONFIG_LIST="
    $DOCUMENT_LIST
    $EXAMPLE_LIST
    $EXTERNAL_LIBRARY_LIST
    $HWACCEL_LIBRARY_LIST
    $FEATURE_LIST
    $LICENSE_LIST
    $LIBRARY_LIST
    $PROGRAM_LIST
    $SUBSYSTEM_LIST
    autodetect
    fontconfig
    linux_perf
    memory_poisoning
    neon_clobber_test
    ossfuzz
    pic
    thumb
    valgrind_backtrace
    xmm_clobber_test
    $COMPONENT_LIST
"

THREADS_LIST="
    pthreads
    os2threads
    w32threads
"

ATOMICS_LIST="
    atomics_gcc
    atomics_suncc
    atomics_win32
"

AUTODETECT_LIBS="
    $EXTERNAL_AUTODETECT_LIBRARY_LIST
    $HWACCEL_AUTODETECT_LIBRARY_LIST
    $THREADS_LIST
"

ARCH_LIST="
    aarch64
    alpha
    arm
    avr32
    avr32_ap
    avr32_uc
    bfin
    ia64
    m68k
    mips
    mips64
    parisc
    ppc
    ppc64
    s390
    sh4
    sparc
    sparc64
    tilegx
    tilepro
    tomi
    x86
    x86_32
    x86_64
"

ARCH_EXT_LIST_ARM="
    armv5te
    armv6
    armv6t2
    armv8
    neon
    vfp
    vfpv3
    setend
"

ARCH_EXT_LIST_MIPS="
    mipsfpu
    mips32r2
    mips32r5
    mips64r2
    mips32r6
    mips64r6
    mipsdsp
    mipsdspr2
    msa
"

ARCH_EXT_LIST_LOONGSON="
    loongson2
    loongson3
    mmi
"

ARCH_EXT_LIST_X86_SIMD="
    aesni
    amd3dnow
    amd3dnowext
    avx
    avx2
    fma3
    fma4
    mmx
    mmxext
    sse
    sse2
    sse3
    sse4
    sse42
    ssse3
    xop
"

ARCH_EXT_LIST_PPC="
    altivec
    dcbzl
    ldbrx
    power8
    ppc4xx
    vsx
"

ARCH_EXT_LIST_X86="
    $ARCH_EXT_LIST_X86_SIMD
    cpunop
    i686
"

ARCH_EXT_LIST="
    $ARCH_EXT_LIST_ARM
    $ARCH_EXT_LIST_PPC
    $ARCH_EXT_LIST_X86
    $ARCH_EXT_LIST_MIPS
    $ARCH_EXT_LIST_LOONGSON
"

ARCH_FEATURES="
    aligned_stack
    fast_64bit
    fast_clz
    fast_cmov
    local_aligned_8
    local_aligned_16
    local_aligned_32
    simd_align_16
    simd_align_32
"

BUILTIN_LIST="
    atomic_cas_ptr
    machine_rw_barrier
    MemoryBarrier
    mm_empty
    rdtsc
    sarestart
    sem_timedwait
    sync_val_compare_and_swap
"
HAVE_LIST_CMDLINE="
    inline_asm
    symver
    x86asm
"

HAVE_LIST_PUB="
    bigendian
    fast_unaligned
"

HEADERS_LIST="
    altivec_h
    arpa_inet_h
    asm_types_h
    cdio_paranoia_h
    cdio_paranoia_paranoia_h
    cuda_h
    d3d11_h
    dispatch_dispatch_h
    dev_bktr_ioctl_bt848_h
    dev_bktr_ioctl_meteor_h
    dev_ic_bt8xx_h
    dev_video_bktr_ioctl_bt848_h
    dev_video_meteor_ioctl_meteor_h
    direct_h
    dirent_h
    dlfcn_h
    dxgidebug_h
    dxva_h
    ES2_gl_h
    gsm_h
    io_h
    mach_mach_time_h
    machine_ioctl_bt848_h
    machine_ioctl_meteor_h
    malloc_h
    opencv2_core_core_c_h
    openjpeg_2_2_openjpeg_h
    openjpeg_2_1_openjpeg_h
    openjpeg_2_0_openjpeg_h
    openjpeg_1_5_openjpeg_h
    OpenGL_gl3_h
    poll_h
    soundcard_h
    stdatomic_h
    sys_mman_h
    sys_param_h
    sys_resource_h
    sys_select_h
    sys_soundcard_h
    sys_time_h
    sys_un_h
    sys_videoio_h
    termios_h
    udplite_h
    unistd_h
    valgrind_valgrind_h
    windows_h
    winsock2_h
"

INTRINSICS_LIST="
    intrinsics_neon
"

COMPLEX_FUNCS="
    cabs
    cexp
"

MATH_FUNCS="
    atanf
    atan2f
    cbrt
    cbrtf
    copysign
    cosf
    erf
    exp2
    exp2f
    expf
    hypot
    isfinite
    isinf
    isnan
    ldexpf
    llrint
    llrintf
    log2
    log2f
    log10f
    lrint
    lrintf
    powf
    rint
    round
    roundf
    sinf
    trunc
    truncf
"

SYSTEM_FUNCS="
    access
    aligned_malloc
    arc4random
    clock_gettime
    closesocket
    CommandLineToArgvW
    CoTaskMemFree
    CryptGenRandom
    dlopen
    fcntl
    flt_lim
    fork
    getaddrinfo
    gethrtime
    getopt
    GetProcessAffinityMask
    GetProcessMemoryInfo
    GetProcessTimes
    getrusage
    GetSystemTimeAsFileTime
    gettimeofday
    glob
    glXGetProcAddress
    gmtime_r
    inet_aton
    isatty
    jack_port_get_latency_range
    kbhit
    LoadLibrary
    localtime_r
    lstat
    lzo1x_999_compress
    mach_absolute_time
    MapViewOfFile
    memalign
    mkstemp
    mmap
    mprotect
    nanosleep
    PeekNamedPipe
    posix_memalign
    pthread_cancel
    sched_getaffinity
    SetConsoleTextAttribute
    SetConsoleCtrlHandler
    setmode
    setrlimit
    Sleep
    strerror_r
    sysconf
    sysctl
    usleep
    UTGetOSTypeFromString
    VirtualAlloc
    wglGetProcAddress
"

TOOLCHAIN_FEATURES="
    as_dn_directive
    as_fpu_directive
    as_func
    as_object_arch
    asm_mod_q
    attribute_may_alias
    attribute_packed
    blocks_extension
    ebp_available
    ebx_available
    gnu_as
    gnu_windres
    ibm_asm
    inline_asm_direct_symbol_refs
    inline_asm_labels
    inline_asm_nonlocal_labels
    pragma_deprecated
    rsync_contimeout
    symver_asm_label
    symver_gnu_asm
    vfp_args
    xform_asm
    xmm_clobbers
"

TYPES_LIST="
    CONDITION_VARIABLE_Ptr
    socklen_t
    struct_addrinfo
    struct_group_source_req
    struct_ip_mreq_source
    struct_ipv6_mreq
    struct_msghdr_msg_flags
    struct_pollfd
    struct_rusage_ru_maxrss
    struct_sctp_event_subscribe
    struct_sockaddr_in6
    struct_sockaddr_sa_len
    struct_sockaddr_storage
    struct_stat_st_mtim_tv_nsec
    struct_v4l2_frmivalenum_discrete
"

HAVE_LIST="
    $ARCH_EXT_LIST
    $(add_suffix _external $ARCH_EXT_LIST)
    $(add_suffix _inline   $ARCH_EXT_LIST)
    $ARCH_FEATURES
    $ATOMICS_LIST
    $BUILTIN_LIST
    $COMPLEX_FUNCS
    $HAVE_LIST_CMDLINE
    $HAVE_LIST_PUB
    $HEADERS_LIST
    $INTRINSICS_LIST
    $MATH_FUNCS
    $SYSTEM_FUNCS
    $THREADS_LIST
    $TOOLCHAIN_FEATURES
    $TYPES_LIST
    atomics_native
    dos_paths
    libc_msvcrt
    makeinfo
    makeinfo_html
    MMAL_PARAMETER_VIDEO_MAX_NUM_CALLBACKS
    perl
    pod2man
    section_data_rel_ro
    texi2html
    threads
    uwp
    vaapi_drm
    vaapi_x11
    vdpau_x11
    winrt
"

# options emitted with CONFIG_ prefix but not available on the command line
CONFIG_EXTRA="
    aandcttables
    ac3dsp
    audio_frame_queue
    audiodsp
    blockdsp
    bswapdsp
    cabac
    dirac_parse
    dvprofile
    exif
    faandct
    faanidct
    fdctdsp
    flacdsp
    fmtconvert
    frame_thread_encoder
    g722dsp
    golomb
    gplv3
    h263dsp
    h264chroma
    h264dsp
    h264parse
    h264pred
    h264qpel
    hevcparse
    hpeldsp
    huffman
    huffyuvdsp
    huffyuvencdsp
    idctdsp
    iirfilter
    mdct15
    intrax8
    iso_media
    ividsp
    jpegtables
    lgplv3
    libx262
    llauddsp
    llviddsp
    llvidencdsp
    lpc
    lzf
    me_cmp
    mpeg_er
    mpegaudio
    mpegaudiodsp
    mpegaudioheader
    mpegvideo
    mpegvideoenc
    mss34dsp
    pixblockdsp
    qpeldsp
    qsv
    qsvdec
    qsvenc
    rangecoder
    riffdec
    riffenc
    rtpdec
    rtpenc_chain
    rv34dsp
    sinewin
    snappy
    srtp
    startcode
    texturedsp
    texturedspenc
    tpeldsp
    vaapi_encode
    vc1dsp
    videodsp
    vp3dsp
    vp56dsp
    vp8dsp
    wma_freqs
    wmv2dsp
"

CMDLINE_SELECT="
    $ARCH_EXT_LIST
    $CONFIG_LIST
    $HAVE_LIST_CMDLINE
    $THREADS_LIST
    asm
    cross_compile
    debug
    extra_warnings
    logging
    lto
    optimizations
    rpath
    stripping
"

PATHS_LIST="
    bindir
    datadir
    docdir
    incdir
    libdir
    mandir
    pkgconfigdir
    prefix
    shlibdir
    install_name_dir
"

CMDLINE_SET="
    $PATHS_LIST
    ar
    arch
    as
    assert_level
    build_suffix
    cc
    objcc
    cpu
    cross_prefix
    custom_allocator
    cxx
    dep_cc
    doxygen
    env
    extra_version
    gas
    host_cc
    host_cflags
    host_extralibs
    host_ld
    host_ldflags
    host_os
    ignore_tests
    install
    ld
    ln_s
    logfile
    malloc_prefix
    nm
    optflags
    nvccflags
    pkg_config
    pkg_config_flags
    progs_suffix
    random_seed
    ranlib
    samples
    strip
    sws_max_filter_size
    sysinclude
    sysroot
    target_exec
    target_os
    target_path
    target_samples
    tempprefix
    toolchain
    valgrind
    x86asmexe
"

CMDLINE_APPEND="
    extra_cflags
    extra_cxxflags
    extra_objcflags
    host_cppflags
"

# code dependency declarations

# architecture extensions

armv5te_deps="arm"
armv6_deps="arm"
armv6t2_deps="arm"
armv8_deps="aarch64"
neon_deps_any="aarch64 arm"
intrinsics_neon_deps="neon"
vfp_deps_any="aarch64 arm"
vfpv3_deps="vfp"
setend_deps="arm"

map 'eval ${v}_inline_deps=inline_asm' $ARCH_EXT_LIST_ARM

loongson2_deps="mips"
loongson3_deps="mips"
mipsfpu_deps="mips"
mipsdsp_deps="mips"
mipsdspr2_deps="mips"
mips32r2_deps="mips"
mips32r5_deps="mips"
mips32r6_deps="mips"
mips64r2_deps="mips"
mips64r6_deps="mips"
msa_deps="mipsfpu"
mmi_deps="mips"

altivec_deps="ppc"
dcbzl_deps="ppc"
ldbrx_deps="ppc"
ppc4xx_deps="ppc"
vsx_deps="altivec"
power8_deps="vsx"

cpunop_deps="i686"
x86_64_select="i686"
x86_64_suggest="fast_cmov"

amd3dnow_deps="mmx"
amd3dnowext_deps="amd3dnow"
i686_deps="x86"
mmx_deps="x86"
mmxext_deps="mmx"
sse_deps="mmxext"
sse2_deps="sse"
sse3_deps="sse2"
ssse3_deps="sse3"
sse4_deps="ssse3"
sse42_deps="sse4"
aesni_deps="sse42"
avx_deps="sse42"
xop_deps="avx"
fma3_deps="avx"
fma4_deps="avx"
avx2_deps="avx"

mmx_external_deps="x86asm"
mmx_inline_deps="inline_asm"
mmx_suggest="mmx_external mmx_inline"

for ext in $(filter_out mmx $ARCH_EXT_LIST_X86_SIMD); do
    eval dep=\$${ext}_deps
    eval ${ext}_external_deps='"${dep}_external"'
    eval ${ext}_inline_deps='"${dep}_inline"'
    eval ${ext}_suggest='"${ext}_external ${ext}_inline"'
done

aligned_stack_if_any="aarch64 ppc x86"
fast_64bit_if_any="aarch64 alpha ia64 mips64 parisc64 ppc64 sparc64 x86_64"
fast_clz_if_any="aarch64 alpha avr32 mips ppc x86"
fast_unaligned_if_any="aarch64 ppc x86"
simd_align_16_if_any="altivec neon sse"
simd_align_32_if_any="avx"

# system capabilities
symver_if_any="symver_asm_label symver_gnu_asm"
valgrind_backtrace_deps="!optimizations valgrind_valgrind_h"

# threading support
atomics_gcc_if="sync_val_compare_and_swap"
atomics_suncc_if="atomic_cas_ptr machine_rw_barrier"
atomics_win32_if="MemoryBarrier"
atomics_native_if_any="$ATOMICS_LIST"
w32threads_deps="atomics_native"
threads_if_any="$THREADS_LIST"

# subsystems
dct_select="rdft"
dirac_parse_select="golomb"
error_resilience_select="me_cmp"
faandct_deps="faan fdctdsp"
faanidct_deps="faan idctdsp"
h264dsp_select="startcode"
hevcparse_select="golomb"
frame_thread_encoder_deps="encoders threads"
intrax8_select="blockdsp idctdsp"
mdct_select="fft"
mdct15_select="fft"
me_cmp_select="fdctdsp idctdsp pixblockdsp"
mpeg_er_select="error_resilience"
mpegaudio_select="mpegaudiodsp mpegaudioheader"
mpegaudiodsp_select="dct"
mpegvideo_select="blockdsp h264chroma hpeldsp idctdsp me_cmp mpeg_er videodsp"
mpegvideoenc_select="me_cmp mpegvideo pixblockdsp qpeldsp"
vc1dsp_select="h264chroma qpeldsp startcode"
rdft_select="fft"

# decoders / encoders
aac_decoder_select="mdct15 mdct sinewin"
aac_fixed_decoder_select="mdct sinewin"
aac_encoder_select="audio_frame_queue iirfilter lpc mdct sinewin"
aac_latm_decoder_select="aac_decoder aac_latm_parser"
ac3_decoder_select="ac3_parser ac3dsp bswapdsp fmtconvert mdct"
ac3_fixed_decoder_select="ac3_parser ac3dsp bswapdsp mdct"
ac3_encoder_select="ac3dsp audiodsp mdct me_cmp"
ac3_fixed_encoder_select="ac3dsp audiodsp mdct me_cmp"
adpcm_g722_decoder_select="g722dsp"
adpcm_g722_encoder_select="g722dsp"
aic_decoder_select="golomb idctdsp"
alac_encoder_select="lpc"
als_decoder_select="bswapdsp"
amrnb_decoder_select="lsp"
amrwb_decoder_select="lsp"
amv_decoder_select="sp5x_decoder exif"
amv_encoder_select="aandcttables jpegtables mpegvideoenc"
ape_decoder_select="bswapdsp llauddsp"
apng_decoder_select="zlib"
apng_encoder_select="llvidencdsp zlib"
asv1_decoder_select="blockdsp bswapdsp idctdsp"
asv1_encoder_select="bswapdsp fdctdsp pixblockdsp"
asv2_decoder_select="blockdsp bswapdsp idctdsp"
asv2_encoder_select="bswapdsp fdctdsp pixblockdsp"
atrac1_decoder_select="mdct sinewin"
atrac3_decoder_select="mdct"
atrac3p_decoder_select="mdct sinewin"
avrn_decoder_select="exif jpegtables"
bink_decoder_select="blockdsp hpeldsp"
binkaudio_dct_decoder_select="mdct rdft dct sinewin wma_freqs"
binkaudio_rdft_decoder_select="mdct rdft sinewin wma_freqs"
cavs_decoder_select="blockdsp golomb h264chroma idctdsp qpeldsp videodsp"
clearvideo_decoder_select="idctdsp"
cllc_decoder_select="bswapdsp"
comfortnoise_encoder_select="lpc"
cook_decoder_select="audiodsp mdct sinewin"
cscd_decoder_select="lzo"
cscd_decoder_suggest="zlib"
dca_decoder_select="mdct"
dds_decoder_select="texturedsp"
dirac_decoder_select="dirac_parse dwt golomb videodsp mpegvideoenc"
dnxhd_decoder_select="blockdsp idctdsp"
dnxhd_encoder_select="aandcttables blockdsp fdctdsp idctdsp mpegvideoenc pixblockdsp"
dolby_e_decoder_select="mdct"
dvvideo_decoder_select="dvprofile idctdsp"
dvvideo_encoder_select="dvprofile fdctdsp me_cmp pixblockdsp"
dxa_decoder_select="zlib"
dxv_decoder_select="lzf texturedsp"
eac3_decoder_select="ac3_decoder"
eac3_encoder_select="ac3_encoder"
eamad_decoder_select="aandcttables blockdsp bswapdsp idctdsp mpegvideo"
eatgq_decoder_select="aandcttables"
eatqi_decoder_select="aandcttables blockdsp bswapdsp idctdsp"
exr_decoder_select="zlib"
ffv1_decoder_select="rangecoder"
ffv1_encoder_select="rangecoder"
ffvhuff_decoder_select="huffyuv_decoder"
ffvhuff_encoder_select="huffyuv_encoder"
fic_decoder_select="golomb"
flac_decoder_select="flacdsp"
flac_encoder_select="bswapdsp flacdsp lpc"
flashsv2_decoder_select="zlib"
flashsv2_encoder_select="zlib"
flashsv_decoder_select="zlib"
flashsv_encoder_select="zlib"
flv_decoder_select="h263_decoder"
flv_encoder_select="h263_encoder"
fourxm_decoder_select="blockdsp bswapdsp"
fraps_decoder_select="bswapdsp huffman"
g2m_decoder_select="blockdsp idctdsp jpegtables zlib"
g729_decoder_select="audiodsp"
h261_decoder_select="mpegvideo"
h261_encoder_select="aandcttables mpegvideoenc"
h263_decoder_select="h263_parser h263dsp mpegvideo qpeldsp"
h263_encoder_select="aandcttables h263dsp mpegvideoenc"
h263i_decoder_select="h263_decoder"
h263p_decoder_select="h263_decoder"
h263p_encoder_select="h263_encoder"
h264_decoder_select="cabac golomb h264chroma h264dsp h264parse h264pred h264qpel videodsp"
h264_decoder_suggest="error_resilience"
hap_decoder_select="snappy texturedsp"
hap_encoder_deps="libsnappy"
hap_encoder_select="texturedspenc"
hevc_decoder_select="bswapdsp cabac golomb hevcparse videodsp"
huffyuv_decoder_select="bswapdsp huffyuvdsp llviddsp"
huffyuv_encoder_select="bswapdsp huffman huffyuvencdsp llvidencdsp"
iac_decoder_select="imc_decoder"
imc_decoder_select="bswapdsp fft mdct sinewin"
indeo3_decoder_select="hpeldsp"
indeo4_decoder_select="ividsp"
indeo5_decoder_select="ividsp"
interplay_video_decoder_select="hpeldsp"
jpegls_decoder_select="mjpeg_decoder"
jv_decoder_select="blockdsp"
lagarith_decoder_select="llviddsp"
ljpeg_encoder_select="aandcttables idctdsp jpegtables mpegvideoenc"
magicyuv_decoder_select="llviddsp"
mdec_decoder_select="blockdsp idctdsp mpegvideo"
metasound_decoder_select="lsp mdct sinewin"
mimic_decoder_select="blockdsp bswapdsp hpeldsp idctdsp"
mjpeg_decoder_select="blockdsp hpeldsp exif idctdsp jpegtables"
mjpeg_encoder_select="aandcttables jpegtables mpegvideoenc"
mjpegb_decoder_select="mjpeg_decoder"
mlp_decoder_select="mlp_parser"
mlp_encoder_select="lpc"
motionpixels_decoder_select="bswapdsp"
mp1_decoder_select="mpegaudio"
mp1float_decoder_select="mpegaudio"
mp2_decoder_select="mpegaudio"
mp2float_decoder_select="mpegaudio"
mp3_decoder_select="mpegaudio"
mp3adu_decoder_select="mpegaudio"
mp3adufloat_decoder_select="mpegaudio"
mp3float_decoder_select="mpegaudio"
mp3on4_decoder_select="mpegaudio"
mp3on4float_decoder_select="mpegaudio"
mpc7_decoder_select="bswapdsp mpegaudiodsp"
mpc8_decoder_select="mpegaudiodsp"
mpeg_xvmc_decoder_deps="X11_extensions_XvMClib_h"
mpeg_xvmc_decoder_select="mpeg2video_decoder"
mpegvideo_decoder_select="mpegvideo"
mpeg1video_decoder_select="mpegvideo"
mpeg1video_encoder_select="aandcttables mpegvideoenc h263dsp"
mpeg2video_decoder_select="mpegvideo"
mpeg2video_encoder_select="aandcttables mpegvideoenc h263dsp"
mpeg4_decoder_select="h263_decoder mpeg4video_parser"
mpeg4_encoder_select="h263_encoder"
msa1_decoder_select="mss34dsp"
mscc_decoder_select="zlib"
msmpeg4v1_decoder_select="h263_decoder"
msmpeg4v2_decoder_select="h263_decoder"
msmpeg4v2_encoder_select="h263_encoder"
msmpeg4v3_decoder_select="h263_decoder"
msmpeg4v3_encoder_select="h263_encoder"
mss2_decoder_select="mpegvideo qpeldsp vc1_decoder"
mts2_decoder_select="mss34dsp"
mxpeg_decoder_select="mjpeg_decoder"
nellymoser_decoder_select="mdct sinewin"
nellymoser_encoder_select="audio_frame_queue mdct sinewin"
nuv_decoder_select="idctdsp lzo"
on2avc_decoder_select="mdct"
opus_decoder_deps="swresample"
opus_decoder_select="mdct15"
opus_encoder_select="audio_frame_queue mdct15"
png_decoder_select="zlib"
png_encoder_select="llvidencdsp zlib"
prores_decoder_select="blockdsp idctdsp"
prores_encoder_select="fdctdsp"
qcelp_decoder_select="lsp"
qdm2_decoder_select="mdct rdft mpegaudiodsp"
ra_144_decoder_select="audiodsp"
ra_144_encoder_select="audio_frame_queue lpc audiodsp"
ralf_decoder_select="golomb"
rawvideo_decoder_select="bswapdsp"
rscc_decoder_select="zlib"
rtjpeg_decoder_select="me_cmp"
rv10_decoder_select="h263_decoder"
rv10_encoder_select="h263_encoder"
rv20_decoder_select="h263_decoder"
rv20_encoder_select="h263_encoder"
rv30_decoder_select="golomb h264pred h264qpel mpegvideo rv34dsp"
rv40_decoder_select="golomb h264pred h264qpel mpegvideo rv34dsp"
screenpresso_decoder_select="zlib"
shorten_decoder_select="bswapdsp"
sipr_decoder_select="lsp"
snow_decoder_select="dwt h264qpel hpeldsp me_cmp rangecoder videodsp"
snow_encoder_select="aandcttables dwt h264qpel hpeldsp me_cmp mpegvideoenc rangecoder"
sonic_decoder_select="golomb rangecoder"
sonic_encoder_select="golomb rangecoder"
sonic_ls_encoder_select="golomb rangecoder"
sp5x_decoder_select="mjpeg_decoder"
srgc_decoder_select="zlib"
svq1_decoder_select="hpeldsp"
svq1_encoder_select="aandcttables hpeldsp me_cmp mpegvideoenc"
svq3_decoder_select="golomb h264dsp h264parse h264pred hpeldsp tpeldsp videodsp"
svq3_decoder_suggest="zlib"
tak_decoder_select="audiodsp"
tdsc_decoder_select="zlib mjpeg_decoder"
theora_decoder_select="vp3_decoder"
thp_decoder_select="mjpeg_decoder"
tiff_decoder_suggest="zlib lzma"
tiff_encoder_suggest="zlib"
truehd_decoder_select="mlp_parser"
truehd_encoder_select="lpc"
truemotion2_decoder_select="bswapdsp"
truespeech_decoder_select="bswapdsp"
tscc_decoder_select="zlib"
twinvq_decoder_select="mdct lsp sinewin"
txd_decoder_select="texturedsp"
utvideo_decoder_select="bswapdsp llviddsp"
utvideo_encoder_select="bswapdsp huffman llvidencdsp"
vble_decoder_select="llviddsp"
vc1_decoder_select="blockdsp h263_decoder h264qpel intrax8 mpegvideo vc1dsp"
vc1_qsv_decoder_deps="libmfx"
vc1_qsv_decoder_select="qsvdec vc1_qsv_hwaccel vc1_parser"
vc1image_decoder_select="vc1_decoder"
vorbis_decoder_select="mdct"
vorbis_encoder_select="mdct"
vp3_decoder_select="hpeldsp vp3dsp videodsp"
vp5_decoder_select="h264chroma hpeldsp videodsp vp3dsp vp56dsp"
vp6_decoder_select="h264chroma hpeldsp huffman videodsp vp3dsp vp56dsp"
vp6a_decoder_select="vp6_decoder"
vp6f_decoder_select="vp6_decoder"
vp7_decoder_select="h264pred videodsp vp8dsp"
vp8_decoder_select="h264pred videodsp vp8dsp"
vp9_decoder_select="videodsp vp9_parser"
webp_decoder_select="vp8_decoder exif"
wmalossless_decoder_select="llauddsp"
wmapro_decoder_select="mdct sinewin wma_freqs"
wmav1_decoder_select="mdct sinewin wma_freqs"
wmav1_encoder_select="mdct sinewin wma_freqs"
wmav2_decoder_select="mdct sinewin wma_freqs"
wmav2_encoder_select="mdct sinewin wma_freqs"
wmavoice_decoder_select="lsp rdft dct mdct sinewin"
wmv1_decoder_select="h263_decoder"
wmv1_encoder_select="h263_encoder"
wmv2_decoder_select="blockdsp error_resilience h263_decoder idctdsp intrax8 videodsp wmv2dsp"
wmv2_encoder_select="h263_encoder wmv2dsp"
wmv3_decoder_select="vc1_decoder"
wmv3image_decoder_select="wmv3_decoder"
xma1_decoder_select="wmapro_decoder"
xma2_decoder_select="wmapro_decoder"
zerocodec_decoder_select="zlib"
zlib_decoder_select="zlib"
zlib_encoder_select="zlib"
zmbv_decoder_select="zlib"
zmbv_encoder_select="zlib"

# hardware accelerators
crystalhd_deps="libcrystalhd_libcrystalhd_if_h"
cuda_deps_any="dlopen LoadLibrary"
cuvid_deps="cuda"
d3d11va_deps="d3d11_h dxva_h ID3D11VideoDecoder ID3D11VideoContext"
dxva2_deps="dxva2api_h DXVA2_ConfigPictureDecode ole32"
dxva2_extralibs="-luser32"
vda_framework_deps="VideoDecodeAcceleration_VDADecoder_h blocks_extension"
vda_framework_extralibs="-framework VideoDecodeAcceleration"
vda_deps="vda_framework pthreads"
vda_extralibs="-framework CoreFoundation -framework QuartzCore"
videotoolbox_hwaccel_deps="videotoolbox pthreads"
videotoolbox_hwaccel_extralibs="-framework QuartzCore"
xvmc_deps="X11_extensions_XvMClib_h"

h263_vaapi_hwaccel_deps="vaapi"
h263_vaapi_hwaccel_select="h263_decoder"
h263_videotoolbox_hwaccel_deps="videotoolbox"
h263_videotoolbox_hwaccel_select="h263_decoder"
h264_cuvid_hwaccel_deps="cuda cuvid"
h264_cuvid_hwaccel_select="h264_cuvid_decoder"
h264_d3d11va_hwaccel_deps="d3d11va"
h264_d3d11va_hwaccel_select="h264_decoder"
h264_d3d11va2_hwaccel_deps="d3d11va"
h264_d3d11va2_hwaccel_select="h264_decoder"
h264_dxva2_hwaccel_deps="dxva2"
h264_dxva2_hwaccel_select="h264_decoder"
h264_mediacodec_hwaccel_deps="mediacodec"
h264_mmal_hwaccel_deps="mmal"
h264_qsv_hwaccel_deps="libmfx"
h264_vaapi_hwaccel_deps="vaapi"
h264_vaapi_hwaccel_select="h264_decoder"
h264_vda_hwaccel_deps="vda"
h264_vda_hwaccel_select="h264_decoder"
h264_vda_old_hwaccel_deps="vda"
h264_vda_old_hwaccel_select="h264_decoder"
h264_vdpau_hwaccel_deps="vdpau"
h264_vdpau_hwaccel_select="h264_decoder"
h264_videotoolbox_hwaccel_deps="videotoolbox"
h264_videotoolbox_hwaccel_select="h264_decoder"
hevc_cuvid_hwaccel_deps="cuda cuvid"
hevc_cuvid_hwaccel_select="hevc_cuvid_decoder"
hevc_d3d11va_hwaccel_deps="d3d11va DXVA_PicParams_HEVC"
hevc_d3d11va_hwaccel_select="hevc_decoder"
hevc_mediacodec_hwaccel_deps="mediacodec"
hevc_d3d11va2_hwaccel_deps="d3d11va DXVA_PicParams_HEVC"
hevc_d3d11va2_hwaccel_select="hevc_decoder"
hevc_dxva2_hwaccel_deps="dxva2 DXVA_PicParams_HEVC"
hevc_dxva2_hwaccel_select="hevc_decoder"
hevc_qsv_hwaccel_deps="libmfx"
hevc_vaapi_hwaccel_deps="vaapi VAPictureParameterBufferHEVC"
hevc_vaapi_hwaccel_select="hevc_decoder"
hevc_vdpau_hwaccel_deps="vdpau VdpPictureInfoHEVC"
hevc_vdpau_hwaccel_select="hevc_decoder"
mjpeg_cuvid_hwaccel_deps="cuda cuvid"
mjpeg_cuvid_hwaccel_select="mjpeg_cuvid_decoder"
mpeg_xvmc_hwaccel_deps="xvmc"
mpeg_xvmc_hwaccel_select="mpeg2video_decoder"
mpeg1_cuvid_hwaccel_deps="cuda cuvid"
mpeg1_cuvid_hwaccel_select="mpeg1_cuvid_decoder"
mpeg1_vdpau_hwaccel_deps="vdpau"
mpeg1_vdpau_hwaccel_select="mpeg1video_decoder"
mpeg1_videotoolbox_hwaccel_deps="videotoolbox"
mpeg1_videotoolbox_hwaccel_select="mpeg1video_decoder"
mpeg1_xvmc_hwaccel_deps="xvmc"
mpeg1_xvmc_hwaccel_select="mpeg1video_decoder"
mpeg2_cuvid_hwaccel_deps="cuda cuvid"
mpeg2_cuvid_hwaccel_select="mpeg2_cuvid_decoder"
mpeg2_d3d11va_hwaccel_deps="d3d11va"
mpeg2_d3d11va_hwaccel_select="mpeg2video_decoder"
mpeg2_d3d11va2_hwaccel_deps="d3d11va"
mpeg2_d3d11va2_hwaccel_select="mpeg2video_decoder"
mpeg2_dxva2_hwaccel_deps="dxva2"
mpeg2_dxva2_hwaccel_select="mpeg2video_decoder"
mpeg2_mediacodec_hwaccel_deps="mediacodec"
mpeg2_mmal_hwaccel_deps="mmal"
mpeg2_qsv_hwaccel_deps="libmfx"
mpeg2_qsv_hwaccel_select="qsvdec_mpeg2"
mpeg2_vaapi_hwaccel_deps="vaapi"
mpeg2_vaapi_hwaccel_select="mpeg2video_decoder"
mpeg2_vdpau_hwaccel_deps="vdpau"
mpeg2_vdpau_hwaccel_select="mpeg2video_decoder"
mpeg2_videotoolbox_hwaccel_deps="videotoolbox"
mpeg2_videotoolbox_hwaccel_select="mpeg2video_decoder"
mpeg2_xvmc_hwaccel_deps="xvmc"
mpeg2_xvmc_hwaccel_select="mpeg2video_decoder"
mpeg4_cuvid_hwaccel_deps="cuda cuvid"
mpeg4_cuvid_hwaccel_select="mpeg4_cuvid_decoder"
mpeg4_mediacodec_hwaccel_deps="mediacodec"
mpeg4_mmal_hwaccel_deps="mmal"
mpeg4_vaapi_hwaccel_deps="vaapi"
mpeg4_vaapi_hwaccel_select="mpeg4_decoder"
mpeg4_vdpau_hwaccel_deps="vdpau"
mpeg4_vdpau_hwaccel_select="mpeg4_decoder"
mpeg4_videotoolbox_hwaccel_deps="videotoolbox"
mpeg4_videotoolbox_hwaccel_select="mpeg4_decoder"
vc1_cuvid_hwaccel_deps="cuda cuvid"
vc1_cuvid_hwaccel_select="vc1_cuvid_decoder"
vc1_d3d11va_hwaccel_deps="d3d11va"
vc1_d3d11va_hwaccel_select="vc1_decoder"
vc1_d3d11va2_hwaccel_deps="d3d11va"
vc1_d3d11va2_hwaccel_select="vc1_decoder"
vc1_dxva2_hwaccel_deps="dxva2"
vc1_dxva2_hwaccel_select="vc1_decoder"
vc1_mmal_hwaccel_deps="mmal"
vc1_qsv_hwaccel_deps="libmfx"
vc1_qsv_hwaccel_select="qsvdec_vc1"
vc1_vaapi_hwaccel_deps="vaapi"
vc1_vaapi_hwaccel_select="vc1_decoder"
vc1_vdpau_hwaccel_deps="vdpau"
vc1_vdpau_hwaccel_select="vc1_decoder"
vp8_cuvid_hwaccel_deps="cuda cuvid"
vp8_cuvid_hwaccel_select="vp8_cuvid_decoder"
vp9_cuvid_hwaccel_deps="cuda cuvid"
vp9_cuvid_hwaccel_select="vp9_cuvid_decoder"
vp8_mediacodec_hwaccel_deps="mediacodec"
vp8_qsv_hwaccel_deps="libmfx"
vp9_d3d11va_hwaccel_deps="d3d11va DXVA_PicParams_VP9"
vp9_d3d11va_hwaccel_select="vp9_decoder"
vp9_d3d11va2_hwaccel_deps="d3d11va DXVA_PicParams_VP9"
vp9_d3d11va2_hwaccel_select="vp9_decoder"
vp9_dxva2_hwaccel_deps="dxva2 DXVA_PicParams_VP9"
vp9_dxva2_hwaccel_select="vp9_decoder"
vp9_mediacodec_hwaccel_deps="mediacodec"
vp9_vaapi_hwaccel_deps="vaapi VADecPictureParameterBufferVP9_bit_depth"
vp9_vaapi_hwaccel_select="vp9_decoder"
wmv3_d3d11va_hwaccel_select="vc1_d3d11va_hwaccel"
wmv3_d3d11va2_hwaccel_select="vc1_d3d11va2_hwaccel"
wmv3_dxva2_hwaccel_select="vc1_dxva2_hwaccel"
wmv3_vaapi_hwaccel_select="vc1_vaapi_hwaccel"
wmv3_vdpau_hwaccel_select="vc1_vdpau_hwaccel"

# hardware-accelerated codecs
omx_deps="dlopen pthreads"
omx_extralibs='$ldl'
omx_rpi_select="omx"
qsvdec_select="qsv"
qsvenc_select="qsv"
vaapi_encode_deps="vaapi"
v4l2_m2m_deps_any="linux_videodev2_h"

hwupload_cuda_filter_deps="cuda"
scale_npp_filter_deps="cuda libnpp"
scale_cuda_filter_deps="cuda_sdk"
thumbnail_cuda_filter_deps="cuda_sdk"

nvenc_deps="cuda"
nvenc_deps_any="dlopen LoadLibrary"
nvenc_encoder_deps="nvenc"

h263_v4l2m2m_decoder_deps="v4l2_m2m h263_v4l2_m2m"
h263_v4l2m2m_encoder_deps="v4l2_m2m h263_v4l2_m2m"
h264_crystalhd_decoder_select="crystalhd h264_mp4toannexb_bsf h264_parser"
h264_cuvid_decoder_deps="cuda cuvid"
h264_cuvid_decoder_select="h264_mp4toannexb_bsf"
h264_mediacodec_decoder_deps="mediacodec"
h264_mediacodec_decoder_select="h264_mp4toannexb_bsf h264_parser"
h264_mmal_decoder_deps="mmal"
h264_nvenc_encoder_deps="nvenc"
h264_omx_encoder_deps="omx"
h264_qsv_decoder_deps="libmfx"
h264_qsv_decoder_select="h264_mp4toannexb_bsf h264_parser qsvdec h264_qsv_hwaccel"
h264_qsv_encoder_deps="libmfx"
h264_qsv_encoder_select="qsvenc"
h264_vaapi_encoder_deps="VAEncPictureParameterBufferH264"
h264_vaapi_encoder_select="vaapi_encode golomb"
h264_vda_decoder_deps="vda"
h264_vda_decoder_select="h264_decoder"
h264_vdpau_decoder_deps="vdpau"
h264_vdpau_decoder_select="h264_decoder"
h264_v4l2m2m_decoder_deps="v4l2_m2m h264_v4l2_m2m"
h264_v4l2m2m_encoder_deps="v4l2_m2m h264_v4l2_m2m"
hevc_cuvid_decoder_deps="cuda cuvid"
hevc_cuvid_decoder_select="hevc_mp4toannexb_bsf"
hevc_mediacodec_decoder_deps="mediacodec"
hevc_mediacodec_decoder_select="hevc_mp4toannexb_bsf hevc_parser"
hevc_nvenc_encoder_deps="nvenc"
hevc_qsv_decoder_deps="libmfx"
hevc_qsv_decoder_select="hevc_mp4toannexb_bsf hevc_parser qsvdec hevc_qsv_hwaccel"
hevc_qsv_encoder_deps="libmfx"
hevc_qsv_encoder_select="hevcparse qsvenc"
hevc_vaapi_encoder_deps="VAEncPictureParameterBufferHEVC"
hevc_vaapi_encoder_select="vaapi_encode golomb"
hevc_v4l2m2m_decoder_deps="v4l2_m2m hevc_v4l2_m2m"
hevc_v4l2m2m_encoder_deps="v4l2_m2m hevc_v4l2_m2m"
mjpeg_cuvid_decoder_deps="cuda cuvid"
mjpeg_vaapi_encoder_deps="VAEncPictureParameterBufferJPEG"
mjpeg_vaapi_encoder_select="vaapi_encode jpegtables"
mpeg1_cuvid_decoder_deps="cuda cuvid"
mpeg1_vdpau_decoder_deps="vdpau"
mpeg1_vdpau_decoder_select="mpeg1video_decoder"
mpeg1_v4l2m2m_decoder_deps="v4l2_m2m mpeg1_v4l2_m2m"
mpeg2_crystalhd_decoder_select="crystalhd"
mpeg2_cuvid_decoder_deps="cuda cuvid"
mpeg2_mmal_decoder_deps="mmal"
mpeg2_mediacodec_decoder_deps="mediacodec"
mpeg2_qsv_decoder_deps="libmfx"
mpeg2_qsv_decoder_select="qsvdec mpeg2_qsv_hwaccel"
mpeg2_qsv_encoder_deps="libmfx"
mpeg2_qsv_encoder_select="qsvenc"
mpeg2_vaapi_encoder_deps="VAEncPictureParameterBufferMPEG2"
mpeg2_vaapi_encoder_select="vaapi_encode"
mpeg2_v4l2m2m_decoder_deps="v4l2_m2m mpeg2_v4l2_m2m"
mpeg4_crystalhd_decoder_select="crystalhd"
mpeg4_cuvid_decoder_deps="cuda cuvid"
mpeg4_mediacodec_decoder_deps="mediacodec"
mpeg4_mmal_decoder_deps="mmal"
mpeg4_omx_encoder_deps="omx"
mpeg4_vdpau_decoder_deps="vdpau"
mpeg4_vdpau_decoder_select="mpeg4_decoder"
mpeg4_v4l2m2m_decoder_deps="v4l2_m2m mpeg4_v4l2_m2m"
mpeg4_v4l2m2m_encoder_deps="v4l2_m2m mpeg4_v4l2_m2m"
mpeg_vdpau_decoder_deps="vdpau"
mpeg_vdpau_decoder_select="mpeg2video_decoder"
msmpeg4_crystalhd_decoder_select="crystalhd"
nvenc_h264_encoder_select="h264_nvenc_encoder"
nvenc_hevc_encoder_select="hevc_nvenc_encoder"
vc1_crystalhd_decoder_select="crystalhd"
vc1_cuvid_decoder_deps="cuda cuvid"
vc1_mmal_decoder_deps="mmal"
vc1_vdpau_decoder_deps="vdpau"
vc1_vdpau_decoder_select="vc1_decoder"
vc1_v4l2m2m_decoder_deps="v4l2_m2m vc1_v4l2_m2m"
vp8_cuvid_decoder_deps="cuda cuvid"
vp8_mediacodec_decoder_deps="mediacodec"
vp8_qsv_decoder_deps="libmfx"
vp8_qsv_decoder_select="qsvdec vp8_qsv_hwaccel vp8_parser"
vp8_vaapi_encoder_deps="VAEncPictureParameterBufferVP8"
vp8_vaapi_encoder_select="vaapi_encode"
vp8_v4l2m2m_decoder_deps="v4l2_m2m vp8_v4l2_m2m"
vp8_v4l2m2m_encoder_deps="v4l2_m2m vp8_v4l2_m2m"
vp9_cuvid_decoder_deps="cuda cuvid"
vp9_mediacodec_decoder_deps="mediacodec"
vp9_vaapi_encoder_deps="VAEncPictureParameterBufferVP9"
vp9_vaapi_encoder_select="vaapi_encode"
vp9_v4l2m2m_decoder_deps="v4l2_m2m vp9_v4l2_m2m"
wmv3_crystalhd_decoder_select="crystalhd"
wmv3_vdpau_decoder_select="vc1_vdpau_decoder"

# parsers
h264_parser_select="golomb h264dsp h264parse"
hevc_parser_select="hevcparse"
mpegaudio_parser_select="mpegaudioheader"
mpegvideo_parser_select="mpegvideo"
mpeg4video_parser_select="h263dsp mpegvideo qpeldsp"
vc1_parser_select="vc1dsp"

# bitstream_filters
mjpeg2jpeg_bsf_select="jpegtables"

# external libraries
aac_at_decoder_deps="audiotoolbox"
ac3_at_decoder_deps="audiotoolbox"
ac3_at_decoder_select="ac3_parser"
adpcm_ima_qt_at_decoder_deps="audiotoolbox"
alac_at_decoder_deps="audiotoolbox"
amr_nb_at_decoder_deps="audiotoolbox"
avisynth_deps_any="dlopen LoadLibrary"
avisynth_demuxer_deps="avisynth"
avisynth_demuxer_select="riffdec"
eac3_at_decoder_deps="audiotoolbox"
eac3_at_decoder_select="ac3_parser"
gsm_ms_at_decoder_deps="audiotoolbox"
ilbc_at_decoder_deps="audiotoolbox"
mp1_at_decoder_deps="audiotoolbox"
mp2_at_decoder_deps="audiotoolbox"
mp3_at_decoder_deps="audiotoolbox"
mp1_at_decoder_select="mpegaudioheader"
mp2_at_decoder_select="mpegaudioheader"
mp3_at_decoder_select="mpegaudioheader"
pcm_alaw_at_decoder_deps="audiotoolbox"
pcm_mulaw_at_decoder_deps="audiotoolbox"
qdmc_at_decoder_deps="audiotoolbox"
qdm2_at_decoder_deps="audiotoolbox"
aac_at_encoder_deps="audiotoolbox"
aac_at_encoder_select="audio_frame_queue"
alac_at_encoder_deps="audiotoolbox"
alac_at_encoder_select="audio_frame_queue"
ilbc_at_encoder_deps="audiotoolbox"
ilbc_at_encoder_select="audio_frame_queue"
pcm_alaw_at_encoder_deps="audiotoolbox"
pcm_alaw_at_encoder_select="audio_frame_queue"
pcm_mulaw_at_encoder_deps="audiotoolbox"
pcm_mulaw_at_encoder_select="audio_frame_queue"
chromaprint_muxer_deps="chromaprint"
h264_videotoolbox_encoder_deps="videotoolbox_encoder pthreads"
libcelt_decoder_deps="libcelt"
libfdk_aac_decoder_deps="libfdk_aac"
libfdk_aac_encoder_deps="libfdk_aac"
libfdk_aac_encoder_select="audio_frame_queue"
libgme_demuxer_deps="libgme"
libgsm_decoder_deps="libgsm"
libgsm_encoder_deps="libgsm"
libgsm_ms_decoder_deps="libgsm"
libgsm_ms_encoder_deps="libgsm"
libilbc_decoder_deps="libilbc"
libilbc_encoder_deps="libilbc"
libkvazaar_encoder_deps="libkvazaar"
libmodplug_demuxer_deps="libmodplug"
libmp3lame_encoder_deps="libmp3lame"
libmp3lame_encoder_select="audio_frame_queue mpegaudioheader"
libopencore_amrnb_decoder_deps="libopencore_amrnb"
libopencore_amrnb_encoder_deps="libopencore_amrnb"
libopencore_amrnb_encoder_select="audio_frame_queue"
libopencore_amrwb_decoder_deps="libopencore_amrwb"
libopenh264_decoder_deps="libopenh264"
libopenh264_decoder_select="h264_mp4toannexb_bsf"
libopenh264_encoder_deps="libopenh264"
libopenjpeg_decoder_deps="libopenjpeg"
libopenjpeg_encoder_deps="libopenjpeg"
libopenmpt_demuxer_deps="libopenmpt"
libopus_decoder_deps="libopus"
libopus_encoder_deps="libopus"
libopus_encoder_select="audio_frame_queue"
librsvg_decoder_deps="librsvg"
libshine_encoder_deps="libshine"
libshine_encoder_select="audio_frame_queue"
libspeex_decoder_deps="libspeex"
libspeex_encoder_deps="libspeex"
libspeex_encoder_select="audio_frame_queue"
libtheora_encoder_deps="libtheora"
libtwolame_encoder_deps="libtwolame"
libvo_amrwbenc_encoder_deps="libvo_amrwbenc"
libvorbis_decoder_deps="libvorbis"
libvorbis_encoder_deps="libvorbis"
libvorbis_encoder_select="audio_frame_queue"
libvpx_vp8_decoder_deps="libvpx"
libvpx_vp8_encoder_deps="libvpx"
libvpx_vp9_decoder_deps="libvpx"
libvpx_vp9_encoder_deps="libvpx"
libwavpack_encoder_deps="libwavpack"
libwavpack_encoder_select="audio_frame_queue"
libwebp_encoder_deps="libwebp"
libwebp_anim_encoder_deps="libwebp"
libx262_encoder_deps="libx262"
libx264_encoder_deps="libx264"
libx264rgb_encoder_deps="libx264 x264_csp_bgr"
libx264rgb_encoder_select="libx264_encoder"
libx265_encoder_deps="libx265"
libxavs_encoder_deps="libxavs"
libxvid_encoder_deps="libxvid"
libzvbi_teletext_decoder_deps="libzvbi"
videotoolbox_extralibs="-framework CoreFoundation -framework VideoToolbox -framework CoreMedia -framework CoreVideo"
videotoolbox_encoder_deps="videotoolbox VTCompressionSessionPrepareToEncodeFrames"
videotoolbox_encoder_suggest="vda_framework"

# demuxers / muxers
ac3_demuxer_select="ac3_parser"
aiff_muxer_select="iso_media"
asf_demuxer_select="riffdec"
asf_o_demuxer_select="riffdec"
asf_muxer_select="riffenc"
asf_stream_muxer_select="asf_muxer"
avi_demuxer_select="iso_media riffdec exif"
avi_muxer_select="riffenc"
caf_demuxer_select="iso_media riffdec"
caf_muxer_select="iso_media"
dash_muxer_select="mp4_muxer"
dash_demuxer_deps="libxml2"
dirac_demuxer_select="dirac_parser"
dts_demuxer_select="dca_parser"
dtshd_demuxer_select="dca_parser"
dv_demuxer_select="dvprofile"
dv_muxer_select="dvprofile"
dxa_demuxer_select="riffdec"
eac3_demuxer_select="ac3_parser"
f4v_muxer_select="mov_muxer"
fifo_muxer_deps="threads"
flac_demuxer_select="flac_parser"
hds_muxer_select="flv_muxer"
hls_muxer_select="mpegts_muxer"
image2_alias_pix_demuxer_select="image2_demuxer"
image2_brender_pix_demuxer_select="image2_demuxer"
ipod_muxer_select="mov_muxer"
ismv_muxer_select="mov_muxer"
matroska_audio_muxer_select="matroska_muxer"
matroska_demuxer_select="iso_media riffdec"
matroska_demuxer_suggest="bzlib lzo zlib"
matroska_muxer_select="iso_media riffenc"
mmf_muxer_select="riffenc"
mov_demuxer_select="iso_media riffdec"
mov_demuxer_suggest="zlib"
mov_muxer_select="iso_media riffenc rtpenc_chain"
mp3_demuxer_select="mpegaudio_parser"
mp3_muxer_select="mpegaudioheader"
mp4_muxer_select="mov_muxer"
mpegts_demuxer_select="iso_media"
mpegts_muxer_select="adts_muxer latm_muxer"
mpegtsraw_demuxer_select="mpegts_demuxer"
mxf_d10_muxer_select="mxf_muxer"
mxf_opatom_muxer_select="mxf_muxer"
nut_muxer_select="riffenc"
nuv_demuxer_select="riffdec"
oga_muxer_select="ogg_muxer"
ogg_demuxer_select="dirac_parse"
ogv_muxer_select="ogg_muxer"
opus_muxer_select="ogg_muxer"
psp_muxer_select="mov_muxer"
rtp_demuxer_select="sdp_demuxer"
rtp_muxer_select="golomb"
rtpdec_select="asf_demuxer jpegtables mov_demuxer mpegts_demuxer rm_demuxer rtp_protocol srtp"
rtsp_demuxer_select="http_protocol rtpdec"
rtsp_muxer_select="rtp_muxer http_protocol rtp_protocol rtpenc_chain"
sap_demuxer_select="sdp_demuxer"
sap_muxer_select="rtp_muxer rtp_protocol rtpenc_chain"
sdp_demuxer_select="rtpdec"
smoothstreaming_muxer_select="ismv_muxer"
spdif_muxer_select="aac_parser"
spx_muxer_select="ogg_muxer"
swf_demuxer_suggest="zlib"
tak_demuxer_select="tak_parser"
tg2_muxer_select="mov_muxer"
tgp_muxer_select="mov_muxer"
vobsub_demuxer_select="mpegps_demuxer"
w64_demuxer_select="wav_demuxer"
w64_muxer_select="wav_muxer"
wav_demuxer_select="riffdec"
wav_muxer_select="riffenc"
webm_muxer_select="iso_media riffenc"
webm_dash_manifest_demuxer_select="matroska_demuxer"
wtv_demuxer_select="mpegts_demuxer riffdec"
wtv_muxer_select="mpegts_muxer riffenc"
xmv_demuxer_select="riffdec"
xwma_demuxer_select="riffdec"

# indevs / outdevs
alsa_indev_deps="alsa"
alsa_outdev_deps="alsa"
avfoundation_indev_deps="avfoundation pthreads"
avfoundation_indev_extralibs="-framework Foundation -framework CoreVideo -framework CoreMedia"
bktr_indev_deps_any="dev_bktr_ioctl_bt848_h machine_ioctl_bt848_h dev_video_bktr_ioctl_bt848_h dev_ic_bt8xx_h"
caca_outdev_deps="libcaca"
decklink_indev_deps="decklink threads"
decklink_indev_extralibs="-lstdc++"
decklink_outdev_deps="decklink threads"
decklink_outdev_extralibs="-lstdc++"
libndi_newtek_indev_deps="libndi_newtek"
libndi_newtek_indev_extralibs="-lndi"
libndi_newtek_outdev_deps="libndi_newtek"
libndi_newtek_outdev_extralibs="-lndi"
dshow_indev_deps="IBaseFilter"
dshow_indev_extralibs="-lpsapi -lole32 -lstrmiids -luuid -loleaut32 -lshlwapi"
dv1394_indev_deps="dv1394"
dv1394_indev_select="dv_demuxer"
fbdev_indev_deps="linux_fb_h"
fbdev_outdev_deps="linux_fb_h"
gdigrab_indev_deps="CreateDIBSection"
gdigrab_indev_extralibs="-lgdi32"
gdigrab_indev_select="bmp_decoder"
iec61883_indev_deps="libiec61883"
jack_indev_deps="jack"
jack_indev_deps_any="sem_timedwait dispatch_dispatch_h"
kmsgrab_indev_deps="libdrm"
lavfi_indev_deps="avfilter"
libcdio_indev_deps="libcdio"
libdc1394_indev_deps="libdc1394"
libv4l2_indev_deps="libv4l2"
openal_indev_deps="openal"
opengl_outdev_deps="opengl"
oss_indev_deps_any="soundcard_h sys_soundcard_h"
oss_outdev_deps_any="soundcard_h sys_soundcard_h"
pulse_indev_deps="libpulse"
pulse_outdev_deps="libpulse"
sdl2_outdev_deps="sdl2"
sndio_indev_deps="sndio"
sndio_outdev_deps="sndio"
v4l2_indev_deps_any="linux_videodev2_h sys_videoio_h"
v4l2_outdev_deps_any="linux_videodev2_h sys_videoio_h"
vfwcap_indev_deps="vfw32 vfwcap_defines"
xcbgrab_indev_deps="libxcb"
<<<<<<< HEAD
xv_outdev_deps="X11_extensions_Xvlib_h XvGetPortAttribute"
xv_outdev_extralibs="-lXv -lX11 -lXext"
=======
xcbgrab_indev_suggest="libxcb_shm libxcb_xfixes"
>>>>>>> a97563c8

# protocols
async_protocol_deps="threads"
bluray_protocol_deps="libbluray"
ffrtmpcrypt_protocol_deps="!librtmp_protocol"
ffrtmpcrypt_protocol_deps_any="gcrypt gmp openssl"
ffrtmpcrypt_protocol_select="tcp_protocol"
ffrtmphttp_protocol_deps="!librtmp_protocol"
ffrtmphttp_protocol_select="http_protocol"
ftp_protocol_select="tcp_protocol"
gopher_protocol_select="network"
http_protocol_select="tcp_protocol"
httpproxy_protocol_select="tcp_protocol"
https_protocol_select="tls_protocol"
icecast_protocol_select="http_protocol"
librtmp_protocol_deps="librtmp"
librtmpe_protocol_deps="librtmp"
librtmps_protocol_deps="librtmp"
librtmpt_protocol_deps="librtmp"
librtmpte_protocol_deps="librtmp"
libsmbclient_protocol_deps="libsmbclient gplv3"
libssh_protocol_deps="libssh"
mmsh_protocol_select="http_protocol"
mmst_protocol_select="network"
rtmp_protocol_deps="!librtmp_protocol"
rtmp_protocol_select="tcp_protocol"
rtmpe_protocol_select="ffrtmpcrypt_protocol"
rtmps_protocol_deps="!librtmp_protocol"
rtmps_protocol_select="tls_protocol"
rtmpt_protocol_select="ffrtmphttp_protocol"
rtmpte_protocol_select="ffrtmpcrypt_protocol ffrtmphttp_protocol"
rtmpts_protocol_select="ffrtmphttp_protocol https_protocol"
rtp_protocol_select="udp_protocol"
sctp_protocol_deps="struct_sctp_event_subscribe struct_msghdr_msg_flags"
sctp_protocol_select="network"
srtp_protocol_select="rtp_protocol srtp"
tcp_protocol_select="network"
tls_gnutls_protocol_deps="gnutls !tls_schannel_protocol !tls_securetransport_protocol"
tls_gnutls_protocol_select="tcp_protocol"
tls_openssl_protocol_deps="openssl !tls_schannel_protocol !tls_securetransport_protocol !tls_gnutls_protocol"
tls_openssl_protocol_select="tcp_protocol"
tls_schannel_protocol_deps="schannel"
tls_schannel_protocol_select="tcp_protocol"
tls_securetransport_protocol_deps="securetransport"
tls_securetransport_protocol_select="tcp_protocol"
tls_protocol_deps_any="tls_schannel_protocol tls_securetransport_protocol tls_gnutls_protocol tls_openssl_protocol"
udp_protocol_select="network"
udplite_protocol_select="network"
unix_protocol_deps="sys_un_h"
unix_protocol_select="network"

# filters
afftfilt_filter_deps="avcodec"
afftfilt_filter_select="fft"
afir_filter_deps="avcodec"
afir_filter_select="fft"
amovie_filter_deps="avcodec avformat"
aresample_filter_deps="swresample"
ass_filter_deps="libass"
atempo_filter_deps="avcodec"
atempo_filter_select="rdft"
azmq_filter_deps="libzmq"
blackframe_filter_deps="gpl"
boxblur_filter_deps="gpl"
bs2b_filter_deps="libbs2b"
colormatrix_filter_deps="gpl"
coreimage_filter_deps="coreimage appkit"
coreimage_filter_extralibs="-framework OpenGL"
coreimagesrc_filter_deps="coreimage appkit"
coreimagesrc_filter_extralibs="-framework OpenGL"
cover_rect_filter_deps="avcodec avformat gpl"
cropdetect_filter_deps="gpl"
deinterlace_qsv_filter_deps="libmfx"
deinterlace_vaapi_filter_deps="vaapi"
delogo_filter_deps="gpl"
deshake_filter_select="pixelutils"
drawtext_filter_deps="libfreetype"
drawtext_filter_suggest="libfontconfig"
elbg_filter_deps="avcodec"
eq_filter_deps="gpl"
fftfilt_filter_deps="avcodec"
fftfilt_filter_select="rdft"
find_rect_filter_deps="avcodec avformat gpl"
firequalizer_filter_deps="avcodec"
firequalizer_filter_select="rdft"
flite_filter_deps="libflite"
framerate_filter_select="pixelutils"
frei0r_filter_deps="frei0r dlopen"
frei0r_src_filter_deps="frei0r dlopen"
fspp_filter_deps="gpl"
geq_filter_deps="gpl"
histeq_filter_deps="gpl"
hqdn3d_filter_deps="gpl"
interlace_filter_deps="gpl"
kerndeint_filter_deps="gpl"
ladspa_filter_deps="ladspa dlopen"
mcdeint_filter_deps="avcodec gpl"
movie_filter_deps="avcodec avformat"
mpdecimate_filter_deps="gpl"
mpdecimate_filter_select="pixelutils"
mptestsrc_filter_deps="gpl"
negate_filter_deps="lut_filter"
nnedi_filter_deps="gpl"
ocr_filter_deps="libtesseract"
ocv_filter_deps="libopencv"
owdenoise_filter_deps="gpl"
pan_filter_deps="swresample"
perspective_filter_deps="gpl"
phase_filter_deps="gpl"
pp7_filter_deps="gpl"
pp_filter_deps="gpl postproc"
pullup_filter_deps="gpl"
removelogo_filter_deps="avcodec avformat swscale"
repeatfields_filter_deps="gpl"
resample_filter_deps="avresample"
rubberband_filter_deps="librubberband"
sab_filter_deps="gpl swscale"
scale2ref_filter_deps="swscale"
scale_filter_deps="swscale"
scale_qsv_filter_deps="libmfx"
select_filter_select="pixelutils"
showcqt_filter_deps="avcodec avformat swscale"
showcqt_filter_select="fft"
showfreqs_filter_deps="avcodec"
showfreqs_filter_select="fft"
showspectrum_filter_deps="avcodec"
showspectrum_filter_select="fft"
showspectrumpic_filter_deps="avcodec"
showspectrumpic_filter_select="fft"
signature_filter_deps="gpl avcodec avformat"
smartblur_filter_deps="gpl swscale"
sofalizer_filter_deps="libmysofa avcodec"
sofalizer_filter_select="fft"
spectrumsynth_filter_deps="avcodec"
spectrumsynth_filter_select="fft"
spp_filter_deps="gpl avcodec"
spp_filter_select="fft idctdsp fdctdsp me_cmp pixblockdsp"
stereo3d_filter_deps="gpl"
subtitles_filter_deps="avformat avcodec libass"
super2xsai_filter_deps="gpl"
pixfmts_super2xsai_test_deps="super2xsai_filter"
tinterlace_filter_deps="gpl"
tinterlace_merge_test_deps="tinterlace_filter"
tinterlace_pad_test_deps="tinterlace_filter"
tonemap_filter_deps="const_nan"
uspp_filter_deps="gpl avcodec"
vaguedenoiser_filter_deps="gpl"
vidstabdetect_filter_deps="libvidstab"
vidstabtransform_filter_deps="libvidstab"
libvmaf_filter_deps="libvmaf"
zmq_filter_deps="libzmq"
zoompan_filter_deps="swscale"
zscale_filter_deps="libzimg const_nan"
scale_vaapi_filter_deps="vaapi VAProcPipelineParameterBuffer"

# examples
avio_dir_cmd_deps="avformat avutil"
avio_reading_deps="avformat avcodec avutil"
decode_audio_example_deps="avcodec avutil"
decode_video_example_deps="avcodec avutil"
demuxing_decoding_example_deps="avcodec avformat avutil"
encode_audio_example_deps="avcodec avutil"
encode_video_example_deps="avcodec avutil"
extract_mvs_example_deps="avcodec avformat avutil"
filter_audio_example_deps="avfilter avutil"
filtering_audio_example_deps="avfilter avcodec avformat avutil"
filtering_video_example_deps="avfilter avcodec avformat avutil"
http_multiclient_example_deps="avformat avutil fork"
hw_decode_example_deps="avcodec avformat avutil"
metadata_example_deps="avformat avutil"
muxing_example_deps="avcodec avformat avutil swscale"
qsvdec_example_deps="avcodec avutil libmfx h264_qsv_decoder"
remuxing_example_deps="avcodec avformat avutil"
resampling_audio_example_deps="avutil swresample"
scaling_video_example_deps="avutil swscale"
transcode_aac_example_deps="avcodec avformat swresample"
transcoding_example_deps="avfilter avcodec avformat avutil"

# libraries, in linking order
avcodec_deps="avutil"
avcodec_select="null_bsf"
avdevice_deps="avformat avcodec avutil"
avfilter_deps="avutil"
avformat_deps="avcodec avutil"
avformat_suggest="network"
avresample_deps="avutil"
postproc_deps="avutil gpl"
swresample_deps="avutil"
swscale_deps="avutil"

# programs
ffmpeg_deps="avcodec avfilter avformat swresample"
ffmpeg_select="aformat_filter anull_filter atrim_filter format_filter
               null_filter
               trim_filter"
ffplay_deps="avcodec avformat swscale swresample sdl2"
ffplay_extralibs='$sdl2_extralibs'
ffplay_select="rdft crop_filter transpose_filter hflip_filter vflip_filter rotate_filter"
ffprobe_deps="avcodec avformat"
ffserver_deps="avformat fork sarestart"
ffserver_select="ffm_muxer rtp_protocol rtsp_demuxer"

# documentation
podpages_deps="perl"
manpages_deps="perl pod2man"
htmlpages_deps="perl"
htmlpages_deps_any="makeinfo_html texi2html"
txtpages_deps="perl makeinfo"
doc_deps_any="manpages htmlpages podpages txtpages"

# default parameters

logfile="ffbuild/config.log"

# installation paths
prefix_default="/usr/local"
bindir_default='${prefix}/bin'
datadir_default='${prefix}/share/ffmpeg'
docdir_default='${prefix}/share/doc/ffmpeg'
incdir_default='${prefix}/include'
libdir_default='${prefix}/lib'
mandir_default='${prefix}/share/man'

# toolchain
ar_default="ar"
cc_default="gcc"
cxx_default="g++"
host_cc_default="gcc"
doxygen_default="doxygen"
install="install"
ln_s_default="ln -s -f"
nm_default="nm -g"
pkg_config_default=pkg-config
ranlib_default="ranlib"
strip_default="strip"
version_script='--version-script'
x86asmexe_default="nasm"
windres_default="windres"
nvcc_default="nvcc"
nvccflags_default="-gencode arch=compute_30,code=sm_30 -O2"

# OS
target_os_default=$(tolower $(uname -s))
host_os=$target_os_default

# machine
if test "$target_os_default" = aix; then
    arch_default=$(uname -p)
    strip_default="strip -X32_64"
else
    arch_default=$(uname -m)
fi
cpu="generic"
intrinsics="none"

# configurable options
enable $PROGRAM_LIST
enable $DOCUMENT_LIST
enable $EXAMPLE_LIST
enable $(filter_out avresample $LIBRARY_LIST)
enable stripping

enable asm
enable debug
enable doc
enable faan faandct faanidct
enable optimizations
enable runtime_cpudetect
enable safe_bitstream_reader
enable static
enable swscale_alpha
enable valgrind_backtrace

sws_max_filter_size_default=256
set_default sws_max_filter_size

# build settings
SHFLAGS='-shared -Wl,-soname,$$(@F)'
LIBPREF="lib"
LIBSUF=".a"
FULLNAME='$(NAME)$(BUILDSUF)'
LIBNAME='$(LIBPREF)$(FULLNAME)$(LIBSUF)'
SLIBPREF="lib"
SLIBSUF=".so"
SLIBNAME='$(SLIBPREF)$(FULLNAME)$(SLIBSUF)'
SLIBNAME_WITH_VERSION='$(SLIBNAME).$(LIBVERSION)'
SLIBNAME_WITH_MAJOR='$(SLIBNAME).$(LIBMAJOR)'
LIB_INSTALL_EXTRA_CMD='$$(RANLIB) "$(LIBDIR)/$(LIBNAME)"'
SLIB_INSTALL_NAME='$(SLIBNAME_WITH_VERSION)'
SLIB_INSTALL_LINKS='$(SLIBNAME_WITH_MAJOR) $(SLIBNAME)'
VERSION_SCRIPT_POSTPROCESS_CMD="cat"

asflags_filter=echo
cflags_filter=echo
ldflags_filter=echo

AS_C='-c'
AS_O='-o $@'
CC_C='-c'
CC_E='-E -o $@'
CC_O='-o $@'
CXX_C='-c'
CXX_O='-o $@'
OBJCC_C='-c'
OBJCC_E='-E -o $@'
OBJCC_O='-o $@'
X86ASM_O='-o $@'
LD_O='-o $@'
LD_LIB='-l%'
LD_PATH='-L'
HOSTCC_C='-c'
HOSTCC_E='-E -o $@'
HOSTCC_O='-o $@'
HOSTLD_O='-o $@'
NVCC_C='-c'
NVCC_O='-o $@'

host_extralibs='-lm'
host_cflags_filter=echo
host_ldflags_filter=echo

target_path='$(CURDIR)'

# since the object filename is not given with the -MM flag, the compiler
# is only able to print the basename, and we must add the path ourselves
DEPCMD='$(DEP$(1)) $(DEP$(1)FLAGS) $($(1)DEP_FLAGS) $< 2>/dev/null | sed -e "/^\#.*/d" -e "s,^[[:space:]]*$(@F),$(@D)/$(@F)," > $(@:.o=.d)'
DEPFLAGS='-MM'

mkdir -p ffbuild

# find source path
if test -f configure; then
    source_path=.
else
    source_path=$(cd $(dirname "$0"); pwd)
    case "$source_path" in
        *[[:blank:]]*) die "Out of tree builds are impossible with whitespace in source path." ;;
    esac
    test -e "$source_path/config.h" &&
        die "Out of tree builds are impossible with config.h in source dir."
fi

for v in "$@"; do
    r=${v#*=}
    l=${v%"$r"}
    r=$(sh_quote "$r")
    FFMPEG_CONFIGURATION="${FFMPEG_CONFIGURATION# } ${l}${r}"
done

find_things(){
    thing=$1
    pattern=$2
    file=$source_path/$3
    sed -n "s/^[^#]*$pattern.*([^,]*, *\([^,]*\)\(,.*\)*).*/\1_$thing/p" "$file"
}

ENCODER_LIST=$(find_things  encoder  ENC      libavcodec/allcodecs.c)
DECODER_LIST=$(find_things  decoder  DEC      libavcodec/allcodecs.c)
HWACCEL_LIST=$(find_things  hwaccel  HWACCEL  libavcodec/allcodecs.c)
PARSER_LIST=$(find_things   parser   PARSER   libavcodec/allcodecs.c)
MUXER_LIST=$(find_things    muxer    _MUX     libavformat/allformats.c)
DEMUXER_LIST=$(find_things  demuxer  DEMUX    libavformat/allformats.c)
OUTDEV_LIST=$(find_things   outdev   OUTDEV   libavdevice/alldevices.c)
INDEV_LIST=$(find_things    indev    _IN      libavdevice/alldevices.c)
FILTER_LIST=$(find_things   filter   FILTER   libavfilter/allfilters.c)

find_things_extern(){
    thing=$1
    pattern=$2
    file=$source_path/$3
    sed -n "s/^[^#]*extern.*$pattern *ff_\([^ ]*\)_$thing;/\1_$thing/p" "$file"
}

BSF_LIST=$(find_things_extern bsf AVBitStreamFilter libavcodec/bitstream_filters.c)
PROTOCOL_LIST=$(find_things_extern protocol URLProtocol libavformat/protocols.c)

ALL_COMPONENTS="
    $BSF_LIST
    $DECODER_LIST
    $DEMUXER_LIST
    $ENCODER_LIST
    $FILTER_LIST
    $HWACCEL_LIST
    $INDEV_LIST
    $MUXER_LIST
    $OUTDEV_LIST
    $PARSER_LIST
    $PROTOCOL_LIST
"

for n in $COMPONENT_LIST; do
    v=$(toupper ${n%s})_LIST
    eval enable \$$v
    eval ${n}_if_any="\$$v"
done

enable $ARCH_EXT_LIST

die_unknown(){
    echo "Unknown option \"$1\"."
    echo "See $0 --help for available options."
    exit 1
}

print_in_columns() {
    cols=$(expr $ncols / 24)
    cat | tr ' ' '\n' | sort | pr -r "-$cols" -w $ncols -t
}

show_list() {
    suffix=_$1
    shift
    echo $* | sed s/$suffix//g | print_in_columns
    exit 0
}

rand_list(){
    IFS=', '
    set -- $*
    unset IFS
    for thing; do
        comp=${thing%:*}
        prob=${thing#$comp}
        prob=${prob#:}
        is_in ${comp} $COMPONENT_LIST && eval comp=\$$(toupper ${comp%s})_LIST
        echo "prob ${prob:-0.5}"
        printf '%s\n' $comp
    done
}

do_random(){
    action=$1
    shift
    random_seed=$(awk "BEGIN { srand($random_seed); print srand() }")
    $action $(rand_list "$@" | awk "BEGIN { srand($random_seed) } \$1 == \"prob\" { prob = \$2; next } rand() < prob { print }")
}

for opt do
    optval="${opt#*=}"
    case "$opt" in
        --extra-ldflags=*)
            add_ldflags $optval
        ;;
        --extra-ldexeflags=*)
            add_ldexeflags $optval
        ;;
        --extra-ldlibflags=*)
            add_ldlibflags $optval
        ;;
        --extra-libs=*)
            add_extralibs $optval
        ;;
        --disable-devices)
            disable $INDEV_LIST $OUTDEV_LIST
        ;;
        --enable-debug=*)
            debuglevel="$optval"
        ;;
        --disable-programs)
            disable $PROGRAM_LIST
        ;;
        --disable-everything)
            map 'eval unset \${$(toupper ${v%s})_LIST}' $COMPONENT_LIST
        ;;
        --disable-all)
            map 'eval unset \${$(toupper ${v%s})_LIST}' $COMPONENT_LIST
            disable $LIBRARY_LIST $PROGRAM_LIST doc
            enable avutil
        ;;
        --enable-random|--disable-random)
            action=${opt%%-random}
            do_random ${action#--} $COMPONENT_LIST
        ;;
        --enable-random=*|--disable-random=*)
            action=${opt%%-random=*}
            do_random ${action#--} $optval
        ;;
        --enable-sdl)
            enable sdl2
        ;;
        --enable-*=*|--disable-*=*)
            eval $(echo "${opt%%=*}" | sed 's/--/action=/;s/-/ thing=/')
            is_in "${thing}s" $COMPONENT_LIST || die_unknown "$opt"
            eval list=\$$(toupper $thing)_LIST
            name=$(echo "${optval}" | sed "s/,/_${thing}|/g")_${thing}
            list=$(filter "$name" $list)
            [ "$list" = "" ] && warn "Option $opt did not match anything"
            $action $list
        ;;
        --enable-yasm|--disable-yasm)
            warn "The ${opt} option is only provided for compatibility and will be\n"\
                 "removed in the future. Use --enable-x86asm / --disable-x86asm instead."
            test $opt = --enable-yasm && x86asm=yes || x86asm=no
        ;;
        --yasmexe=*)
            warn "The --yasmexe option is only provided for compatibility and will be\n"\
                 "removed in the future. Use --x86asmexe instead."
            x86asmexe="$optval"
        ;;
        --enable-?*|--disable-?*)
            eval $(echo "$opt" | sed 's/--/action=/;s/-/ option=/;s/-/_/g')
            if is_in $option $COMPONENT_LIST; then
                test $action = disable && action=unset
                eval $action \$$(toupper ${option%s})_LIST
            elif is_in $option $CMDLINE_SELECT; then
                $action $option
            else
                die_unknown $opt
            fi
        ;;
        --list-*)
            NAME="${opt#--list-}"
            is_in $NAME $COMPONENT_LIST || die_unknown $opt
            NAME=${NAME%s}
            eval show_list $NAME \$$(toupper $NAME)_LIST
        ;;
        --help|-h) show_help
        ;;
        --quiet|-q) quiet=yes
        ;;
        --fatal-warnings) enable fatal_warnings
        ;;
        --libfuzzer=*)
            libfuzzer_path="$optval"
        ;;
        *)
            optname="${opt%%=*}"
            optname="${optname#--}"
            optname=$(echo "$optname" | sed 's/-/_/g')
            if is_in $optname $CMDLINE_SET; then
                eval $optname='$optval'
            elif is_in $optname $CMDLINE_APPEND; then
                append $optname "$optval"
            else
                die_unknown $opt
            fi
        ;;
    esac
done

for e in $env; do
    eval "export $e"
done

if disabled autodetect; then

    # Unless iconv is explicitely disabled by the user, we still want to probe
    # for the iconv from the libc.
    disabled iconv || enable libc_iconv

    disable_weak $EXTERNAL_AUTODETECT_LIBRARY_LIST
    disable_weak $HWACCEL_AUTODETECT_LIBRARY_LIST
fi
# Mark specifically enabled, but normally autodetected libraries as requested.
for lib in $AUTODETECT_LIBS; do
    enabled $lib && request $lib
done
#TODO: switch to $AUTODETECT_LIBS when $THREADS_LIST is supported the same way
enable_weak $EXTERNAL_AUTODETECT_LIBRARY_LIST
enable_weak $HWACCEL_AUTODETECT_LIBRARY_LIST

disabled logging && logfile=/dev/null

die_license_disabled() {
    enabled $1 || { enabled $v && die "$v is $1 and --enable-$1 is not specified."; }
}

die_license_disabled_gpl() {
    enabled $1 || { enabled $v && die "$v is incompatible with the gpl and --enable-$1 is not specified."; }
}

map "die_license_disabled gpl"      $EXTERNAL_LIBRARY_GPL_LIST $EXTERNAL_LIBRARY_GPLV3_LIST
map "die_license_disabled version3" $EXTERNAL_LIBRARY_VERSION3_LIST $EXTERNAL_LIBRARY_GPLV3_LIST

enabled gpl && map "die_license_disabled_gpl nonfree" $EXTERNAL_LIBRARY_NONFREE_LIST
map "die_license_disabled nonfree" $HWACCEL_LIBRARY_NONFREE_LIST

enabled version3 && { enabled gpl && enable gplv3 || enable lgplv3; }

# Disable all the library-specific components if the library itself
# is disabled, see AVCODEC_LIST and following _LIST variables.

disable_components(){
    disabled ${1} && disable $(
        eval components="\$$(toupper ${1})_COMPONENTS"
        map 'eval echo \${$(toupper ${v%s})_LIST}' $components
    )
}

map 'disable_components $v' $LIBRARY_LIST

echo "# $0 $FFMPEG_CONFIGURATION" > $logfile
set >> $logfile

test -n "$valgrind" && toolchain="valgrind-memcheck"

enabled ossfuzz && {
    add_cflags  -fsanitize=address,undefined -fsanitize-coverage=trace-pc-guard,trace-cmp -fno-omit-frame-pointer
    add_ldflags -fsanitize=address,undefined -fsanitize-coverage=trace-pc-guard,trace-cmp
}

case "$toolchain" in
    *-asan)
        cc_default="${toolchain%-asan}"
        add_cflags  -fsanitize=address
        add_ldflags -fsanitize=address
    ;;
    *-msan)
        cc_default="${toolchain%-msan}"
        add_cflags  -fsanitize=memory -fsanitize-memory-track-origins
        add_ldflags -fsanitize=memory
    ;;
    *-tsan)
        cc_default="${toolchain%-tsan}"
        add_cflags  -fsanitize=thread -fPIE
        add_ldflags -fsanitize=thread -pie
        case "$toolchain" in
            gcc-tsan)
                add_cflags  -fPIC
                add_ldflags -fPIC
                ;;
        esac
    ;;
    *-usan)
        cc_default="${toolchain%-usan}"
        add_cflags  -fsanitize=undefined
        add_ldflags -fsanitize=undefined
    ;;
    valgrind-*)
        target_exec_default="valgrind"
        case "$toolchain" in
            valgrind-massif)
                target_exec_args="--tool=massif --alloc-fn=av_malloc --alloc-fn=av_mallocz --alloc-fn=av_calloc --alloc-fn=av_fast_padded_malloc --alloc-fn=av_fast_malloc --alloc-fn=av_realloc_f --alloc-fn=av_fast_realloc --alloc-fn=av_realloc"
                ;;
            valgrind-memcheck)
                target_exec_args="--error-exitcode=1 --malloc-fill=0x2a --track-origins=yes --leak-check=full --gen-suppressions=all --suppressions=$source_path/tests/fate-valgrind.supp"
                ;;
        esac
    ;;
    msvc)
        # Check whether the current MSVC version needs the C99 converter.
        # From MSVC 2013 (compiler major version 18) onwards, it does actually
        # support enough of C99 to build ffmpeg. Default to the new
        # behaviour if the regexp was unable to match anything, since this
        # successfully parses the version number of existing supported
        # versions that require the converter (MSVC 2010 and 2012).
        cl_major_ver=$(cl 2>&1 | sed -n 's/.*Version \([[:digit:]]\{1,\}\)\..*/\1/p')
        if [ -z "$cl_major_ver" ] || [ $cl_major_ver -ge 18 ]; then
            cc_default="cl"
            cxx_default="cl"
        else
            cc_default="c99wrap cl"
            cxx_default="c99wrap cl"
        fi
        ld_default="$source_path/compat/windows/mslink"
        nm_default="dumpbin -symbols"
        ar_default="lib"
        case "$arch" in
        arm*)
            as_default="armasm"
            ;;
        esac
        target_os_default="win32"
        # Use a relative path for TMPDIR. This makes sure all the
        # ffconf temp files are written with a relative path, avoiding
        # issues with msys/win32 path conversion for MSVC parameters
        # such as -Fo<file> or -out:<file>.
        TMPDIR=.
    ;;
    icl)
        cc_default="icl"
        ld_default="xilink"
        nm_default="dumpbin -symbols"
        ar_default="xilib"
        target_os_default="win32"
        TMPDIR=.
    ;;
    gcov)
        add_cflags  -fprofile-arcs -ftest-coverage
        add_ldflags -fprofile-arcs -ftest-coverage
    ;;
    llvm-cov)
        add_cflags -fprofile-arcs -ftest-coverage
        add_ldflags --coverage
    ;;
    hardened)
        add_cppflags -U_FORTIFY_SOURCE -D_FORTIFY_SOURCE=2
        add_cflags   -fno-strict-overflow -fstack-protector-all
        add_ldflags  -Wl,-z,relro -Wl,-z,now
        add_cflags   -fPIE
        add_ldexeflags -fPIE -pie
    ;;
    ?*)
        die "Unknown toolchain $toolchain"
    ;;
esac

test -n "$cross_prefix" && enable cross_compile

if enabled cross_compile; then
    test -n "$arch" && test -n "$target_os" ||
        die "Must specify target arch (--arch) and OS (--target-os) when cross-compiling"
fi

ar_default="${cross_prefix}${ar_default}"
cc_default="${cross_prefix}${cc_default}"
cxx_default="${cross_prefix}${cxx_default}"
nm_default="${cross_prefix}${nm_default}"
pkg_config_default="${cross_prefix}${pkg_config_default}"
if ${cross_prefix}${ranlib_default} 2>&1 | grep -q "\-D "; then
    ranlib_default="${cross_prefix}${ranlib_default} -D"
else
    ranlib_default="${cross_prefix}${ranlib_default}"
fi
strip_default="${cross_prefix}${strip_default}"
windres_default="${cross_prefix}${windres_default}"

sysinclude_default="${sysroot}/usr/include"

set_default arch cc cxx doxygen pkg_config ranlib strip sysinclude \
    target_exec target_os x86asmexe nvcc
enabled cross_compile || host_cc_default=$cc
set_default host_cc

pkg_config_fail_message=""
if ! $pkg_config --version >/dev/null 2>&1; then
    warn "$pkg_config not found, library detection may fail."
    pkg_config=false
elif is_in -static $cc $LDFLAGS && ! is_in --static $pkg_config $pkg_config_flags; then
    pkg_config_fail_message="
Note: When building a static binary, add --pkg-config-flags=\"--static\"."
fi

if test $doxygen != $doxygen_default && \
  ! $doxygen --version >/dev/null 2>&1; then
    warn "Specified doxygen \"$doxygen\" not found, API documentation will fail to build."
fi

exesuf() {
    case $1 in
        mingw32*|mingw64*|win32|win64|cygwin*|*-dos|freedos|opendos|os/2*|symbian) echo .exe ;;
    esac
}

EXESUF=$(exesuf $target_os)
HOSTEXESUF=$(exesuf $host_os)

# set temporary file name
: ${TMPDIR:=$TEMPDIR}
: ${TMPDIR:=$TMP}
: ${TMPDIR:=/tmp}

if [ -n "$tempprefix" ] ; then
    mktemp(){
        tmpname="$tempprefix.${HOSTNAME}.${UID}"
        echo "$tmpname"
        mkdir "$tmpname"
    }
elif ! check_cmd mktemp -u XXXXXX; then
    # simple replacement for missing mktemp
    # NOT SAFE FOR GENERAL USE
    mktemp(){
        tmpname="${2%%XXX*}.${HOSTNAME}.${UID}.$$"
        echo "$tmpname"
        mkdir "$tmpname"
    }
fi

FFTMPDIR=$(mktemp -d "${TMPDIR}/ffconf.XXXXXXXX" 2> /dev/null) ||
    die "Unable to create temporary directory in $TMPDIR."

tmpfile(){
    tmp="${FFTMPDIR}/test"$2
    (set -C; exec > $tmp) 2> /dev/null ||
        die "Unable to create temporary file in $FFTMPDIR."
    eval $1=$tmp
}

trap 'rm -rf -- "$FFTMPDIR"' EXIT
trap 'exit 2' INT

tmpfile TMPASM .asm
tmpfile TMPC   .c
tmpfile TMPCPP .cpp
tmpfile TMPE   $EXESUF
tmpfile TMPH   .h
tmpfile TMPM   .m
tmpfile TMPO   .o
tmpfile TMPS   .S
tmpfile TMPSH  .sh
tmpfile TMPV   .ver

unset -f mktemp

chmod +x $TMPE

# make sure we can execute files in $TMPDIR
cat > $TMPSH 2>> $logfile <<EOF
#! /bin/sh
EOF
chmod +x $TMPSH >> $logfile 2>&1
if ! $TMPSH >> $logfile 2>&1; then
    cat <<EOF
Unable to create and execute files in $TMPDIR.  Set the TMPDIR environment
variable to another directory and make sure that it is not mounted noexec.
EOF
    die "Sanity test failed."
fi

armasm_flags(){
    for flag; do
        case $flag in
            # Filter out MSVC cl.exe options from cflags that shouldn't
            # be passed to gas-preprocessor
            -M[TD]*)                                            ;;
            *)                  echo $flag                      ;;
        esac
   done
}

ccc_flags(){
    for flag; do
        case $flag in
            -std=c99)           echo -c99                       ;;
            -mcpu=*)            echo -arch ${flag#*=}           ;;
            -mieee)             echo -ieee                      ;;
            -O*|-fast)          echo $flag                      ;;
            -fno-math-errno)    echo -assume nomath_errno       ;;
            -g)                 echo -g3                        ;;
            -Wall)              echo -msg_enable level2         ;;
            -Wno-pointer-sign)  echo -msg_disable ptrmismatch1  ;;
            -Wl,*)              echo $flag                      ;;
            -f*|-W*)                                            ;;
            *)                  echo $flag                      ;;
        esac
   done
}

cparser_flags(){
    for flag; do
        case $flag in
            -Wno-switch)             echo -Wno-switch-enum ;;
            -Wno-format-zero-length) ;;
            -Wdisabled-optimization) ;;
            -Wno-pointer-sign)       echo -Wno-other ;;
            *)                       echo $flag ;;
        esac
    done
}

msvc_common_flags(){
    for flag; do
        case $flag in
            # In addition to specifying certain flags under the compiler
            # specific filters, they must be specified here as well or else the
            # generic catch all at the bottom will print the original flag.
            -Wall)                ;;
            -Wextra)              ;;
            -std=c99)             ;;
            # Common flags
            -fomit-frame-pointer) ;;
            -g)                   echo -Z7 ;;
            -fno-math-errno)      ;;
            -fno-common)          ;;
            -fno-signed-zeros)    ;;
            -fPIC)                ;;
            -mthumb)              ;;
            -march=*)             ;;
            -lz)                  echo zlib.lib ;;
            -lx264)               echo libx264.lib ;;
            -lstdc++)             ;;
            -l*)                  echo ${flag#-l}.lib ;;
            -LARGEADDRESSAWARE)   echo $flag ;;
            -L*)                  echo -libpath:${flag#-L} ;;
            *)                    echo $flag ;;
        esac
    done
}

msvc_flags(){
    msvc_common_flags "$@"
    for flag; do
        case $flag in
            -Wall)                echo -W3 -wd4018 -wd4146 -wd4244 -wd4305     \
                                       -wd4554 ;;
            -Wextra)              echo -W4 -wd4244 -wd4127 -wd4018 -wd4389     \
                                       -wd4146 -wd4057 -wd4204 -wd4706 -wd4305 \
                                       -wd4152 -wd4324 -we4013 -wd4100 -wd4214 \
                                       -wd4307 \
                                       -wd4273 -wd4554 -wd4701 -wd4703 ;;
        esac
    done
}

icl_flags(){
    msvc_common_flags "$@"
    for flag; do
        case $flag in
            # Despite what Intel's documentation says -Wall, which is supported
            # on Windows, does enable remarks so disable them here.
            -Wall)                echo $flag -Qdiag-disable:remark ;;
            -std=c99)             echo -Qstd=c99 ;;
            -flto)                echo -ipo ;;
        esac
    done
}

icc_flags(){
    for flag; do
        case $flag in
            -flto)                echo -ipo ;;
            *)                    echo $flag ;;
        esac
    done
}

pgi_flags(){
    for flag; do
        case $flag in
            -flto)                echo -Mipa=fast,libopt,libinline,vestigial ;;
            -fomit-frame-pointer) echo -Mnoframe ;;
            -g)                   echo -gopt ;;
            *)                    echo $flag ;;
        esac
    done
}

suncc_flags(){
    for flag; do
        case $flag in
            -march=*|-mcpu=*)
                case "${flag#*=}" in
                    native)                   echo -xtarget=native       ;;
                    v9|niagara)               echo -xarch=sparc          ;;
                    ultrasparc)               echo -xarch=sparcvis       ;;
                    ultrasparc3|niagara2)     echo -xarch=sparcvis2      ;;
                    i586|pentium)             echo -xchip=pentium        ;;
                    i686|pentiumpro|pentium2) echo -xtarget=pentium_pro  ;;
                    pentium3*|c3-2)           echo -xtarget=pentium3     ;;
                    pentium-m)          echo -xarch=sse2 -xchip=pentium3 ;;
                    pentium4*)          echo -xtarget=pentium4           ;;
                    prescott|nocona)    echo -xarch=sse3 -xchip=pentium4 ;;
                    *-sse3)             echo -xarch=sse3                 ;;
                    core2)              echo -xarch=ssse3 -xchip=core2   ;;
                    bonnell)                   echo -xarch=ssse3         ;;
                    corei7|nehalem)            echo -xtarget=nehalem     ;;
                    westmere)                  echo -xtarget=westmere    ;;
                    silvermont)                echo -xarch=sse4_2        ;;
                    corei7-avx|sandybridge)    echo -xtarget=sandybridge ;;
                    core-avx*|ivybridge|haswell|broadwell|skylake*|knl)
                                               echo -xarch=avx           ;;
                    amdfam10|barcelona)        echo -xtarget=barcelona   ;;
                    btver1)                    echo -xarch=amdsse4a      ;;
                    btver2|bdver*|znver*)      echo -xarch=avx           ;;
                    athlon-4|athlon-[mx]p)     echo -xarch=ssea          ;;
                    k8|opteron|athlon64|athlon-fx)
                                               echo -xarch=sse2a         ;;
                    athlon*)                   echo -xarch=pentium_proa  ;;
                esac
                ;;
            -std=c99)             echo -xc99              ;;
            -fomit-frame-pointer) echo -xregs=frameptr    ;;
            -fPIC)                echo -KPIC -xcode=pic32 ;;
            -W*,*)                echo $flag              ;;
            -f*-*|-W*|-mimpure-text)                      ;;
            -shared)              echo -G                 ;;
            *)                    echo $flag              ;;
        esac
    done
}

tms470_flags(){
    for flag; do
        case $flag in
            -march=*|-mcpu=*)
                case "${flag#*=}" in
                    armv7-a|cortex-a*)      echo -mv=7a8 ;;
                    armv7-r|cortex-r*)      echo -mv=7r4 ;;
                    armv7-m|cortex-m*)      echo -mv=7m3 ;;
                    armv6*|arm11*)          echo -mv=6   ;;
                    armv5*e|arm[79]*e*|arm9[24]6*|arm96*|arm102[26])
                                            echo -mv=5e  ;;
                    armv4*|arm7*|arm9[24]*) echo -mv=4   ;;
                esac
                ;;
            -mfpu=neon)     echo --float_support=vfpv3 --neon ;;
            -mfpu=vfp)      echo --float_support=vfpv2        ;;
            -mfpu=vfpv3)    echo --float_support=vfpv3        ;;
            -mfpu=vfpv3-d16) echo --float_support=vfpv3d16    ;;
            -msoft-float)   echo --float_support=vfplib       ;;
            -O[0-3]|-mf=*)  echo $flag                        ;;
            -g)             echo -g -mn                       ;;
            -pds=*)         echo $flag                        ;;
            -D*|-I*)        echo $flag                        ;;
            --gcc|--abi=*)  echo $flag                        ;;
            -me)            echo $flag                        ;;
        esac
    done
}

probe_cc(){
    pfx=$1
    _cc=$2
    first=$3

    unset _type _ident _cc_c _cc_e _cc_o _flags _cflags
    unset _ld_o _ldflags _ld_lib _ld_path
    unset _depflags _DEPCMD _DEPFLAGS
    _flags_filter=echo

    if $_cc --version 2>&1 | grep -q '^GNU assembler'; then
        true # no-op to avoid reading stdin in following checks
    elif $_cc -v 2>&1 | grep -q '^gcc.*LLVM'; then
        _type=llvm_gcc
        gcc_extra_ver=$(expr "$($_cc --version 2>/dev/null | head -n1)" : '.*\((.*)\)')
        _ident="llvm-gcc $($_cc -dumpversion 2>/dev/null) $gcc_extra_ver"
        _depflags='-MMD -MF $(@:.o=.d) -MT $@'
        _cflags_speed='-O3'
        _cflags_size='-Os'
    elif $_cc -v 2>&1 | grep -qi ^gcc; then
        _type=gcc
        gcc_version=$($_cc --version | head -n1)
        gcc_basever=$($_cc -dumpversion)
        gcc_pkg_ver=$(expr "$gcc_version" : '[^ ]* \(([^)]*)\)')
        gcc_ext_ver=$(expr "$gcc_version" : ".*$gcc_pkg_ver $gcc_basever \\(.*\\)")
        _ident=$(cleanws "gcc $gcc_basever $gcc_pkg_ver $gcc_ext_ver")
        case $gcc_basever in
            2) ;;
            2.*) ;;
            *) _depflags='-MMD -MF $(@:.o=.d) -MT $@' ;;
        esac
        if [ "$first" = true ]; then
            case $gcc_basever in
                4.2*)
                warn "gcc 4.2 is outdated and may miscompile FFmpeg. Please use a newer compiler." ;;
            esac
        fi
        _cflags_speed='-O3'
        _cflags_size='-Os'
    elif $_cc --version 2>/dev/null | grep -q ^icc; then
        _type=icc
        _ident=$($_cc --version | head -n1)
        _depflags='-MMD'
        _cflags_speed='-O3'
        _cflags_size='-Os'
        _cflags_noopt='-O1'
        _flags_filter=icc_flags
    elif $_cc -v 2>&1 | grep -q xlc; then
        _type=xlc
        _ident=$($_cc -qversion 2>/dev/null | head -n1)
        _cflags_speed='-O5'
        _cflags_size='-O5 -qcompact'
    elif $_cc -V 2>/dev/null | grep -q Compaq; then
        _type=ccc
        _ident=$($_cc -V | head -n1 | cut -d' ' -f1-3)
        _DEPFLAGS='-M'
        _cflags_speed='-fast'
        _cflags_size='-O1'
        _flags_filter=ccc_flags
    elif $_cc --vsn 2>/dev/null | grep -Eq "ARM (C/C\+\+ )?Compiler"; then
        test -d "$sysroot" || die "No valid sysroot specified."
        _type=armcc
        _ident=$($_cc --vsn | grep -i build | head -n1 | sed 's/.*: //')
        armcc_conf="$PWD/armcc.conf"
        $_cc --arm_linux_configure                 \
             --arm_linux_config_file="$armcc_conf" \
             --configure_sysroot="$sysroot"        \
             --configure_cpp_headers="$sysinclude" >>$logfile 2>&1 ||
             die "Error creating armcc configuration file."
        $_cc --vsn | grep -q RVCT && armcc_opt=rvct || armcc_opt=armcc
        _flags="--arm_linux_config_file=$armcc_conf --translate_gcc"
        as_default="${cross_prefix}gcc"
        _depflags='-MMD'
        _cflags_speed='-O3'
        _cflags_size='-Os'
    elif $_cc -version 2>/dev/null | grep -Eq 'TMS470|TI ARM'; then
        _type=tms470
        _ident=$($_cc -version | head -n1 | tr -s ' ')
        _flags='--gcc --abi=eabi -me'
        _cc_e='-ppl -fe=$@'
        _cc_o='-fe=$@'
        _depflags='-ppa -ppd=$(@:.o=.d)'
        _cflags_speed='-O3 -mf=5'
        _cflags_size='-O3 -mf=2'
        _flags_filter=tms470_flags
    elif $_cc -v 2>&1 | grep -q clang; then
        _type=clang
        _ident=$($_cc --version 2>/dev/null | head -n1)
        _depflags='-MMD -MF $(@:.o=.d) -MT $@'
        _cflags_speed='-O3'
        _cflags_size='-Oz'
    elif $_cc -V 2>&1 | grep -q Sun; then
        _type=suncc
        _ident=$($_cc -V 2>&1 | head -n1 | cut -d' ' -f 2-)
        _DEPCMD='$(DEP$(1)) $(DEP$(1)FLAGS) $($(1)DEP_FLAGS) $< | sed -e "1s,^.*: ,$@: ," -e "\$$!s,\$$, \\\," -e "1!s,^.*: , ," > $(@:.o=.d)'
        _DEPFLAGS='-xM1 -xc99'
        _ldflags='-std=c99'
        _cflags_speed='-O5'
        _cflags_size='-O5 -xspace'
        _flags_filter=suncc_flags
    elif $_cc -v 2>&1 | grep -q 'PathScale\|Path64'; then
        _type=pathscale
        _ident=$($_cc -v 2>&1 | head -n1 | tr -d :)
        _depflags='-MMD -MF $(@:.o=.d) -MT $@'
        _cflags_speed='-O2'
        _cflags_size='-Os'
        _flags_filter='filter_out -Wdisabled-optimization'
    elif $_cc -v 2>&1 | grep -q Open64; then
        _type=open64
        _ident=$($_cc -v 2>&1 | head -n1 | tr -d :)
        _depflags='-MMD -MF $(@:.o=.d) -MT $@'
        _cflags_speed='-O2'
        _cflags_size='-Os'
        _flags_filter='filter_out -Wdisabled-optimization|-Wtype-limits|-fno-signed-zeros'
    elif $_cc -V 2>&1 | grep -q Portland; then
        _type=pgi
        _ident="PGI $($_cc -V 2>&1 | awk '/^pgcc/ { print $2; exit }')"
        opt_common='-alias=ansi -Mdse -Mlre -Mpre'
        _cflags_speed="-O3 -Mautoinline -Munroll=c:4 $opt_common"
        _cflags_size="-O2 -Munroll=c:1 $opt_common"
        _cflags_noopt="-O"
        _flags_filter=pgi_flags
    elif $_cc 2>&1 | grep -q 'Microsoft.*ARM.*Assembler'; then
        _type=armasm
        _ident=$($_cc | head -n1)
        # 4509: "This form of conditional instruction is deprecated"
        _flags="-nologo -ignore 4509"
        _flags_filter=armasm_flags
    elif $_cc 2>&1 | grep -q Intel; then
        _type=icl
        _ident=$($_cc 2>&1 | head -n1)
        _depflags='-QMMD -QMF$(@:.o=.d) -QMT$@'
        # Not only is O3 broken on 13.x+ but it is slower on all previous
        # versions (tested) as well.
        _cflags_speed="-O2"
        _cflags_size="-O1 -Oi" # -O1 without -Oi miscompiles stuff
        if $_cc 2>&1 | grep -q Linker; then
            _ld_o='-out:$@'
        else
            _ld_o='-Fe$@'
        fi
        _cc_o='-Fo$@'
        _cc_e='-P'
        _flags_filter=icl_flags
        _ld_lib='lib%.a'
        _ld_path='-libpath:'
        # -Qdiag-error to make icl error when seeing certain unknown arguments
        _flags='-nologo -Qdiag-error:4044,10157'
        # -Qvec- -Qsimd- to prevent miscompilation, -GS, fp:precise for consistency
        # with MSVC which enables it by default.
        _cflags='-Qms0 -Qvec- -Qsimd- -GS -fp:precise'
        disable stripping
    elif $_cc -? 2>/dev/null | grep -q 'LLVM.*Linker'; then
        # lld can emulate multiple different linkers; in ms link.exe mode,
        # the -? parameter gives the help output which contains an identifyable
        # string, while it gives an error in other modes.
        _type=lld-link
        # The link.exe mode doesn't have a switch for getting the version,
        # but we can force it back to gnu mode and get the version from there.
        _ident=$($_cc -flavor gnu --version 2>/dev/null)
        _ld_o='-out:$@'
        _flags_filter=msvc_flags
        _ld_lib='lib%.a'
        _ld_path='-libpath:'
    elif $_cc -nologo- 2>&1 | grep -q Microsoft; then
        _type=msvc
        _ident=$($_cc 2>&1 | head -n1)
        _DEPCMD='$(DEP$(1)) $(DEP$(1)FLAGS) $($(1)DEP_FLAGS) $< 2>&1 | awk '\''/including/ { sub(/^.*file: */, ""); gsub(/\\/, "/"); if (!match($$0, / /)) print "$@:", $$0 }'\'' > $(@:.o=.d)'
        _DEPFLAGS='$(CPPFLAGS) $(CFLAGS) -showIncludes -Zs'
        _cflags_speed="-O2"
        _cflags_size="-O1"
        _cflags_noopt="-O1"
        if $_cc -nologo- 2>&1 | grep -q Linker; then
            _ld_o='-out:$@'
        else
            _ld_o='-Fe$@'
        fi
        _cc_o='-Fo$@'
        _cc_e='-P -Fi$@'
        _flags_filter=msvc_flags
        _ld_lib='lib%.a'
        _ld_path='-libpath:'
        _flags='-nologo'
        disable stripping
    elif $_cc --version 2>/dev/null | grep -q ^cparser; then
        _type=cparser
        _ident=$($_cc --version | head -n1)
        _depflags='-MMD'
        _cflags_speed='-O4'
        _cflags_size='-O2'
        _flags_filter=cparser_flags
    fi

    eval ${pfx}_type=\$_type
    eval ${pfx}_ident=\$_ident
}

set_ccvars(){
    eval ${1}_C=\${_cc_c-\${${1}_C}}
    eval ${1}_E=\${_cc_e-\${${1}_E}}
    eval ${1}_O=\${_cc_o-\${${1}_O}}

    if [ -n "$_depflags" ]; then
        eval ${1}_DEPFLAGS=\$_depflags
    else
        eval ${1}DEP=\${_DEPCMD:-\$DEPCMD}
        eval ${1}DEP_FLAGS=\${_DEPFLAGS:-\$DEPFLAGS}
        eval DEP${1}FLAGS=\$_flags
    fi
}

probe_cc cc "$cc" "true"
cflags_filter=$_flags_filter
cflags_speed=$_cflags_speed
cflags_size=$_cflags_size
cflags_noopt=$_cflags_noopt
add_cflags $_flags $_cflags
cc_ldflags=$_ldflags
set_ccvars CC
set_ccvars CXX

probe_cc hostcc "$host_cc"
host_cflags_filter=$_flags_filter
host_cflags_speed=$_cflags_speed
add_host_cflags  $_flags $_cflags
set_ccvars HOSTCC

test -n "$cc_type" && enable $cc_type ||
    warn "Unknown C compiler $cc, unable to select optimal CFLAGS"

: ${as_default:=$cc}
: ${objcc_default:=$cc}
: ${dep_cc_default:=$cc}
: ${ld_default:=$cc}
: ${host_ld_default:=$host_cc}
set_default ar as objcc dep_cc ld ln_s host_ld windres

probe_cc as "$as"
asflags_filter=$_flags_filter
add_asflags $_flags $_cflags
set_ccvars AS

probe_cc objcc "$objcc"
objcflags_filter=$_flags_filter
add_objcflags $_flags $_cflags
set_ccvars OBJC

probe_cc ld "$ld"
ldflags_filter=$_flags_filter
add_ldflags $_flags $_ldflags
test "$cc_type" != "$ld_type" && add_ldflags $cc_ldflags
LD_O=${_ld_o-$LD_O}
LD_LIB=${_ld_lib-$LD_LIB}
LD_PATH=${_ld_path-$LD_PATH}

probe_cc hostld "$host_ld"
host_ldflags_filter=$_flags_filter
add_host_ldflags $_flags $_ldflags
HOSTLD_O=${_ld_o-$HOSTLD_O}

if [ -z "$CC_DEPFLAGS" ] && [ "$dep_cc" != "$cc" ]; then
    probe_cc depcc "$dep_cc"
    CCDEP=${_DEPCMD:-$DEPCMD}
    CCDEP_FLAGS=${_DEPFLAGS:=$DEPFLAGS}
    DEPCCFLAGS=$_flags
fi

if $ar 2>&1 | grep -q Microsoft; then
    arflags="-nologo"
    ar_o='-out:$@'
elif $ar 2>&1 | grep -q 'Texas Instruments'; then
    arflags="rq"
    ar_o='$@'
elif $ar 2>&1 | grep -q 'Usage: ar.*-X.*any'; then
    arflags='-Xany -r -c'
    ar_o='$@'
elif $ar 2>&1 | grep -q "\[D\] "; then
    arflags="rcD"
    ar_o='$@'
else
    arflags="rc"
    ar_o='$@'
fi

add_cflags $extra_cflags
add_cxxflags $extra_cxxflags
add_objcflags $extra_objcflags
add_asflags $extra_cflags

if test -n "$sysroot"; then
    case "$cc_type" in
        gcc|llvm_gcc|clang)
            add_cppflags --sysroot="$sysroot"
            add_ldflags --sysroot="$sysroot"
# On Darwin --sysroot may be ignored, -isysroot always affects headers and linking
            add_cppflags -isysroot "$sysroot"
            add_ldflags -isysroot "$sysroot"
        ;;
        tms470)
            add_cppflags -I"$sysinclude"
            add_ldflags  --sysroot="$sysroot"
        ;;
    esac
fi

if test "$cpu" = host; then
    enabled cross_compile &&
        die "--cpu=host makes no sense when cross-compiling."

    case "$cc_type" in
        gcc|llvm_gcc)
            check_native(){
                $cc $1=native -v -c -o $TMPO $TMPC >$TMPE 2>&1 || return
                sed -n "/cc1.*$1=/{
                            s/.*$1=\\([^ ]*\\).*/\\1/
                            p
                            q
                        }" $TMPE
            }
            cpu=$(check_native -march || check_native -mcpu)
        ;;
        clang)
            check_native(){
                $cc $1=native -v -c -o $TMPO $TMPC >$TMPE 2>&1 || return
                sed -n "/cc1.*-target-cpu /{
                            s/.*-target-cpu \\([^ ]*\\).*/\\1/
                            p
                            q
                        }" $TMPE
            }
            cpu=$(check_native -march)
        ;;
    esac

    test "${cpu:-host}" = host &&
        die "--cpu=host not supported with compiler $cc"
fi

# Deal with common $arch aliases
case "$arch" in
    aarch64|arm64)
        arch="aarch64"
    ;;
    arm*|iPad*|iPhone*)
        arch="arm"
    ;;
    mips*|IP*)
        case "$arch" in
        *el)
            add_cppflags -EL
            add_ldflags -EL
        ;;
        *eb)
            add_cppflags -EB
            add_ldflags -EB
        ;;
        esac
        arch="mips"
    ;;
    parisc*|hppa*)
        arch="parisc"
    ;;
    "Power Macintosh"|ppc*|powerpc*)
        arch="ppc"
    ;;
    s390|s390x)
        arch="s390"
    ;;
    sh4|sh)
        arch="sh4"
    ;;
    sun4*|sparc*)
        arch="sparc"
    ;;
    tilegx|tile-gx)
        arch="tilegx"
    ;;
    i[3-6]86*|i86pc|BePC|x86pc|x86_64|x86_32|amd64)
        arch="x86"
    ;;
esac

is_in $arch $ARCH_LIST || warn "unknown architecture $arch"
enable $arch

# Add processor-specific flags
if enabled aarch64; then

    case $cpu in
        armv*)
            cpuflags="-march=$cpu"
        ;;
        *)
            cpuflags="-mcpu=$cpu"
        ;;
    esac

elif enabled alpha; then

    cpuflags="-mcpu=$cpu"

elif enabled arm; then

    check_arm_arch() {
        check_cpp_condition stddef.h \
            "defined __ARM_ARCH_${1}__ || defined __TARGET_ARCH_${2:-$1}" \
            $cpuflags
    }

    probe_arm_arch() {
        if   check_arm_arch 4;        then echo armv4
        elif check_arm_arch 4T;       then echo armv4t
        elif check_arm_arch 5;        then echo armv5
        elif check_arm_arch 5E;       then echo armv5e
        elif check_arm_arch 5T;       then echo armv5t
        elif check_arm_arch 5TE;      then echo armv5te
        elif check_arm_arch 5TEJ;     then echo armv5te
        elif check_arm_arch 6;        then echo armv6
        elif check_arm_arch 6J;       then echo armv6j
        elif check_arm_arch 6K;       then echo armv6k
        elif check_arm_arch 6Z;       then echo armv6z
        elif check_arm_arch 6ZK;      then echo armv6zk
        elif check_arm_arch 6T2;      then echo armv6t2
        elif check_arm_arch 7;        then echo armv7
        elif check_arm_arch 7A  7_A;  then echo armv7-a
        elif check_arm_arch 7S;       then echo armv7-a
        elif check_arm_arch 7R  7_R;  then echo armv7-r
        elif check_arm_arch 7M  7_M;  then echo armv7-m
        elif check_arm_arch 7EM 7E_M; then echo armv7-m
        elif check_arm_arch 8A  8_A;  then echo armv8-a
        fi
    }

    [ "$cpu" = generic ] && cpu=$(probe_arm_arch)

    case $cpu in
        armv*)
            cpuflags="-march=$cpu"
            subarch=$(echo $cpu | sed 's/[^a-z0-9]//g')
        ;;
        *)
            cpuflags="-mcpu=$cpu"
            case $cpu in
                cortex-a*)                               subarch=armv7a  ;;
                cortex-r*)                               subarch=armv7r  ;;
                cortex-m*)                 enable thumb; subarch=armv7m  ;;
                arm11*)                                  subarch=armv6   ;;
                arm[79]*e*|arm9[24]6*|arm96*|arm102[26]) subarch=armv5te ;;
                armv4*|arm7*|arm9[24]*)                  subarch=armv4   ;;
                *)                             subarch=$(probe_arm_arch) ;;
            esac
        ;;
    esac

    case "$subarch" in
        armv5t*)    enable fast_clz                ;;
        armv[6-8]*)
            enable fast_clz
            disabled fast_unaligned || enable fast_unaligned
            ;;
    esac

elif enabled avr32; then

    case $cpu in
        ap7[02]0[0-2])
            subarch="avr32_ap"
            cpuflags="-mpart=$cpu"
        ;;
        ap)
            subarch="avr32_ap"
            cpuflags="-march=$cpu"
        ;;
        uc3[ab]*)
            subarch="avr32_uc"
            cpuflags="-mcpu=$cpu"
        ;;
        uc)
            subarch="avr32_uc"
            cpuflags="-march=$cpu"
        ;;
    esac

elif enabled bfin; then

    cpuflags="-mcpu=$cpu"

elif enabled mips; then

    cpuflags="-march=$cpu"

    if [ "$cpu" != "generic" ]; then
        disable mips32r2
        disable mips32r5
        disable mips64r2
        disable mips32r6
        disable mips64r6
        disable loongson2
        disable loongson3

        case $cpu in
            24kc|24kf*|24kec|34kc|1004kc|24kef*|34kf*|1004kf*|74kc|74kf)
                enable mips32r2
                disable msa
            ;;
            p5600|i6400|p6600)
                disable mipsdsp
                disable mipsdspr2
            ;;
            loongson*)
                enable loongson2
                enable loongson3
                enable local_aligned_8 local_aligned_16 local_aligned_32
                enable simd_align_16
                enable fast_64bit
                enable fast_clz
                enable fast_cmov
                enable fast_unaligned
                disable aligned_stack
                disable mipsfpu
                disable mipsdsp
                disable mipsdspr2
                case $cpu in
                    loongson3*)
                        cpuflags="-march=loongson3a -mhard-float -fno-expensive-optimizations"
                    ;;
                    loongson2e)
                        cpuflags="-march=loongson2e -mhard-float -fno-expensive-optimizations"
                    ;;
                    loongson2f)
                        cpuflags="-march=loongson2f -mhard-float -fno-expensive-optimizations"
                    ;;
                esac
            ;;
            *)
                # Unknown CPU. Disable everything.
                warn "unknown CPU. Disabling all MIPS optimizations."
                disable mipsfpu
                disable mipsdsp
                disable mipsdspr2
                disable msa
                disable mmi
            ;;
        esac

        case $cpu in
            24kc)
                disable mipsfpu
                disable mipsdsp
                disable mipsdspr2
            ;;
            24kf*)
                disable mipsdsp
                disable mipsdspr2
            ;;
            24kec|34kc|1004kc)
                disable mipsfpu
                disable mipsdspr2
            ;;
            24kef*|34kf*|1004kf*)
                disable mipsdspr2
            ;;
            74kc)
                disable mipsfpu
            ;;
            p5600)
                enable mips32r5
                check_cflags "-mtune=p5600" && check_cflags "-msched-weight -mload-store-pairs -funroll-loops"
            ;;
            i6400)
                enable mips64r6
                check_cflags "-mtune=i6400 -mabi=64" && check_cflags "-msched-weight -mload-store-pairs -funroll-loops" && check_ldflags "-mabi=64"
            ;;
            p6600)
                enable mips64r6
                check_cflags "-mtune=p6600 -mabi=64" && check_cflags "-msched-weight -mload-store-pairs -funroll-loops" && check_ldflags "-mabi=64"
            ;;
        esac
    else
        # We do not disable anything. Is up to the user to disable the unwanted features.
        warn 'generic cpu selected'
    fi

elif enabled ppc; then

    disable ldbrx

    case $(tolower $cpu) in
        601|ppc601|powerpc601)
            cpuflags="-mcpu=601"
            disable altivec
        ;;
        603*|ppc603*|powerpc603*)
            cpuflags="-mcpu=603"
            disable altivec
        ;;
        604*|ppc604*|powerpc604*)
            cpuflags="-mcpu=604"
            disable altivec
        ;;
        g3|75*|ppc75*|powerpc75*)
            cpuflags="-mcpu=750"
            disable altivec
        ;;
        g4|745*|ppc745*|powerpc745*)
            cpuflags="-mcpu=7450"
            disable vsx
        ;;
        74*|ppc74*|powerpc74*)
            cpuflags="-mcpu=7400"
            disable vsx
        ;;
        g5|970|ppc970|powerpc970)
            cpuflags="-mcpu=970"
            disable vsx
        ;;
        power[3-6]*)
            cpuflags="-mcpu=$cpu"
            disable vsx
        ;;
        power[7-8]*)
            cpuflags="-mcpu=$cpu"
        ;;
        cell)
            cpuflags="-mcpu=cell"
            enable ldbrx
            disable vsx
        ;;
        e500mc)
            cpuflags="-mcpu=e500mc"
            disable altivec
        ;;
        e500v2)
            cpuflags="-mcpu=8548 -mhard-float -mfloat-gprs=double"
            disable altivec
            disable dcbzl
        ;;
        e500)
            cpuflags="-mcpu=8540 -mhard-float"
            disable altivec
            disable dcbzl
        ;;
    esac

elif enabled sparc; then

    case $cpu in
        cypress|f93[04]|tsc701|sparcl*|supersparc|hypersparc|niagara|v[789])
            cpuflags="-mcpu=$cpu"
        ;;
        ultrasparc*|niagara[234])
            cpuflags="-mcpu=$cpu"
        ;;
    esac

elif enabled x86; then

    case $cpu in
        i[345]86|pentium)
            cpuflags="-march=$cpu"
            disable i686
            disable mmx
        ;;
        # targets that do NOT support nopl and conditional mov (cmov)
        pentium-mmx|k6|k6-[23]|winchip-c6|winchip2|c3)
            cpuflags="-march=$cpu"
            disable i686
        ;;
        # targets that do support nopl and conditional mov (cmov)
        i686|pentiumpro|pentium[23]|pentium-m|athlon|athlon-tbird|athlon-4|athlon-[mx]p|athlon64*|k8*|opteron*|athlon-fx\
        |core*|atom|bonnell|nehalem|westmere|silvermont|sandybridge|ivybridge|haswell|broadwell|skylake*|knl\
        |amdfam10|barcelona|b[dt]ver*|znver*)
            cpuflags="-march=$cpu"
            enable i686
            enable fast_cmov
        ;;
        # targets that do support conditional mov but on which it's slow
        pentium4|pentium4m|prescott|nocona)
            cpuflags="-march=$cpu"
            enable i686
            disable fast_cmov
        ;;
    esac

fi

if [ "$cpu" != generic ]; then
    add_cflags  $cpuflags
    add_asflags $cpuflags
    test "$cc_type" = "$ld_type" && add_ldflags $cpuflags
fi

# compiler sanity check
check_exec <<EOF
int main(void){ return 0; }
EOF
if test "$?" != 0; then
    echo "$cc is unable to create an executable file."
    if test -z "$cross_prefix" && ! enabled cross_compile ; then
        echo "If $cc is a cross-compiler, use the --enable-cross-compile option."
        echo "Only do this if you know what cross compiling means."
    fi
    die "C compiler test failed."
fi

add_cppflags -D_ISOC99_SOURCE
add_cxxflags -D__STDC_CONSTANT_MACROS
check_cxxflags -std=c++11 || check_cxxflags -std=c++0x

# some compilers silently accept -std=c11, so we also need to check that the
# version macro is defined properly
if test_cflags_cc -std=c11 ctype.h "__STDC_VERSION__ >= 201112L"; then
    add_cflags -std=c11
else
    check_cflags -std=c99
fi

check_cc -D_FILE_OFFSET_BITS=64 <<EOF && add_cppflags -D_FILE_OFFSET_BITS=64
#include <stdlib.h>
EOF
check_cc -D_LARGEFILE_SOURCE <<EOF && add_cppflags -D_LARGEFILE_SOURCE
#include <stdlib.h>
EOF

add_host_cppflags -D_ISOC99_SOURCE
check_host_cflags -std=c99
check_host_cflags -Wall
check_host_cflags $host_cflags_speed

check_64bit(){
    arch32=$1
    arch64=$2
    expr=$3
    check_code cc "" "int test[2*($expr) - 1]" &&
        subarch=$arch64 || subarch=$arch32
}

case "$arch" in
    aarch64|alpha|ia64)
        spic=$shared
    ;;
    mips)
        check_64bit mips mips64 '_MIPS_SIM > 1'
        spic=$shared
    ;;
    parisc)
        check_64bit parisc parisc64 'sizeof(void *) > 4'
        spic=$shared
    ;;
    ppc)
        check_64bit ppc ppc64 'sizeof(void *) > 4'
        spic=$shared
    ;;
    s390)
        check_64bit s390 s390x 'sizeof(void *) > 4'
        spic=$shared
    ;;
    sparc)
        check_64bit sparc sparc64 'sizeof(void *) > 4'
        spic=$shared
    ;;
    x86)
        check_64bit x86_32 x86_64 'sizeof(void *) > 4'
        # Treat x32 as x64 for now. Note it also needs spic=$shared
        test "$subarch" = "x86_32" && check_cpp_condition stddef.h 'defined(__x86_64__)' &&
            subarch=x86_64
        if test "$subarch" = "x86_64"; then
            spic=$shared
        fi
    ;;
    ppc)
        check_cc <<EOF && subarch="ppc64"
        int test[(int)sizeof(char*) - 7];
EOF
    ;;
esac

enable $subarch
enabled spic && enable_weak pic

enabled x86_64 && objformat=elf64 || objformat="elf32"

# OS specific
case $target_os in
    aix)
        SHFLAGS=-shared
        add_cppflags '-I\$(SRC_PATH)/compat/aix'
        enabled shared && add_ldflags -Wl,-brtl
        ;;
    android)
        disable symver
        enable section_data_rel_ro
        SLIB_INSTALL_NAME='$(SLIBNAME)'
        SLIB_INSTALL_LINKS=
        SHFLAGS='-shared -Wl,-soname,$(SLIBNAME)'
        ;;
    haiku)
        prefix_default="/boot/common"
        network_extralibs="-lnetwork"
        host_extralibs=
        ;;
    sunos)
        SHFLAGS='-shared -Wl,-h,$$(@F)'
        enabled x86 && SHFLAGS="-mimpure-text $SHFLAGS"
        network_extralibs="-lsocket -lnsl"
        add_cppflags -D__EXTENSIONS__
        # When using suncc to build, the Solaris linker will mark
        # an executable with each instruction set encountered by
        # the Solaris assembler.  As our libraries contain their own
        # guards for processor-specific code, instead suppress
        # generation of the HWCAPS ELF section on Solaris x86 only.
        enabled_all suncc x86 &&
            echo "hwcap_1 = OVERRIDE;" > mapfile &&
            add_ldflags -Wl,-M,mapfile
        nm_default='nm -P -g'
        version_script='-M'
        VERSION_SCRIPT_POSTPROCESS_CMD='perl $(SRC_PATH)/compat/solaris/make_sunver.pl - $(OBJS)'
        ;;
    netbsd)
        disable symver
        oss_indev_extralibs="-lossaudio"
        oss_outdev_extralibs="-lossaudio"
        enabled gcc || check_ldflags -Wl,-zmuldefs
        ;;
    openbsd|bitrig)
        disable symver
        SHFLAGS='-shared'
        SLIB_INSTALL_NAME='$(SLIBNAME).$(LIBMAJOR).$(LIBMINOR)'
        SLIB_INSTALL_LINKS=
        oss_indev_extralibs="-lossaudio"
        oss_outdev_extralibs="-lossaudio"
        ;;
    dragonfly)
        disable symver
        ;;
    freebsd)
        ;;
    bsd/os)
        add_extralibs -lpoll -lgnugetopt
        strip="strip -d"
        ;;
    darwin)
        enabled ppc && add_asflags -force_cpusubtype_ALL
        install_name_dir_default='$(SHLIBDIR)'
        SHFLAGS='-dynamiclib -Wl,-single_module -Wl,-install_name,$(INSTALL_NAME_DIR)/$(SLIBNAME_WITH_MAJOR),-current_version,$(LIBVERSION),-compatibility_version,$(LIBMAJOR)'
        enabled x86_32 && append SHFLAGS -Wl,-read_only_relocs,suppress
        strip="${strip} -x"
        add_ldflags -Wl,-dynamic,-search_paths_first
        SLIBSUF=".dylib"
        SLIBNAME_WITH_VERSION='$(SLIBPREF)$(FULLNAME).$(LIBVERSION)$(SLIBSUF)'
        SLIBNAME_WITH_MAJOR='$(SLIBPREF)$(FULLNAME).$(LIBMAJOR)$(SLIBSUF)'
        objformat="macho"
        enabled x86_64 && objformat="macho64" || objformat="macho32"
        enabled_any pic shared x86_64 ||
            { check_cflags -mdynamic-no-pic && add_asflags -mdynamic-no-pic; }
        check_header dispatch/dispatch.h &&
            add_cppflags '-I\$(SRC_PATH)/compat/dispatch_semaphore'
        version_script='-exported_symbols_list'
        VERSION_SCRIPT_POSTPROCESS_CMD='tr " " "\n" | sed -n /global:/,/local:/p | grep ";" | tr ";" "\n" | sed -E "s/(.+)/_\1/g" | sed -E "s/(.+[^*])$$$$/\1*/"'
        ;;
    msys*)
        die "Native MSYS builds are discouraged, please use the MINGW environment."
        ;;
    mingw32*|mingw64*)
        if test $target_os = "mingw32ce"; then
            disable network
        else
            target_os=mingw32
        fi
        LIBTARGET=i386
        if enabled x86_64; then
            LIBTARGET="i386:x86-64"
        elif enabled arm; then
            LIBTARGET=arm-wince
        fi
        enabled shared && ! enabled small && check_cmd $windres --version && enable gnu_windres
        enabled x86_32 && check_ldflags -Wl,--large-address-aware
        shlibdir_default="$bindir_default"
        SLIBPREF=""
        SLIBSUF=".dll"
        SLIBNAME_WITH_VERSION='$(SLIBPREF)$(FULLNAME)-$(LIBVERSION)$(SLIBSUF)'
        SLIBNAME_WITH_MAJOR='$(SLIBPREF)$(FULLNAME)-$(LIBMAJOR)$(SLIBSUF)'
        dlltool="${cross_prefix}dlltool"
        if check_cmd lib.exe -list; then
            SLIB_EXTRA_CMD=-'sed -e "s/ @[^ ]*//" $$(@:$(SLIBSUF)=.orig.def) > $$(@:$(SLIBSUF)=.def); lib.exe -nologo -machine:$(LIBTARGET) -def:$$(@:$(SLIBSUF)=.def) -out:$(SUBDIR)$(SLIBNAME:$(SLIBSUF)=.lib)'
            if enabled x86_64; then
                LIBTARGET=x64
            fi
        elif check_cmd $dlltool --version; then
            SLIB_EXTRA_CMD=-'sed -e "s/ @[^ ]*//" $$(@:$(SLIBSUF)=.orig.def) > $$(@:$(SLIBSUF)=.def); $(DLLTOOL) -m $(LIBTARGET) -d $$(@:$(SLIBSUF)=.def) -l $(SUBDIR)$(SLIBNAME:$(SLIBSUF)=.lib) -D $(SLIBNAME_WITH_MAJOR)'
        fi
        SLIB_INSTALL_NAME='$(SLIBNAME_WITH_MAJOR)'
        SLIB_INSTALL_LINKS=
        SLIB_INSTALL_EXTRA_SHLIB='$(SLIBNAME:$(SLIBSUF)=.lib)'
        SLIB_INSTALL_EXTRA_LIB='lib$(SLIBNAME:$(SLIBSUF)=.dll.a) $(SLIBNAME_WITH_MAJOR:$(SLIBSUF)=.def)'
        SHFLAGS='-shared -Wl,--output-def,$$(@:$(SLIBSUF)=.orig.def) -Wl,--out-implib,$(SUBDIR)lib$(SLIBNAME:$(SLIBSUF)=.dll.a) -Wl,--enable-runtime-pseudo-reloc -Wl,--disable-auto-image-base'
        enabled x86_64 && objformat="win64" || objformat="win32"
        ranlib=:
        enable dos_paths
        check_ldflags -Wl,--nxcompat,--dynamicbase
        # Lets work around some stupidity in binutils.
        # ld will strip relocations from executables even though we need them
        # for dynamicbase (ASLR).  Using -pie does retain the reloc section
        # however ld then forgets what the entry point should be (oops) so we
        # have to manually (re)set it.
        if enabled x86_32; then
            disabled debug && add_ldexeflags -Wl,--pic-executable,-e,_mainCRTStartup
        elif enabled x86_64; then
            disabled debug && add_ldexeflags -Wl,--pic-executable,-e,mainCRTStartup
            check_ldflags -Wl,--high-entropy-va # binutils 2.25
            # Set image base >4GB for extra entropy with HEASLR
            add_ldexeflags -Wl,--image-base,0x140000000
            append SHFLAGS -Wl,--image-base,0x180000000
        fi
        ;;
    win32|win64)
        disable symver
        if enabled shared; then
            # Link to the import library instead of the normal static library
            # for shared libs.
            LD_LIB='%.lib'
            # Cannot build both shared and static libs with MSVC or icl.
            disable static
        fi
        enabled x86_32 && check_ldflags -LARGEADDRESSAWARE
        shlibdir_default="$bindir_default"
        SLIBPREF=""
        SLIBSUF=".dll"
        SLIBNAME_WITH_VERSION='$(SLIBPREF)$(FULLNAME)-$(LIBVERSION)$(SLIBSUF)'
        SLIBNAME_WITH_MAJOR='$(SLIBPREF)$(FULLNAME)-$(LIBMAJOR)$(SLIBSUF)'
        SLIB_CREATE_DEF_CMD='$(SRC_PATH)/compat/windows/makedef $(SUBDIR)lib$(NAME).ver $(OBJS) > $$(@:$(SLIBSUF)=.def)'
        SLIB_INSTALL_NAME='$(SLIBNAME_WITH_MAJOR)'
        SLIB_INSTALL_LINKS=
        SLIB_INSTALL_EXTRA_SHLIB='$(SLIBNAME:$(SLIBSUF)=.lib)'
        SLIB_INSTALL_EXTRA_LIB='$(SLIBNAME_WITH_MAJOR:$(SLIBSUF)=.def)'
        SHFLAGS='-dll -def:$$(@:$(SLIBSUF)=.def) -implib:$(SUBDIR)$(SLIBNAME:$(SLIBSUF)=.lib)'
        enabled x86_64 && objformat="win64" || objformat="win32"
        ranlib=:
        enable dos_paths
        ;;
    cygwin*)
        target_os=cygwin
        shlibdir_default="$bindir_default"
        SLIBPREF="cyg"
        SLIBSUF=".dll"
        SLIBNAME_WITH_VERSION='$(SLIBPREF)$(FULLNAME)-$(LIBVERSION)$(SLIBSUF)'
        SLIBNAME_WITH_MAJOR='$(SLIBPREF)$(FULLNAME)-$(LIBMAJOR)$(SLIBSUF)'
        SLIB_INSTALL_NAME='$(SLIBNAME_WITH_MAJOR)'
        SLIB_INSTALL_LINKS=
        SLIB_INSTALL_EXTRA_LIB='lib$(FULLNAME).dll.a'
        SHFLAGS='-shared -Wl,--out-implib,$(SUBDIR)lib$(FULLNAME).dll.a'
        enabled x86_64 && objformat="win64" || objformat="win32"
        enable dos_paths
        enabled shared && ! enabled small && check_cmd $windres --version && enable gnu_windres
        add_cppflags -D_POSIX_C_SOURCE=200112 -D_XOPEN_SOURCE=600
        ;;
    *-dos|freedos|opendos)
        network_extralibs="-lsocket"
        objformat="coff"
        enable dos_paths
        add_cppflags -U__STRICT_ANSI__
        ;;
    linux)
        enable dv1394
        enable section_data_rel_ro
        enabled_any arm aarch64 && enable_weak linux_perf
        ;;
    irix*)
        target_os=irix
        ranlib="echo ignoring ranlib"
        ;;
    os/2*)
        strip="lxlite -CS"
        objformat="aout"
        add_cppflags -D_GNU_SOURCE
        add_ldflags -Zomf -Zbin-files -Zargs-wild -Zhigh-mem -Zmap
        SHFLAGS='$(SUBDIR)$(NAME).def -Zdll -Zomf'
        LIBSUF="_s.a"
        SLIBPREF=""
        SLIBSUF=".dll"
        SLIBNAME_WITH_VERSION='$(SLIBPREF)$(FULLNAME)-$(LIBVERSION)$(SLIBSUF)'
        SLIBNAME_WITH_MAJOR='$(SLIBPREF)$(shell echo $(FULLNAME) | cut -c1-6)$(LIBMAJOR)$(SLIBSUF)'
        SLIB_CREATE_DEF_CMD='echo LIBRARY $(SLIBNAME_WITH_MAJOR:$(SLIBSUF)=) INITINSTANCE TERMINSTANCE > $(SUBDIR)$(FULLNAME).def; \
            echo CODE PRELOAD MOVEABLE DISCARDABLE >> $(SUBDIR)$(FULLNAME).def; \
            echo DATA PRELOAD MOVEABLE MULTIPLE NONSHARED >> $(SUBDIR)$(FULLNAME).def; \
            echo EXPORTS >> $(SUBDIR)$(FULLNAME).def; \
            emxexp $(OBJS) >> $(SUBDIR)$(FULLNAME).def'
        SLIB_EXTRA_CMD='emximp -o $(SUBDIR)$(LIBPREF)$(FULLNAME)_dll.a $(SUBDIR)$(FULLNAME).def; \
            emximp -o $(SUBDIR)$(LIBPREF)$(FULLNAME)_dll.lib $(SUBDIR)$(FULLNAME).def;'
        SLIB_INSTALL_NAME='$(SLIBNAME_WITH_MAJOR)'
        SLIB_INSTALL_LINKS=
        SLIB_INSTALL_EXTRA_LIB='$(LIBPREF)$(FULLNAME)_dll.a $(LIBPREF)$(FULLNAME)_dll.lib'
        enable dos_paths
        enable_weak os2threads
        ;;
    gnu/kfreebsd)
        add_cppflags -D_BSD_SOURCE
        ;;
    gnu)
        ;;
    qnx)
        add_cppflags -D_QNX_SOURCE
        network_extralibs="-lsocket"
        ;;
    symbian)
        SLIBSUF=".dll"
        enable dos_paths
        add_cflags --include=$sysinclude/gcce/gcce.h -fvisibility=default
        add_cppflags -D__GCCE__ -D__SYMBIAN32__ -DSYMBIAN_OE_POSIX_SIGNALS
        add_ldflags -Wl,--target1-abs,--no-undefined \
                    -Wl,-Ttext,0x80000,-Tdata,0x1000000 -shared \
                    -Wl,--entry=_E32Startup -Wl,-u,_E32Startup
        add_extralibs -l:eexe.lib -l:usrt2_2.lib -l:dfpaeabi.dso \
                      -l:drtaeabi.dso -l:scppnwdl.dso -lsupc++ -lgcc \
                      -l:libc.dso -l:libm.dso -l:euser.dso -l:libcrt0.lib
        ;;
    osf1)
        add_cppflags -D_OSF_SOURCE -D_POSIX_PII -D_REENTRANT
        ;;
    minix)
        ;;
    none)
        ;;
    *)
        die "Unknown OS '$target_os'."
        ;;
esac

# test if creating links works
link_dest=$(mktemp -u $TMPDIR/dest_XXXXXXXX)
link_name=$(mktemp -u $TMPDIR/name_XXXXXXXX)
mkdir "$link_dest"
$ln_s "$link_dest" "$link_name"
touch "$link_dest/test_file"
if [ "$source_path" != "." ] && ([ ! -d src ] || [ -L src ]) && [ -e "$link_name/test_file" ]; then
    # create link to source path
    [ -e src ] && rm src
    $ln_s "$source_path" src
    source_link=src
else
    # creating directory links doesn't work
    # fall back to using the full source path
    source_link="$source_path"
fi
# cleanup
rm -r "$link_dest"
rm -r "$link_name"

# determine libc flavour

probe_libc(){
    pfx=$1
    pfx_no_=${pfx%_}
    # uclibc defines __GLIBC__, so it needs to be checked before glibc.
    if check_${pfx}cpp_condition features.h "defined __UCLIBC__"; then
        eval ${pfx}libc_type=uclibc
        add_${pfx}cppflags -D_POSIX_C_SOURCE=200112 -D_XOPEN_SOURCE=600
    elif check_${pfx}cpp_condition features.h "defined __GLIBC__"; then
        eval ${pfx}libc_type=glibc
        add_${pfx}cppflags -D_POSIX_C_SOURCE=200112 -D_XOPEN_SOURCE=600
    # MinGW headers can be installed on Cygwin, so check for newlib first.
    elif check_${pfx}cpp_condition newlib.h "defined _NEWLIB_VERSION"; then
        eval ${pfx}libc_type=newlib
        add_${pfx}cppflags -U__STRICT_ANSI__ -D_XOPEN_SOURCE=600
    # MinGW64 is backwards compatible with MinGW32, so check for it first.
    elif check_${pfx}cpp_condition _mingw.h "defined __MINGW64_VERSION_MAJOR"; then
        eval ${pfx}libc_type=mingw64
        if check_${pfx}cpp_condition _mingw.h "__MINGW64_VERSION_MAJOR < 3"; then
            add_compat msvcrt/snprintf.o
            add_cflags "-include $source_path/compat/msvcrt/snprintf.h"
        fi
        add_${pfx}cppflags -U__STRICT_ANSI__ -D__USE_MINGW_ANSI_STDIO=1
        eval test \$${pfx_no_}cc_type = "gcc" &&
            add_${pfx}cppflags -D__printf__=__gnu_printf__
    elif check_${pfx}cpp_condition _mingw.h "defined __MINGW_VERSION"  ||
         check_${pfx}cpp_condition _mingw.h "defined __MINGW32_VERSION"; then
        eval ${pfx}libc_type=mingw32
        check_${pfx}cpp_condition _mingw.h "__MINGW32_MAJOR_VERSION > 3 || \
            (__MINGW32_MAJOR_VERSION == 3 && __MINGW32_MINOR_VERSION >= 15)" ||
            die "ERROR: MinGW32 runtime version must be >= 3.15."
        add_${pfx}cppflags -U__STRICT_ANSI__ -D__USE_MINGW_ANSI_STDIO=1
        check_${pfx}cpp_condition _mingw.h "defined(_WIN32_WINNT) && _WIN32_WINNT >= 0x0502" ||
            add_${pfx}cppflags -D_WIN32_WINNT=0x0502
        check_${pfx}cpp_condition _mingw.h "__MSVCRT_VERSION__ < 0x0700" &&
            add_${pfx}cppflags -D__MSVCRT_VERSION__=0x0700
        eval test \$${pfx_no_}cc_type = "gcc" &&
            add_${pfx}cppflags -D__printf__=__gnu_printf__
    elif check_${pfx}cpp_condition crtversion.h "defined _VC_CRT_MAJOR_VERSION"; then
        eval ${pfx}libc_type=msvcrt
        if check_${pfx}cpp_condition crtversion.h "_VC_CRT_MAJOR_VERSION < 14"; then
            if [ "$pfx" = host_ ]; then
                add_host_cppflags -Dsnprintf=_snprintf
            else
                add_compat strtod.o strtod=avpriv_strtod
                add_compat msvcrt/snprintf.o snprintf=avpriv_snprintf   \
                                             _snprintf=avpriv_snprintf  \
                                             vsnprintf=avpriv_vsnprintf
            fi
        fi
        add_${pfx}cppflags -D_USE_MATH_DEFINES -D_CRT_SECURE_NO_WARNINGS -D_CRT_NONSTDC_NO_WARNINGS
        # The MSVC 2010 headers (Win 7.0 SDK) set _WIN32_WINNT to
        # 0x601 by default unless something else is set by the user.
        # This can easily lead to us detecting functions only present
        # in such new versions and producing binaries requiring windows 7.0.
        # Therefore explicitly set the default to XP unless the user has
        # set something else on the command line.
        # Don't do this if WINAPI_FAMILY is set and is set to a non-desktop
        # family. For these cases, configure is free to use any functions
        # found in the SDK headers by default. (Alternatively, we could force
        # _WIN32_WINNT to 0x0602 in that case.)
        check_${pfx}cpp_condition stdlib.h "defined(_WIN32_WINNT)" ||
            { check_${pfx}cpp <<EOF && add_${pfx}cppflags -D_WIN32_WINNT=0x0502; }
#ifdef WINAPI_FAMILY
#include <winapifamily.h>
#if !WINAPI_FAMILY_PARTITION(WINAPI_PARTITION_DESKTOP)
#error not desktop
#endif
#endif
EOF
        if [ "$pfx" = "" ]; then
            check_func strtoll || add_cflags -Dstrtoll=_strtoi64
            check_func strtoull || add_cflags -Dstrtoull=_strtoui64
        fi
    elif check_${pfx}cpp_condition stddef.h "defined __KLIBC__"; then
        eval ${pfx}libc_type=klibc
    elif check_${pfx}cpp_condition sys/cdefs.h "defined __BIONIC__"; then
        eval ${pfx}libc_type=bionic
    elif check_${pfx}cpp_condition sys/brand.h "defined LABELED_BRAND_NAME"; then
        eval ${pfx}libc_type=solaris
        add_${pfx}cppflags -D__EXTENSIONS__ -D_XOPEN_SOURCE=600
    fi
    check_${pfx}cc <<EOF
#include <time.h>
void *v = localtime_r;
EOF
test "$?" != 0 && check_${pfx}cc -D_POSIX_C_SOURCE=200112 -D_XOPEN_SOURCE=600 <<EOF && add_${pfx}cppflags -D_POSIX_C_SOURCE=200112 -D_XOPEN_SOURCE=600
#include <time.h>
void *v = localtime_r;
EOF

}

probe_libc
test -n "$libc_type" && enable libc_$libc_type
probe_libc host_
test -n "$host_libc_type" && enable host_libc_$host_libc_type

# hacks for compiler/libc/os combinations

case $libc_type in
    bionic)
        add_compat strtod.o strtod=avpriv_strtod
        ;;
    glibc)
        if enabled tms470; then
            CPPFLAGS="-I${source_path}/compat/tms470 ${CPPFLAGS}"
            add_cppflags -D__USER_LABEL_PREFIX__=
            add_cppflags -D__builtin_memset=memset
            add_cppflags -D__gnuc_va_list=va_list -D_VA_LIST_DEFINED
            add_cflags   -pds=48    # incompatible redefinition of macro
        elif enabled ccc; then
            add_ldflags -Wl,-z,now  # calls to libots crash without this
        fi
        ;;
esac

check_compile_assert flt_lim "float.h limits.h" "DBL_MAX == (double)DBL_MAX" ||
    add_cppflags '-I\$(SRC_PATH)/compat/float'

esc(){
    echo "$*" | sed 's/%/%25/g;s/:/%3a/g'
}

echo "config:$arch:$subarch:$cpu:$target_os:$(esc $cc_ident):$(esc $FFMPEG_CONFIGURATION)" > ffbuild/config.fate

check_cpp_condition stdlib.h "defined(__PIC__) || defined(__pic__) || defined(PIC)" && enable_weak pic

set_default libdir
: ${shlibdir_default:="$libdir"}
: ${pkgconfigdir_default:="$libdir/pkgconfig"}

set_default $PATHS_LIST
set_default nm

# we need to build at least one lib type
if ! enabled_any static shared; then
    cat <<EOF
At least one library type must be built.
Specify --enable-static to build the static libraries or --enable-shared to
build the shared libraries as well. To only build the shared libraries specify
--disable-static in addition to --enable-shared.
EOF
    exit 1
fi

disabled optimizations || enabled ossfuzz || check_cflags -fomit-frame-pointer

enable_weak_pic() {
    disabled pic && return
    enable pic
    add_cppflags -DPIC
    case "$target_os" in
    mingw*|cygwin*)
        ;;
    *)
        add_cflags -fPIC
        ;;
    esac
    add_asflags  -fPIC
}

enabled pic && enable_weak_pic

check_cc <<EOF || die "Symbol mangling check failed."
int ff_extern;
EOF
sym=$($nm $TMPO | awk '/ff_extern/{ print substr($0, match($0, /[^ \t]*ff_extern/)) }')
extern_prefix=${sym%%ff_extern*}

check_inline_asm inline_asm '"" ::'

_restrict=
for restrict_keyword in restrict __restrict__ __restrict; do
    check_cc <<EOF && _restrict=$restrict_keyword && break
void foo(char * $restrict_keyword p);
EOF
done

check_cc <<EOF && enable pragma_deprecated
void foo(void) { _Pragma("GCC diagnostic ignored \"-Wdeprecated-declarations\"") }
EOF

check_cc <<EOF && enable attribute_packed
struct { int x; } __attribute__((packed)) x;
EOF

check_cc <<EOF && enable attribute_may_alias
union { int x; } __attribute__((may_alias)) x;
EOF

check_cc <<EOF || die "endian test failed"
unsigned int endian = 'B' << 24 | 'I' << 16 | 'G' << 8 | 'E';
EOF
od -t x1 $TMPO | grep -q '42 *49 *47 *45' && enable bigendian

check_cc <<EOF && enable const_nan
#include <math.h>
void foo(void) { struct { double d; } static const bar[] = { { NAN } }; }
EOF

if ! enabled ppc64 || enabled bigendian; then
    disable vsx
fi

check_gas() {
    log "check_gas using '$as' as AS"
    # :vararg is used on aarch64, arm and ppc altivec
    check_as <<EOF || return 1
.macro m n, y:vararg=0
\n: .int \y
.endm
m x
EOF
    # .altmacro is only used in arm asm
    ! enabled arm || check_as <<EOF || return 1
.altmacro
EOF
    enable gnu_as
    return 0
}

if enabled_any arm aarch64 || enabled_all ppc altivec && enabled asm; then
    nogas=:
    enabled_any arm aarch64 && nogas=die
    enabled_all ppc altivec && [ $target_os_default != aix ] && nogas=warn
    as_noop=-v

    case $as_type in
        arm*) gaspp_as_type=armasm; as_noop=-h ;;
        gcc)  gaspp_as_type=gas ;;
        *)    gaspp_as_type=$as_type ;;
    esac

    [ $target_os = "darwin" ] && gaspp_as_type="apple-$gaspp_as_type"

    test "${as#*gas-preprocessor.pl}" != "$as" ||
    check_cmd gas-preprocessor.pl -arch $arch -as-type $gaspp_as_type -- ${as:=$cc} $as_noop &&
        gas="${gas:=gas-preprocessor.pl} -arch $arch -as-type $gaspp_as_type -- ${as:=$cc}"

    if ! check_gas ; then
        as=${gas:=$as}
        check_gas || \
            $nogas "GNU assembler not found, install/update gas-preprocessor"
    fi

    check_as <<EOF && enable as_func
.func test
.endfunc
EOF
fi

check_inline_asm inline_asm_labels '"1:\n"'

check_inline_asm inline_asm_nonlocal_labels '"Label:\n"'

if enabled aarch64; then
    enabled armv8 && check_insn armv8 'prfm   pldl1strm, [x0]'
    # internal assembler in clang 3.3 does not support this instruction
    enabled neon && check_insn neon 'ext   v0.8B, v0.8B, v1.8B, #1'
    enabled vfp  && check_insn vfp  'fmadd d0,    d0,    d1,    d2'

    map 'enabled_any ${v}_external ${v}_inline || disable $v' $ARCH_EXT_LIST_ARM

elif enabled alpha; then

    check_cflags -mieee

elif enabled arm; then

    enabled msvc && check_cpp_condition stddef.h "defined _M_ARMT" && enable thumb

    check_cpp_condition stddef.h "defined __thumb__" && check_cc <<EOF && enable_weak thumb
float func(float a, float b){ return a+b; }
EOF

    enabled thumb && check_cflags -mthumb || check_cflags -marm

    if     check_cpp_condition stddef.h "defined __ARM_PCS_VFP"; then
        enable vfp_args
    elif check_cpp_condition stddef.h "defined _M_ARM_FP && _M_ARM_FP >= 30"; then
        enable vfp_args
    elif ! check_cpp_condition stddef.h "defined __ARM_PCS || defined __SOFTFP__" && [ $target_os != darwin ]; then
        case "${cross_prefix:-$cc}" in
            *hardfloat*)         enable vfp_args;   fpabi=vfp ;;
            *) check_ld "cc" <<EOF && enable vfp_args && fpabi=vfp || fpabi=soft ;;
__asm__ (".eabi_attribute 28, 1");
int main(void) { return 0; }
EOF
        esac
        warn "Compiler does not indicate floating-point ABI, guessing $fpabi."
    fi

    enabled armv5te && check_insn armv5te 'qadd r0, r0, r0'
    enabled armv6   && check_insn armv6   'sadd16 r0, r0, r0'
    enabled armv6t2 && check_insn armv6t2 'movt r0, #0'
    enabled neon    && check_insn neon    'vadd.i16 q0, q0, q0'
    enabled vfp     && check_insn vfp     'fadds s0, s0, s0'
    enabled vfpv3   && check_insn vfpv3   'vmov.f32 s0, #1.0'
    enabled setend  && check_insn setend  'setend be'

    [ $target_os = linux ] || [ $target_os = android ] ||
        map 'enabled_any ${v}_external ${v}_inline || disable $v' \
            $ARCH_EXT_LIST_ARM

    check_inline_asm asm_mod_q '"add r0, %Q0, %R0" :: "r"((long long)0)'

    check_as <<EOF && enable as_dn_directive
ra .dn d0.i16
.unreq ra
EOF
    check_as <<EOF && enable as_fpu_directive
.fpu neon
EOF

    # llvm's integrated assembler supports .object_arch from llvm 3.5
    [ "$objformat" = elf32 ] || [ "$objformat" = elf64 ] &&
        check_as <<EOF && enable as_object_arch
.object_arch armv4
EOF

    [ $target_os != win32 ] && enabled_all armv6t2 shared !pic && enable_weak_pic

elif enabled mips; then

    enabled loongson2 && check_inline_asm loongson2 '"dmult.g $8, $9, $10"'
    enabled loongson3 && check_inline_asm loongson3 '"gsldxc1 $f0, 0($2, $3)"'
    enabled mmi && check_inline_asm mmi '"punpcklhw $f0, $f0, $f0"'

    # Enable minimum ISA based on selected options
    if enabled mips64; then
        enabled mips64r6 && check_inline_asm_flags mips64r6 '"dlsa $0, $0, $0, 1"' '-mips64r6'
        enabled mips64r2 && check_inline_asm_flags mips64r2 '"dext $0, $0, 0, 1"' '-mips64r2'
        disabled mips64r6 && disabled mips64r2 && check_inline_asm_flags mips64r1 '"daddi $0, $0, 0"' '-mips64'
    else
        enabled mips32r6 && check_inline_asm_flags mips32r6 '"aui $0, $0, 0"' '-mips32r6'
        enabled mips32r5 && check_inline_asm_flags mips32r5 '"eretnc"' '-mips32r5'
        enabled mips32r2 && check_inline_asm_flags mips32r2 '"ext $0, $0, 0, 1"' '-mips32r2'
        disabled mips32r6 && disabled mips32r5 && disabled mips32r2 && check_inline_asm_flags mips32r1 '"addi $0, $0, 0"' '-mips32'
    fi

    enabled mipsfpu && check_inline_asm_flags mipsfpu '"cvt.d.l $f0, $f2"' '-mhard-float'
    enabled mipsfpu && (enabled mips32r5 || enabled mips32r6 || enabled mips64r6) && check_inline_asm_flags mipsfpu '"cvt.d.l $f0, $f1"' '-mfp64'
    enabled mipsfpu && enabled msa && check_inline_asm_flags msa '"addvi.b $w0, $w1, 1"' '-mmsa' && check_header msa.h || disable msa
    enabled mipsdsp && check_inline_asm_flags mipsdsp '"addu.qb $t0, $t1, $t2"' '-mdsp'
    enabled mipsdspr2 && check_inline_asm_flags mipsdspr2 '"absq_s.qb $t0, $t1"' '-mdspr2'

    if enabled bigendian && enabled msa; then
        disable msa
    fi

elif enabled parisc; then

    if enabled gcc; then
        case $($cc -dumpversion) in
            4.[3-9].*) check_cflags -fno-optimize-sibling-calls ;;
        esac
    fi

elif enabled ppc; then

    enable local_aligned_8 local_aligned_16 local_aligned_32

    check_inline_asm dcbzl     '"dcbzl 0, %0" :: "r"(0)'
    check_inline_asm ibm_asm   '"add 0, 0, 0"'
    check_inline_asm ppc4xx    '"maclhw r10, r11, r12"'
    check_inline_asm xform_asm '"lwzx %1, %y0" :: "Z"(*(int*)0), "r"(0)'

    # AltiVec flags: The FSF version of GCC differs from the Apple version
    if enabled altivec; then
        check_cflags -maltivec -mabi=altivec &&
        { check_header altivec.h && inc_altivec_h="#include <altivec.h>" ; } ||
        check_cflags -faltivec

        # check if our compiler supports Motorola AltiVec C API
        check_cc <<EOF || disable altivec
$inc_altivec_h
int main(void) {
    vector signed int v1 = (vector signed int) { 0 };
    vector signed int v2 = (vector signed int) { 1 };
    v1 = vec_add(v1, v2);
    return 0;
}
EOF

        enabled altivec || warn "Altivec disabled, possibly missing --cpu flag"
    fi

    if enabled vsx; then
        check_cflags -mvsx &&
        check_builtin vec_vsx_ld "altivec.h" "__builtin_vec_vsx_ld" || disable vsx
    fi

    if enabled power8; then
        check_cpp_condition "altivec.h" "defined(_ARCH_PWR8)" || disable power8
    fi

elif enabled x86; then

    check_builtin rdtsc    intrin.h   "__rdtsc()"
    check_builtin mm_empty mmintrin.h "_mm_empty()"

    enable local_aligned_8 local_aligned_16 local_aligned_32

    # check whether EBP is available on x86
    # As 'i' is stored on the stack, this program will crash
    # if the base pointer is used to access it because the
    # base pointer is cleared in the inline assembly code.
    check_exec_crash <<EOF && enable ebp_available
volatile int i=0;
__asm__ volatile ("xorl %%ebp, %%ebp" ::: "%ebp");
return i;
EOF

    # check whether EBX is available on x86
    check_inline_asm ebx_available '""::"b"(0)' &&
        check_inline_asm ebx_available '"":::"%ebx"'

    # check whether xmm clobbers are supported
    check_inline_asm xmm_clobbers '"":::"%xmm0"'

    check_inline_asm inline_asm_direct_symbol_refs '"movl '$extern_prefix'test, %eax"' ||
        check_inline_asm inline_asm_direct_symbol_refs '"movl '$extern_prefix'test(%rip), %eax"'

    # check whether binutils is new enough to compile SSSE3/MMXEXT
    enabled ssse3  && check_inline_asm ssse3_inline  '"pabsw %xmm0, %xmm0"'
    enabled mmxext && check_inline_asm mmxext_inline '"pmaxub %mm0, %mm1"'

    probe_x86asm(){
        x86asmexe_probe=$1
        if check_cmd $x86asmexe_probe -v; then
            x86asmexe=$x86asmexe_probe
            x86asm_type=nasm
            x86asm_debug="-g -F dwarf"
        elif check_cmd $x86asmexe_probe --version; then
            x86asmexe=$x86asmexe_probe
            x86asm_type=yasm
            x86asm_debug="-g dwarf2"
        fi
        check_x86asm "movbe ecx, [5]" && enable x86asm
    }

    if ! disabled_any asm mmx x86asm; then
        disable x86asm
        for program in $x86asmexe nasm yasm; do
            probe_x86asm $program && break
        done
        disabled x86asm && die "nasm/yasm not found or too old. Use --disable-x86asm for a crippled build."
        test $x86asm_type = 'nasm' && X86ASM_DEPFLAGS='-MD $(@:.o=.d)'
        test $x86asm_type = 'yasm' && X86ASMDEP='$(DEPX86ASM) $(X86ASMFLAGS) -M $(X86ASM_O) $< > $(@:.o=.d)'
        X86ASMFLAGS="-f $objformat"
        enabled pic               && append X86ASMFLAGS "-DPIC"
        test -n "$extern_prefix"  && append X86ASMFLAGS "-DPREFIX"
        case "$objformat" in
            elf*) enabled debug && append X86ASMFLAGS $x86asm_debug ;;
        esac

        check_x86asm "vextracti128 xmm0, ymm0, 0"      || disable avx2_external
        check_x86asm "vpmacsdd xmm0, xmm1, xmm2, xmm3" || disable xop_external
        check_x86asm "vfmaddps ymm0, ymm1, ymm2, ymm3" || disable fma4_external
        check_x86asm "CPU amdnop" || disable cpunop
    fi

    case "$cpu" in
        athlon*|opteron*|k8*|pentium|pentium-mmx|prescott|nocona|atom|geode)
            disable fast_clz
        ;;
    esac

fi

check_code cc arm_neon.h "int16x8_t test = vdupq_n_s16(0)" && enable intrinsics_neon

check_ldflags -Wl,--as-needed
check_ldflags -Wl,-z,noexecstack

if check_func dlopen && check_func dlsym; then
    ldl=
elif check_func dlopen -ldl && check_func dlsym -ldl; then
    ldl=-ldl
fi

avisynth_demuxer_extralibs='$ldl'
cuda_extralibs='$ldl'
decklink_outdev_extralibs="$decklink_outdev_extralibs $ldl"
decklink_indev_extralibs="$decklink_indev_extralibs $ldl"
libndi_newtek_outdev_extralibs="$libndi_newtek_outdev_extralibs $ldl"
libndi_newtek_indev_extralibs="$libndi_newtek_indev_extralibs $ldl"
frei0r_filter_extralibs='$ldl'
frei0r_src_filter_extralibs='$ldl'
ladspa_filter_extralibs='$ldl'
nvenc_extralibs='$ldl'

if ! disabled network; then
    check_func getaddrinfo $network_extralibs
    check_func inet_aton $network_extralibs

    check_type netdb.h "struct addrinfo"
    check_type netinet/in.h "struct group_source_req" -D_BSD_SOURCE
    check_type netinet/in.h "struct ip_mreq_source" -D_BSD_SOURCE
    check_type netinet/in.h "struct ipv6_mreq" -D_DARWIN_C_SOURCE
    check_type poll.h "struct pollfd"
    check_type netinet/sctp.h "struct sctp_event_subscribe"
    check_struct "sys/socket.h" "struct msghdr" msg_flags
    check_struct "sys/types.h sys/socket.h" "struct sockaddr" sa_len
    check_type netinet/in.h "struct sockaddr_in6"
    check_type "sys/types.h sys/socket.h" "struct sockaddr_storage"
    check_type "sys/types.h sys/socket.h" socklen_t

    # Prefer arpa/inet.h over winsock2
    if check_header arpa/inet.h ; then
        check_func closesocket
    elif check_header winsock2.h ; then
        check_func_headers winsock2.h closesocket -lws2 &&
            network_extralibs="-lws2" ||
        { check_func_headers winsock2.h closesocket -lws2_32 &&
            network_extralibs="-lws2_32"; } || disable winsock2_h network
        check_func_headers ws2tcpip.h getaddrinfo $network_extralibs

        check_type ws2tcpip.h socklen_t
        check_type ws2tcpip.h "struct addrinfo"
        check_type ws2tcpip.h "struct group_source_req"
        check_type ws2tcpip.h "struct ip_mreq_source"
        check_type ws2tcpip.h "struct ipv6_mreq"
        check_type winsock2.h "struct pollfd"
        check_struct winsock2.h "struct sockaddr" sa_len
        check_type ws2tcpip.h "struct sockaddr_in6"
        check_type ws2tcpip.h "struct sockaddr_storage"
    else
        disable network
    fi
fi

check_builtin atomic_cas_ptr atomic.h "void **ptr; void *oldval, *newval; atomic_cas_ptr(ptr, oldval, newval)"
check_builtin machine_rw_barrier mbarrier.h "__machine_rw_barrier()"
check_builtin MemoryBarrier windows.h "MemoryBarrier()"
check_builtin sarestart signal.h "SA_RESTART"
check_builtin sem_timedwait semaphore.h "sem_t *s; sem_init(s,0,0); sem_timedwait(s,0); sem_destroy(s)" -lpthread
check_builtin sync_val_compare_and_swap "" "int *ptr; int oldval, newval; __sync_val_compare_and_swap(ptr, oldval, newval)"
check_builtin gmtime_r time.h "time_t *time; struct tm *tm; gmtime_r(time, tm)"
check_builtin localtime_r time.h "time_t *time; struct tm *tm; localtime_r(time, tm)"
check_builtin x264_csp_bgr "stdint.h x264.h" "X264_CSP_BGR"

case "$custom_allocator" in
    jemalloc)
        # jemalloc by default does not use a prefix
        require libjemalloc jemalloc/jemalloc.h malloc -ljemalloc
    ;;
    tcmalloc)
        require_pkg_config libtcmalloc gperftools/tcmalloc.h tc_malloc
        malloc_prefix=tc_
    ;;
esac

check_func_headers malloc.h _aligned_malloc     && enable aligned_malloc
check_func  ${malloc_prefix}memalign            && enable memalign
check_func  ${malloc_prefix}posix_memalign      && enable posix_memalign

check_func  access
check_func_headers stdlib.h arc4random
check_func_headers time.h clock_gettime ||
    { check_lib clock_gettime time.h clock_gettime -lrt && LIBRT="-lrt"; }
check_func  fcntl
check_func  fork
check_func  gethrtime
check_func  getopt
check_func  getrusage
check_func  gettimeofday
check_func  isatty
check_func  mach_absolute_time
check_func  mkstemp
check_func  mmap
check_func  mprotect
# Solaris has nanosleep in -lrt, OpenSolaris no longer needs that
check_func_headers time.h nanosleep ||
    { check_lib nanosleep time.h nanosleep -lrt && LIBRT="-lrt"; }
check_func  sched_getaffinity
check_func  setrlimit
check_struct "sys/stat.h" "struct stat" st_mtim.tv_nsec -D_BSD_SOURCE
check_func  strerror_r
check_func  sysconf
check_func  sysctl
check_func  usleep

check_func_headers conio.h kbhit
check_func_headers io.h setmode
check_func_headers lzo/lzo1x.h lzo1x_999_compress
check_func_headers stdlib.h getenv
check_func_headers sys/stat.h lstat

check_func_headers windows.h GetProcessAffinityMask
check_func_headers windows.h GetProcessTimes
check_func_headers windows.h GetSystemTimeAsFileTime
check_func_headers windows.h LoadLibrary
check_func_headers windows.h MapViewOfFile
check_func_headers windows.h PeekNamedPipe
check_func_headers windows.h SetConsoleTextAttribute
check_func_headers windows.h SetConsoleCtrlHandler
check_func_headers windows.h Sleep
check_func_headers windows.h VirtualAlloc
check_struct windows.h "CONDITION_VARIABLE" Ptr
check_func_headers glob.h glob
enabled xlib &&
    check_func_headers "X11/Xlib.h X11/extensions/Xvlib.h" XvGetPortAttribute -lXv -lX11 -lXext

check_header d3d11.h
check_header direct.h
check_header dirent.h
check_header dlfcn.h
check_header dxgidebug.h
check_header dxva.h
check_header dxva2api.h -D_WIN32_WINNT=0x0600
check_header io.h
check_header libcrystalhd/libcrystalhd_if.h
check_header mach/mach_time.h
check_header malloc.h
check_header net/udplite.h
check_header poll.h
check_header sys/mman.h
check_header sys/param.h
check_header sys/resource.h
check_header sys/select.h
check_header sys/time.h
check_header sys/un.h
check_header termios.h
check_header unistd.h
check_header valgrind/valgrind.h
check_header VideoDecodeAcceleration/VDADecoder.h
check_func_headers VideoToolbox/VTCompressionSession.h VTCompressionSessionPrepareToEncodeFrames -framework VideoToolbox
check_header windows.h
check_header X11/extensions/XvMClib.h
check_header asm/types.h

# it seems there are versions of clang in some distros that try to use the
# gcc headers, which explodes for stdatomic
# so we also check that atomics actually work here
check_builtin stdatomic_h stdatomic.h "atomic_int foo, bar = ATOMIC_VAR_INIT(-1); atomic_store(&foo, 0)"

check_lib ole32    "windows.h"            CoTaskMemFree        -lole32
check_lib shell32  "windows.h shellapi.h" CommandLineToArgvW   -lshell32
check_lib wincrypt "windows.h wincrypt.h" CryptGenRandom       -ladvapi32
check_lib psapi    "windows.h psapi.h"    GetProcessMemoryInfo -lpsapi

enabled appkit       && check_apple_framework AppKit
enabled audiotoolbox && check_apple_framework AudioToolbox
enabled avfoundation && check_apple_framework AVFoundation
enabled coreimage    && check_apple_framework CoreImage
enabled videotoolbox && check_apple_framework VideoToolbox

enabled avfoundation && {
    check_lib avfoundation CoreGraphics/CoreGraphics.h               CGGetActiveDisplayList "-framework CoreGraphics" ||
    check_lib avfoundation ApplicationServices/ApplicationServices.h CGGetActiveDisplayList "-framework ApplicationServices"; }

enabled videotoolbox &&
    check_lib coreservices CoreServices/CoreServices.h UTGetOSTypeFromString "-framework CoreServices"

check_struct "sys/time.h sys/resource.h" "struct rusage" ru_maxrss

check_type "windows.h dxva.h" "DXVA_PicParams_HEVC" -DWINAPI_FAMILY=WINAPI_FAMILY_DESKTOP_APP -D_CRT_BUILD_DESKTOP_APP=0
check_type "windows.h dxva.h" "DXVA_PicParams_VP9" -DWINAPI_FAMILY=WINAPI_FAMILY_DESKTOP_APP -D_CRT_BUILD_DESKTOP_APP=0
check_type "windows.h d3d11.h" "ID3D11VideoDecoder"
check_type "windows.h d3d11.h" "ID3D11VideoContext"
check_type "d3d9.h dxva2api.h" DXVA2_ConfigPictureDecode -D_WIN32_WINNT=0x0602

check_type "va/va.h va/va_dec_hevc.h" "VAPictureParameterBufferHEVC"
check_struct "va/va.h" "VADecPictureParameterBufferVP9" bit_depth
check_type "va/va.h va/va_vpp.h" "VAProcPipelineParameterBuffer"
check_type "va/va.h va/va_enc_h264.h" "VAEncPictureParameterBufferH264"
check_type "va/va.h va/va_enc_hevc.h" "VAEncPictureParameterBufferHEVC"
check_type "va/va.h va/va_enc_jpeg.h" "VAEncPictureParameterBufferJPEG"
check_type "va/va.h va/va_enc_mpeg2.h" "VAEncPictureParameterBufferMPEG2"
check_type "va/va.h va/va_enc_vp8.h"  "VAEncPictureParameterBufferVP8"
check_type "va/va.h va/va_enc_vp9.h"  "VAEncPictureParameterBufferVP9"

check_type "vdpau/vdpau.h" "VdpPictureInfoHEVC"

check_cpp_condition windows.h "!WINAPI_FAMILY_PARTITION(WINAPI_PARTITION_DESKTOP)" && enable winrt || disable winrt

if ! disabled w32threads && ! enabled pthreads; then
    check_func_headers "windows.h process.h" _beginthreadex &&
        enable w32threads || disable w32threads
    if ! enabled w32threads && enabled winrt; then
        check_func_headers "windows.h" CreateThread &&
            enable w32threads || disable w32threads
    fi
fi

# check for some common methods of building with pthread support
# do this before the optional library checks as some of them require pthreads
if ! disabled pthreads && ! enabled w32threads && ! enabled os2threads; then
    if check_lib pthreads pthread.h pthread_join   -pthread &&
       check_lib pthreads pthread.h pthread_create -pthread; then
        add_cflags -pthread
    elif check_lib pthreads pthread.h pthread_join   -pthreads &&
         check_lib pthreads pthread.h pthread_create -pthreads; then
        add_cflags -pthreads
    elif check_lib pthreads pthread.h pthread_join   -ldl -pthread &&
         check_lib pthreads pthread.h pthread_create -ldl -pthread; then
        add_cflags -ldl -pthread
    elif check_lib pthreads pthread.h pthread_join   -lpthreadGC2 &&
         check_lib pthreads pthread.h pthread_create -lpthreadGC2; then
        :
    elif check_lib pthreads pthread.h pthread_join   -lpthread &&
         check_lib pthreads pthread.h pthread_create -lpthread; then
        :
    elif check_func pthread_join && check_func pthread_create; then
        enable pthreads
    fi
    check_code cc "pthread.h" "static pthread_mutex_t atomic_lock = PTHREAD_MUTEX_INITIALIZER" || disable pthreads
fi


if enabled pthreads; then
  check_func pthread_cancel
fi

enabled pthreads &&
    check_builtin sem_timedwait semaphore.h "sem_t *s; sem_init(s,0,0); sem_timedwait(s,0); sem_destroy(s)"

enabled  zlib && check_lib zlib   zlib.h      zlibVersion    -lz
enabled bzlib && check_lib bzlib bzlib.h BZ2_bzlibVersion    -lbz2
enabled  lzma && check_lib lzma   lzma.h lzma_version_number -llzma

check_lib libm math.h sin -lm && LIBM="-lm"

atan2f_args=2
copysign_args=2
hypot_args=2
ldexpf_args=2
powf_args=2

for func in $MATH_FUNCS; do
    eval check_mathfunc $func \${${func}_args:-1} $LIBM
done

for func in $COMPLEX_FUNCS; do
    eval check_complexfunc $func \${${func}_args:-1}
done

# these are off by default, so fail if requested and not available
enabled cuda_sdk          && require cuda_sdk cuda.h cuCtxCreate -lcuda
enabled cuvid             && { enabled cuda ||
                               die "ERROR: CUVID requires CUDA"; }
enabled chromaprint       && require chromaprint chromaprint.h chromaprint_get_version -lchromaprint
enabled decklink          && { { check_header DeckLinkAPI.h || die "ERROR: DeckLinkAPI.h header not found"; } &&
                               { check_cpp_condition DeckLinkAPIVersion.h "BLACKMAGIC_DECKLINK_API_VERSION >= 0x0a060100" || die "ERROR: Decklink API version must be >= 10.6.1."; } }
enabled libndi_newtek     && { check_header Processing.NDI.Lib.h || die "ERROR: Processing.NDI.Lib.h header not found"; }
enabled frei0r            && { check_header frei0r.h || die "ERROR: frei0r.h header not found"; }
enabled gmp               && require gmp gmp.h mpz_export -lgmp
enabled gnutls            && require_pkg_config gnutls gnutls/gnutls.h gnutls_global_init
enabled jni               && { [ $target_os = "android" ] && check_header jni.h && enabled pthreads || die "ERROR: jni not found"; }
enabled ladspa            && { check_header ladspa.h || die "ERROR: ladspa.h header not found"; }
enabled libiec61883       && require libiec61883 libiec61883/iec61883.h iec61883_cmp_connect -lraw1394 -lavc1394 -lrom1394 -liec61883
enabled libass            && require_pkg_config libass ass/ass.h ass_library_init
enabled libbluray         && require_pkg_config libbluray libbluray/bluray.h bd_open
enabled libbs2b           && require_pkg_config libbs2b bs2b.h bs2b_open
enabled libcelt           && require libcelt celt/celt.h celt_decode -lcelt0 &&
                             { check_lib libcelt celt/celt.h celt_decoder_create_custom -lcelt0 ||
                               die "ERROR: libcelt must be installed and version must be >= 0.11.0."; }
enabled libcaca           && require_pkg_config caca caca.h caca_create_canvas
enabled libdc1394         && require_pkg_config libdc1394-2 dc1394/dc1394.h dc1394_new
enabled libdrm            && require_pkg_config libdrm xf86drm.h drmGetVersion
enabled libfdk_aac        && { use_pkg_config fdk-aac "fdk-aac/aacenc_lib.h" aacEncOpen ||
                               { require libfdk_aac fdk-aac/aacenc_lib.h aacEncOpen -lfdk-aac &&
                                 warn "using libfdk without pkg-config"; } }
flite_extralibs="-lflite_cmu_time_awb -lflite_cmu_us_awb -lflite_cmu_us_kal -lflite_cmu_us_kal16 -lflite_cmu_us_rms -lflite_cmu_us_slt -lflite_usenglish -lflite_cmulex -lflite"
enabled libflite          && require libflite "flite/flite.h" flite_init $flite_extralibs
enabled fontconfig        && enable libfontconfig
enabled libfontconfig     && require_pkg_config fontconfig "fontconfig/fontconfig.h" FcInit
enabled libfreetype       && require_pkg_config freetype2 "ft2build.h FT_FREETYPE_H" FT_Init_FreeType
enabled libfribidi        && require_pkg_config fribidi fribidi.h fribidi_version_info
enabled libgme            && { use_pkg_config libgme gme/gme.h gme_new_emu ||
                               require libgme gme/gme.h gme_new_emu -lgme -lstdc++; }
enabled libgsm            && { for gsm_hdr in "gsm.h" "gsm/gsm.h"; do
                                   check_lib libgsm "${gsm_hdr}" gsm_create -lgsm && break;
                               done || die "ERROR: libgsm not found"; }
enabled libilbc           && require libilbc ilbc.h WebRtcIlbcfix_InitDecode -lilbc
enabled libkvazaar        && require_pkg_config "kvazaar >= 0.8.1" kvazaar.h kvz_api_get
# While it may appear that require is being used as a pkg-config
# fallback for libmfx, it is actually being used to detect a different
# installation route altogether.  If libmfx is installed via the Intel
# Media SDK or Intel Media Server Studio, these don't come with
# pkg-config support.  Instead, users should make sure that the build
# can find the libraries and headers through other means.
enabled libmfx            && { use_pkg_config libmfx "mfx/mfxvideo.h" MFXInit ||
                               { require libmfx "mfx/mfxvideo.h" MFXInit -llibmfx && warn "using libmfx without pkg-config"; } }
enabled libmodplug        && require_pkg_config libmodplug libmodplug/modplug.h ModPlug_Load
enabled libmp3lame        && require "libmp3lame >= 3.98.3" lame/lame.h lame_set_VBR_quality -lmp3lame
enabled libmysofa         && require libmysofa "mysofa.h" mysofa_load -lmysofa
enabled libnpp            && { check_lib libnpp npp.h nppGetLibVersion -lnppig -lnppicc -lnppc ||
                               check_lib libnpp npp.h nppGetLibVersion -lnppi -lnppc ||
                               die "ERROR: libnpp not found"; }
enabled libopencore_amrnb && require libopencore_amrnb opencore-amrnb/interf_dec.h Decoder_Interface_init -lopencore-amrnb
enabled libopencore_amrwb && require libopencore_amrwb opencore-amrwb/dec_if.h D_IF_init -lopencore-amrwb
enabled libopencv         && { check_header opencv2/core/core_c.h &&
                               { use_pkg_config opencv opencv2/core/core_c.h cvCreateImageHeader ||
                                 require opencv opencv2/core/core_c.h cvCreateImageHeader -lopencv_core -lopencv_imgproc; } ||
                               require_pkg_config opencv opencv/cxcore.h cvCreateImageHeader; }
enabled libopenh264       && require_pkg_config openh264 wels/codec_api.h WelsGetCodecVersion
enabled libopenjpeg       && { { check_lib libopenjpeg openjpeg-2.2/openjpeg.h opj_version -lopenjp2 -DOPJ_STATIC && add_cppflags -DOPJ_STATIC; } ||
                               check_lib libopenjpeg openjpeg-2.2/openjpeg.h opj_version -lopenjp2 ||
                               { check_lib libopenjpeg openjpeg-2.1/openjpeg.h opj_version -lopenjp2 -DOPJ_STATIC && add_cppflags -DOPJ_STATIC; } ||
                               check_lib libopenjpeg openjpeg-2.1/openjpeg.h opj_version -lopenjp2 ||
                               { check_lib libopenjpeg openjpeg-2.0/openjpeg.h opj_version -lopenjp2 -DOPJ_STATIC && add_cppflags -DOPJ_STATIC; } ||
                               { check_lib libopenjpeg openjpeg-1.5/openjpeg.h opj_version -lopenjpeg -DOPJ_STATIC && add_cppflags -DOPJ_STATIC; } ||
                               { check_lib libopenjpeg openjpeg.h opj_version -lopenjpeg -DOPJ_STATIC && add_cppflags -DOPJ_STATIC; } ||
                               die "ERROR: libopenjpeg not found"; }
enabled libopenmpt        && require_pkg_config "libopenmpt >= 0.2.6557" libopenmpt/libopenmpt.h openmpt_module_create
enabled libopus           && {
    enabled libopus_decoder && {
        require_pkg_config opus opus_multistream.h opus_multistream_decoder_create
    }
    enabled libopus_encoder && {
        require_pkg_config opus opus_multistream.h opus_multistream_surround_encoder_create
    }
}
enabled libpulse          && require_pkg_config libpulse pulse/pulseaudio.h pa_context_new
enabled librsvg           && require_pkg_config librsvg-2.0 librsvg-2.0/librsvg/rsvg.h rsvg_handle_render_cairo
enabled librtmp           && require_pkg_config librtmp librtmp/rtmp.h RTMP_Socket
enabled librubberband     && require_pkg_config "rubberband >= 1.8.1" rubberband/rubberband-c.h rubberband_new
enabled libshine          && require_pkg_config shine shine/layer3.h shine_encode_buffer
enabled libsmbclient      && { use_pkg_config smbclient libsmbclient.h smbc_init ||
                               require smbclient libsmbclient.h smbc_init -lsmbclient; }
enabled libsnappy         && require libsnappy snappy-c.h snappy_compress -lsnappy
enabled libsoxr           && require libsoxr soxr.h soxr_create -lsoxr && LIBSOXR="-lsoxr"
enabled libssh            && require_pkg_config libssh libssh/sftp.h sftp_init
enabled libspeex          && require_pkg_config speex speex/speex.h speex_decoder_init -lspeex
enabled libtesseract      && require_pkg_config tesseract tesseract/capi.h TessBaseAPICreate
enabled libtheora         && require libtheora theora/theoraenc.h th_info_init -ltheoraenc -ltheoradec -logg
enabled libtwolame        && require libtwolame twolame.h twolame_init -ltwolame &&
                             { check_lib libtwolame twolame.h twolame_encode_buffer_float32_interleaved -ltwolame ||
                               die "ERROR: libtwolame must be installed and version must be >= 0.3.10"; }
enabled libv4l2           && require_pkg_config libv4l2 libv4l2.h v4l2_ioctl
enabled libvidstab        && require_pkg_config "vidstab >= 0.98" vid.stab/libvidstab.h vsMotionDetectInit
enabled libvmaf           && require_pkg_config libvmaf libvmaf.h compute_vmaf
enabled libvo_amrwbenc    && require libvo_amrwbenc vo-amrwbenc/enc_if.h E_IF_init -lvo-amrwbenc
enabled libvorbis         && require_pkg_config vorbis vorbis/codec.h vorbis_info_init &&
                             require_pkg_config vorbisenc vorbis/vorbisenc.h vorbis_encode_init

enabled libvpx            && {
    enabled libvpx_vp8_decoder && {
        use_pkg_config "vpx >= 0.9.1" "vpx/vpx_decoder.h vpx/vp8dx.h" vpx_codec_vp8_dx ||
            check_lib libvpx_vp8_decoder "vpx/vpx_decoder.h vpx/vp8dx.h" vpx_codec_dec_init_ver -lvpx ||
                die "ERROR: libvpx decoder version must be >=0.9.1";
    }
    enabled libvpx_vp8_encoder && {
        use_pkg_config "vpx >= 0.9.7" "vpx/vpx_encoder.h vpx/vp8cx.h" vpx_codec_vp8_cx ||
            check_lib libvpx_vp8_encoder "vpx/vpx_encoder.h vpx/vp8cx.h" "vpx_codec_enc_init_ver VP8E_SET_MAX_INTRA_BITRATE_PCT" -lvpx ||
                die "ERROR: libvpx encoder version must be >=0.9.7";
    }
    enabled libvpx_vp9_decoder && {
        use_pkg_config "vpx >= 1.3.0" "vpx/vpx_decoder.h vpx/vp8dx.h" vpx_codec_vp9_dx ||
            check_lib libvpx_vp9_decoder "vpx/vpx_decoder.h vpx/vp8dx.h" "vpx_codec_vp9_dx" -lvpx
    }
    enabled libvpx_vp9_encoder && {
        use_pkg_config "vpx >= 1.3.0" "vpx/vpx_encoder.h vpx/vp8cx.h" vpx_codec_vp9_cx ||
            check_lib libvpx_vp9_encoder "vpx/vpx_encoder.h vpx/vp8cx.h" "vpx_codec_vp9_cx VP9E_SET_AQ_MODE" -lvpx
    }
    if disabled_all libvpx_vp8_decoder libvpx_vp9_decoder libvpx_vp8_encoder libvpx_vp9_encoder; then
        die "libvpx enabled but no supported decoders found"
    fi
}

enabled libwavpack        && require libwavpack wavpack/wavpack.h WavpackOpenFileOutput  -lwavpack
enabled libwebp           && {
    enabled libwebp_encoder      && require_pkg_config "libwebp >= 0.2.0" webp/encode.h WebPGetEncoderVersion
    enabled libwebp_anim_encoder && { use_pkg_config "libwebpmux >= 0.4.0" webp/mux.h WebPAnimEncoderOptionsInit || disable libwebp_anim_encoder; } }
enabled libx264           && { use_pkg_config x264 "stdint.h x264.h" x264_encoder_encode ||
                               { require libx264 "stdint.h x264.h" x264_encoder_encode -lx264 &&
                                 warn "using libx264 without pkg-config"; } } &&
                             { check_cpp_condition x264.h "X264_BUILD >= 118" ||
                               die "ERROR: libx264 must be installed and version must be >= 0.118."; } &&
                             { check_cpp_condition x264.h "X264_MPEG2" &&
                               enable libx262; }
enabled libx265           && require_pkg_config x265 x265.h x265_api_get &&
                             { check_cpp_condition x265.h "X265_BUILD >= 68" ||
                               die "ERROR: libx265 version must be >= 68."; }
enabled libxavs           && require libxavs "stdint.h xavs.h" xavs_encoder_encode -lxavs
enabled libxvid           && require libxvid xvid.h xvid_global -lxvidcore
enabled libzimg           && require_pkg_config "zimg >= 2.3.0" zimg.h zimg_get_api_version
enabled libzmq            && require_pkg_config libzmq zmq.h zmq_ctx_new
enabled libzvbi           && require libzvbi libzvbi.h vbi_decoder_new -lzvbi &&
                             { check_cpp_condition libzvbi.h "VBI_VERSION_MAJOR > 0 || VBI_VERSION_MINOR > 2 || VBI_VERSION_MINOR == 2 && VBI_VERSION_MICRO >= 28" ||
                               enabled gpl || die "ERROR: libzvbi requires version 0.2.28 or --enable-gpl."; }
enabled libxml2           && require_pkg_config libxml-2.0 libxml2/libxml/xmlversion.h xmlCheckVersion
enabled mediacodec        && { enabled jni || die "ERROR: mediacodec requires --enable-jni"; }
enabled mmal              && { check_lib mmal interface/mmal/mmal.h mmal_port_connect -lmmal_core -lmmal_util -lmmal_vc_client -lbcm_host ||
                               { ! enabled cross_compile &&
                                 add_cflags -isystem/opt/vc/include/ -isystem/opt/vc/include/interface/vmcs_host/linux -isystem/opt/vc/include/interface/vcos/pthreads -fgnu89-inline &&
                                 add_ldflags -L/opt/vc/lib/ &&
                                 check_lib mmal interface/mmal/mmal.h mmal_port_connect -lmmal_core -lmmal_util -lmmal_vc_client -lbcm_host; } ||
                               die "ERROR: mmal not found" &&
                               check_func_headers interface/mmal/mmal.h "MMAL_PARAMETER_VIDEO_MAX_NUM_CALLBACKS"; }
enabled openal            && { { for al_extralibs in "${OPENAL_LIBS}" "-lopenal" "-lOpenAL32"; do
                               check_lib openal 'AL/al.h' alGetError "${al_extralibs}" && break; done } ||
                               die "ERROR: openal not found"; } &&
                             { check_cpp_condition "AL/al.h" "defined(AL_VERSION_1_1)" ||
                               die "ERROR: openal must be installed and version must be 1.1 or compatible"; }
enabled opencl            && { check_lib opencl OpenCL/cl.h clEnqueueNDRangeKernel -Wl,-framework,OpenCL ||
                               check_lib opencl CL/cl.h clEnqueueNDRangeKernel -lOpenCL ||
                               die "ERROR: opencl not found"; } &&
                             { check_cpp_condition "OpenCL/cl.h" "defined(CL_VERSION_1_2)" ||
                               check_cpp_condition "CL/cl.h" "defined(CL_VERSION_1_2)" ||
                               die "ERROR: opencl must be installed and version must be 1.2 or compatible"; }
enabled opengl            && { check_lib opengl GL/glx.h glXGetProcAddress "-lGL" ||
                               check_lib opengl windows.h wglGetProcAddress "-lopengl32 -lgdi32" ||
                               check_lib opengl OpenGL/gl3.h glGetError "-Wl,-framework,OpenGL" ||
                               check_lib opengl ES2/gl.h glGetError "-isysroot=${sysroot} -Wl,-framework,OpenGLES" ||
                               die "ERROR: opengl not found."
                             }
enabled omx_rpi           && { check_header OMX_Core.h ||
                               { ! enabled cross_compile && add_cflags -isystem/opt/vc/include/IL && check_header OMX_Core.h ; } ||
                               die "ERROR: OpenMAX IL headers not found"; }
enabled omx               && { check_header OMX_Core.h || die "ERROR: OpenMAX IL headers not found"; }
enabled openssl           && { use_pkg_config openssl openssl/ssl.h OPENSSL_init_ssl ||
                               use_pkg_config openssl openssl/ssl.h SSL_library_init ||
                               check_lib openssl openssl/ssl.h SSL_library_init -lssl -lcrypto ||
                               check_lib openssl openssl/ssl.h SSL_library_init -lssl32 -leay32 ||
                               check_lib openssl openssl/ssl.h SSL_library_init -lssl -lcrypto -lws2_32 -lgdi32 ||
                               die "ERROR: openssl not found"; }

if enabled gcrypt; then
    GCRYPT_CONFIG="${cross_prefix}libgcrypt-config"
    if "${GCRYPT_CONFIG}" --version > /dev/null 2>&1; then
        gcrypt_cflags=$("${GCRYPT_CONFIG}" --cflags)
        gcrypt_extralibs=$("${GCRYPT_CONFIG}" --libs)
        check_func_headers gcrypt.h gcry_mpi_new $gcrypt_cflags $gcrypt_extralibs ||
            die "ERROR: gcrypt not found"
        add_cflags $gcrypt_cflags && add_extralibs $gcrypt_extralibs
    else
        require gcrypt gcrypt.h gcry_mpi_new -lgcrypt
    fi
fi

if enabled sdl2; then
    SDL2_CONFIG="${cross_prefix}sdl2-config"
    if check_pkg_config sdl2 SDL_events.h SDL_PollEvent; then
        check_cpp_condition SDL.h "(SDL_MAJOR_VERSION<<16 | SDL_MINOR_VERSION<<8 | SDL_PATCHLEVEL) >= 0x020001" $sdl2_cflags &&
        check_cpp_condition SDL.h "(SDL_MAJOR_VERSION<<16 | SDL_MINOR_VERSION<<8 | SDL_PATCHLEVEL) < 0x020100" $sdl2_cflags &&
        check_func SDL_Init $sdl2_extralibs $sdl2_cflags ||
            disable sdl2
    elif "${SDL2_CONFIG}" --version > /dev/null 2>&1; then
        sdl2_cflags=$("${SDL2_CONFIG}" --cflags)
        sdl2_extralibs=$("${SDL2_CONFIG}" --libs)
        check_cpp_condition SDL.h "(SDL_MAJOR_VERSION<<16 | SDL_MINOR_VERSION<<8 | SDL_PATCHLEVEL) >= 0x020001" $sdl2_cflags &&
        check_cpp_condition SDL.h "(SDL_MAJOR_VERSION<<16 | SDL_MINOR_VERSION<<8 | SDL_PATCHLEVEL) < 0x020100" $sdl2_cflags &&
        check_func SDL_Init $sdl2_extralibs $sdl2_cflags ||
            disable sdl2
    else
        disable sdl2
    fi
    if test $target_os = "mingw32"; then
        sdl2_extralibs="$sdl2_extralibs -mconsole"
    fi
fi
enabled sdl2 && add_cflags $sdl2_cflags && add_extralibs $sdl2_extralibs

if enabled decklink; then
    case $target_os in
        mingw32*|mingw64*|win32|win64)
            decklink_outdev_extralibs="$decklink_outdev_extralibs -lole32 -loleaut32"
            decklink_indev_extralibs="$decklink_indev_extralibs -lole32 -loleaut32"
            ;;
    esac
fi

enabled securetransport &&
    check_func SecIdentityCreate "-Wl,-framework,CoreFoundation -Wl,-framework,Security" &&
    check_lib securetransport "Security/SecureTransport.h Security/Security.h" "SSLCreateContext SecItemImport" "-Wl,-framework,CoreFoundation -Wl,-framework,Security" ||
        disable securetransport

enabled schannel &&
    check_func_headers "windows.h security.h" InitializeSecurityContext -DSECURITY_WIN32 -lsecur32 &&
    check_cpp_condition winerror.h "defined(SEC_I_CONTEXT_EXPIRED)" &&
    add_extralibs -lsecur32 ||
        disable schannel

makeinfo --version > /dev/null 2>&1 && enable makeinfo  || disable makeinfo
enabled makeinfo \
    && [ 0$(makeinfo --version | grep "texinfo" | sed 's/.*texinfo[^0-9]*\([0-9]*\)\..*/\1/') -ge 5 ] \
    && enable makeinfo_html || disable makeinfo_html
disabled makeinfo_html && texi2html --help 2> /dev/null | grep -q 'init-file' && enable texi2html || disable texi2html
perl -v            > /dev/null 2>&1 && enable perl      || disable perl
pod2man --help     > /dev/null 2>&1 && enable pod2man   || disable pod2man
rsync --help 2> /dev/null | grep -q 'contimeout' && enable rsync_contimeout || disable rsync_contimeout

# check V4L2 codecs available in the API
check_header linux/fb.h
check_header linux/videodev2.h
check_code cc linux/videodev2.h "struct v4l2_frmsizeenum vfse; vfse.discrete.width = 0;" && enable_safe struct_v4l2_frmivalenum_discrete
check_code cc linux/videodev2.h "int i = V4L2_CAP_VIDEO_M2M_MPLANE | V4L2_CAP_VIDEO_M2M | V4L2_BUF_FLAG_LAST;" || disable v4l2_m2m
check_code cc linux/videodev2.h "int i = V4L2_PIX_FMT_VC1_ANNEX_G;" && enable vc1_v4l2_m2m
check_code cc linux/videodev2.h "int i = V4L2_PIX_FMT_MPEG1;" && enable mpeg1_v4l2_m2m
check_code cc linux/videodev2.h "int i = V4L2_PIX_FMT_MPEG2;" && enable mpeg2_v4l2_m2m
check_code cc linux/videodev2.h "int i = V4L2_PIX_FMT_MPEG4;" && enable mpeg4_v4l2_m2m
check_code cc linux/videodev2.h "int i = V4L2_PIX_FMT_HEVC;" && enable hevc_v4l2_m2m
check_code cc linux/videodev2.h "int i = V4L2_PIX_FMT_H263;" && enable h263_v4l2_m2m
check_code cc linux/videodev2.h "int i = V4L2_PIX_FMT_H264;" && enable h264_v4l2_m2m
check_code cc linux/videodev2.h "int i = V4L2_PIX_FMT_VP8;" && enable vp8_v4l2_m2m
check_code cc linux/videodev2.h "int i = V4L2_PIX_FMT_VP9;" && enable vp9_v4l2_m2m

check_header sys/videoio.h
check_code cc sys/videoio.h "struct v4l2_frmsizeenum vfse; vfse.discrete.width = 0;" && enable_safe struct_v4l2_frmivalenum_discrete

check_lib user32 "windows.h winuser.h" GetShellWindow -luser32
check_lib vfw32 "windows.h vfw.h" capCreateCaptureWindow -lvfw32
# check that WM_CAP_DRIVER_CONNECT is defined to the proper value
# w32api 3.12 had it defined wrong
check_cpp_condition vfw.h "WM_CAP_DRIVER_CONNECT > WM_USER" && enable vfwcap_defines

check_type "dshow.h" IBaseFilter

# check for ioctl_meteor.h, ioctl_bt848.h and alternatives
{ check_header dev/bktr/ioctl_meteor.h &&
  check_header dev/bktr/ioctl_bt848.h; } ||
{ check_header machine/ioctl_meteor.h &&
  check_header machine/ioctl_bt848.h; } ||
{ check_header dev/video/meteor/ioctl_meteor.h &&
  check_header dev/video/bktr/ioctl_bt848.h; } ||
check_header dev/ic/bt8xx.h

if check_struct sys/soundcard.h audio_buf_info bytes; then
    enable_safe sys/soundcard.h
else
    check_cc -D__BSD_VISIBLE -D__XSI_VISIBLE <<EOF && add_cppflags -D__BSD_VISIBLE -D__XSI_VISIBLE && enable_safe sys/soundcard.h
    #include <sys/soundcard.h>
    audio_buf_info abc;
EOF
fi
check_header soundcard.h

enabled alsa && check_lib alsa alsa/asoundlib.h snd_pcm_htimestamp -lasound

enabled jack && check_lib jack jack/jack.h jack_client_open -ljack &&
    check_func jack_port_get_latency_range -ljack

enabled sndio && check_lib sndio sndio.h sio_open -lsndio

if enabled libcdio; then
    check_lib libcdio "cdio/cdda.h cdio/paranoia.h" cdio_cddap_open -lcdio_paranoia -lcdio_cdda -lcdio ||
    check_lib libcdio "cdio/paranoia/cdda.h cdio/paranoia/paranoia.h" cdio_cddap_open -lcdio_paranoia -lcdio_cdda -lcdio ||
    die "ERROR: No usable libcdio/cdparanoia found"
fi

enabled libxcb && check_pkg_config "xcb >= 1.4" xcb/xcb.h xcb_connect || disable libxcb

if enabled libxcb; then
<<<<<<< HEAD

    enabled libxcb_shm    && check_pkg_config xcb-shm    xcb/shm.h    xcb_shm_attach              || disable libxcb_shm
    enabled libxcb_shape  && check_pkg_config xcb-shape  xcb/shape.h  xcb_shape_get_rectangles    || disable libxcb_shape
    enabled libxcb_xfixes && check_pkg_config xcb-xfixes xcb/xfixes.h xcb_xfixes_get_cursor_image || disable libxcb_xfixes

    add_cflags $xcb_cflags $xcb_shm_cflags $xcb_xfixes_cflags $xcb_shape_cflags
    add_extralibs $xcb_extralibs $xcb_shm_extralibs $xcb_xfixes_extralibs $xcb_shape_extralibs
=======
    require_pkg_config xcb-shape xcb/shape.h xcb_shape_rectangles
    disabled libxcb_shm ||
        require_pkg_config xcb-shm xcb/shm.h xcb_shm_attach
    disabled libxcb_xfixes ||
        require_pkg_config xcb-xfixes xcb/xfixes.h xcb_xfixes_get_cursor_image
>>>>>>> a97563c8
fi

check_func_headers "windows.h" CreateDIBSection "$gdigrab_indev_extralibs"

# d3d11va requires linking directly to dxgi and d3d11 if not building for
# the desktop api partition
check_cpp <<EOF && enable uwp && d3d11va_extralibs="-ldxgi -ld3d11"
#ifdef WINAPI_FAMILY
#include <winapifamily.h>
#if WINAPI_FAMILY_PARTITION(WINAPI_PARTITION_DESKTOP)
#error desktop, not uwp
#else
// WINAPI_FAMILY_APP, WINAPI_FAMILY_PHONE_APP => UWP
#endif
#else
#error no family set
#endif
EOF

enabled vaapi &&
    check_lib vaapi va/va.h vaInitialize -lva

enabled vaapi &&
    check_code cc "va/va.h" "vaCreateSurfaces(0, 0, 0, 0, 0, 0, 0, 0)" ||
    disable vaapi

enabled vaapi &&
    check_lib vaapi_drm "va/va.h va/va_drm.h" vaGetDisplayDRM -lva -lva-drm

enabled vaapi &&
    check_lib vaapi_x11 "va/va.h va/va_x11.h" vaGetDisplay -lva -lva-x11 -lX11

enabled vdpau &&
    check_cpp_condition vdpau/vdpau.h "defined VDP_DECODER_PROFILE_MPEG4_PART2_ASP" ||
    disable vdpau

enabled vdpau &&
    check_lib vdpau_x11 "vdpau/vdpau.h vdpau/vdpau_x11.h" vdp_device_create_x11 -lvdpau -lX11

enabled crystalhd && check_lib crystalhd "stdint.h libcrystalhd/libcrystalhd_if.h" DtsCrystalHDVersion -lcrystalhd

if enabled x86; then
    case $target_os in
        mingw32*|mingw64*|win32|win64|linux|cygwin*)
            ;;
        *)
            disable cuda cuvid nvenc
            ;;
    esac
else
    disable cuda cuvid nvenc
fi

enabled nvenc &&
    check_cc -I$source_path <<EOF || disable nvenc
#include "compat/nvenc/nvEncodeAPI.h"
NV_ENCODE_API_FUNCTION_LIST flist;
void f(void) { struct { const GUID guid; } s[] = { { NV_ENC_PRESET_HQ_GUID } }; }
int main(void) { return 0; }
EOF

# Funny iconv installations are not unusual, so check it after all flags have been set
if enabled libc_iconv; then
    check_func_headers iconv.h iconv
elif enabled iconv; then
    check_func_headers iconv.h iconv || check_lib iconv iconv.h iconv -liconv
fi

enabled debug && add_cflags -g"$debuglevel" && add_asflags -g"$debuglevel"

# add some useful compiler flags if supported
check_cflags -Wdeclaration-after-statement
check_cflags -Wall
check_cflags -Wdisabled-optimization
check_cflags -Wpointer-arith
check_cflags -Wredundant-decls
check_cflags -Wwrite-strings
check_cflags -Wtype-limits
check_cflags -Wundef
check_cflags -Wmissing-prototypes
check_cflags -Wno-pointer-to-int-cast
check_cflags -Wstrict-prototypes
check_cflags -Wempty-body

if enabled extra_warnings; then
    check_cflags -Wcast-qual
    check_cflags -Wextra
    check_cflags -Wpedantic
fi

check_disable_warning(){
    warning_flag=-W${1#-Wno-}
    test_cflags $warning_flag && add_cflags $1
}

check_disable_warning -Wno-parentheses
check_disable_warning -Wno-switch
check_disable_warning -Wno-format-zero-length
check_disable_warning -Wno-pointer-sign
check_disable_warning -Wno-unused-const-variable

check_disable_warning_headers(){
    warning_flag=-W${1#-Wno-}
    test_cflags $warning_flag && add_cflags_headers $1
}

check_disable_warning_headers -Wno-deprecated-declarations
check_disable_warning_headers -Wno-unused-variable

check_cc <<EOF && enable blocks_extension
void (^block)(void);
EOF

# add some linker flags
check_ldflags -Wl,--warn-common
check_ldflags -Wl,-rpath-link=libpostproc:libswresample:libswscale:libavfilter:libavdevice:libavformat:libavcodec:libavutil:libavresample
enabled rpath && add_ldexeflags -Wl,-rpath,$libdir
enabled rpath && add_ldlibflags -Wl,-rpath,$libdir
test_ldflags -Wl,-Bsymbolic && append SHFLAGS -Wl,-Bsymbolic

# add some strip flags
check_stripflags -x

enabled neon_clobber_test &&
    check_ldflags -Wl,--wrap,avcodec_open2              \
                  -Wl,--wrap,avcodec_decode_audio4      \
                  -Wl,--wrap,avcodec_decode_video2      \
                  -Wl,--wrap,avcodec_decode_subtitle2   \
                  -Wl,--wrap,avcodec_encode_audio2      \
                  -Wl,--wrap,avcodec_encode_video2      \
                  -Wl,--wrap,avcodec_encode_subtitle    \
                  -Wl,--wrap,avcodec_send_packet        \
                  -Wl,--wrap,avcodec_receive_packet     \
                  -Wl,--wrap,avcodec_send_frame         \
                  -Wl,--wrap,avcodec_receive_frame      \
                  -Wl,--wrap,swr_convert                \
                  -Wl,--wrap,avresample_convert ||
    disable neon_clobber_test

enabled xmm_clobber_test &&
    check_ldflags -Wl,--wrap,avcodec_open2              \
                  -Wl,--wrap,avcodec_decode_audio4      \
                  -Wl,--wrap,avcodec_decode_video2      \
                  -Wl,--wrap,avcodec_decode_subtitle2   \
                  -Wl,--wrap,avcodec_encode_audio2      \
                  -Wl,--wrap,avcodec_encode_video2      \
                  -Wl,--wrap,avcodec_encode_subtitle    \
                  -Wl,--wrap,avcodec_send_packet        \
                  -Wl,--wrap,avcodec_receive_packet     \
                  -Wl,--wrap,avcodec_send_frame         \
                  -Wl,--wrap,avcodec_receive_frame      \
                  -Wl,--wrap,swr_convert                \
                  -Wl,--wrap,avresample_convert         \
                  -Wl,--wrap,sws_scale ||
    disable xmm_clobber_test

check_ld "cc" <<EOF && enable proper_dce
extern const int array[512];
static inline int func(void) { return array[0]; }
int main(void) { return 0; }
EOF

if enabled proper_dce; then
    echo "X { local: *; };" > $TMPV
    if test_ldflags -Wl,${version_script},$TMPV; then
        append SHFLAGS '-Wl,${version_script},\$(SUBDIR)lib\$(NAME).ver'
        check_cc <<EOF && enable symver_asm_label
void ff_foo(void) __asm__ ("av_foo@VERSION");
void ff_foo(void) { ${inline_asm+__asm__($quotes);} }
EOF
        check_cc <<EOF && enable symver_gnu_asm
__asm__(".symver ff_foo,av_foo@VERSION");
void ff_foo(void) {}
EOF
    fi
fi

if [ -z "$optflags" ]; then
    if enabled small; then
        optflags=$cflags_size
    elif enabled optimizations; then
        optflags=$cflags_speed
    else
        optflags=$cflags_noopt
    fi
fi

if [ -z "$nvccflags" ]; then
    nvccflags=$nvccflags_default
fi

if enabled x86_64 || enabled ppc64 || enabled aarch64; then
    nvccflags="$nvccflags -m64"
else
    nvccflags="$nvccflags -m32"
fi

check_optflags(){
    check_cflags "$@"
    enabled lto && check_ldflags "$@"
}

check_optflags $optflags
check_optflags -fno-math-errno
check_optflags -fno-signed-zeros

if enabled lto; then
    test "$cc_type" != "$ld_type" && die "LTO requires same compiler and linker"
    check_cflags  -flto
    check_ldflags -flto $cpuflags
    disable inline_asm_direct_symbol_refs
fi

enabled ftrapv && check_cflags -ftrapv

check_cc -mno-red-zone <<EOF && noredzone_flags="-mno-red-zone"
int x;
EOF


if enabled icc; then
    # Just warnings, no remarks
    check_cflags -w1
    # -wd: Disable following warnings
    # 144, 167, 556: -Wno-pointer-sign
    # 188: enumerated type mixed with another type
    # 1292: attribute "foo" ignored
    # 1419: external declaration in primary source file
    # 10006: ignoring unknown option -fno-signed-zeros
    # 10148: ignoring unknown option -Wno-parentheses
    # 10156: ignoring option '-W'; no argument required
    # 13200: No EMMS instruction before call to function
    # 13203: No EMMS instruction before return from function
    check_cflags -wd144,167,188,556,1292,1419,10006,10148,10156,13200,13203
    # 11030: Warning unknown option --as-needed
    # 10156: ignoring option '-export'; no argument required
    check_ldflags -wd10156,11030
    # icc 11.0 and 11.1 work with ebp_available, but don't pass the test
    enable ebp_available
    # The test above does not test linking
    enabled lto && disable symver_asm_label
    if enabled x86_32; then
        icc_version=$($cc -dumpversion)
        test ${icc_version%%.*} -ge 11 &&
            check_cflags -falign-stack=maintain-16-byte ||
            disable aligned_stack
    fi
elif enabled ccc; then
    # disable some annoying warnings
    add_cflags -msg_disable bitnotint
    add_cflags -msg_disable mixfuncvoid
    add_cflags -msg_disable nonstandcast
    add_cflags -msg_disable unsupieee
elif enabled gcc; then
    check_optflags -fno-tree-vectorize
    check_cflags -Werror=format-security
    check_cflags -Werror=implicit-function-declaration
    check_cflags -Werror=missing-prototypes
    check_cflags -Werror=return-type
    check_cflags -Werror=vla
    check_cflags -Wformat
    check_cflags -fdiagnostics-color=auto
    enabled extra_warnings || check_disable_warning -Wno-maybe-uninitialized
elif enabled llvm_gcc; then
    check_cflags -mllvm -stack-alignment=16
elif enabled clang; then
    check_cflags -mllvm -stack-alignment=16
    check_cflags -mstack-alignment=16
    check_cflags -Qunused-arguments
    check_cflags -Werror=implicit-function-declaration
    check_cflags -Werror=missing-prototypes
    check_cflags -Werror=return-type
elif enabled cparser; then
    add_cflags -Wno-missing-variable-declarations
    add_cflags -Wno-empty-statement
elif enabled armcc; then
    add_cflags -W${armcc_opt},--diag_suppress=4343 # hardfp compat
    add_cflags -W${armcc_opt},--diag_suppress=3036 # using . as system include dir
    # 2523: use of inline assembly is deprecated
    add_cflags -W${armcc_opt},--diag_suppress=2523
    add_cflags -W${armcc_opt},--diag_suppress=1207
    add_cflags -W${armcc_opt},--diag_suppress=1293 # assignment in condition
    add_cflags -W${armcc_opt},--diag_suppress=3343 # hardfp compat
    add_cflags -W${armcc_opt},--diag_suppress=167  # pointer sign
    add_cflags -W${armcc_opt},--diag_suppress=513  # pointer sign
elif enabled tms470; then
    add_cflags -pds=824 -pds=837
    disable inline_asm
elif enabled pathscale; then
    add_cflags -fstrict-overflow -OPT:wrap_around_unsafe_opt=OFF
elif enabled_any msvc icl; then
    enabled x86_32 && disable aligned_stack
    enabled_all x86_32 debug && add_cflags -Oy-
    enabled debug && add_ldflags -debug
    enable pragma_deprecated
    if enabled icl; then
        # -Qansi-alias is basically -fstrict-aliasing, but does not work
        # (correctly) on icl 13.x.
        check_cpp_condition "windows.h" "__ICL < 1300 || __ICL >= 1400" &&
            add_cflags -Qansi-alias
        # Some inline asm is not compilable in debug
        if enabled debug; then
            disable ebp_available
            disable ebx_available
        fi
    fi
    # msvcrt10 x64 incorrectly enables log2, only msvcrt12 (MSVC 2013) onwards actually has log2.
    check_cpp_condition crtversion.h "_VC_CRT_MAJOR_VERSION >= 12" || disable log2
    # The CRT headers contain __declspec(restrict) in a few places, but if redefining
    # restrict, this might break. MSVC 2010 and 2012 fail with __declspec(__restrict)
    # (as it ends up if the restrict redefine is done before including stdlib.h), while
    # MSVC 2013 and newer can handle it fine.
    # If this declspec fails, force including stdlib.h before the restrict redefinition
    # happens in config.h.
    if [ $_restrict != restrict ]; then
        check_cc <<EOF || add_cflags -FIstdlib.h
__declspec($_restrict) void* foo(int);
EOF
    fi
    # the new SSA optimzer in VS2015 U3 is mis-optimizing some parts of the code
    # Issue has been fixed in MSVC v19.00.24218.
    check_cpp_condition windows.h "_MSC_FULL_VER >= 190024218" ||
        check_cflags -d2SSAOptimizer-
    # enable utf-8 source processing on VS2015 U2 and newer
    check_cpp_condition windows.h "_MSC_FULL_VER >= 190023918" &&
        add_cflags -utf-8
fi

for pfx in "" host_; do
    varname=${pfx%_}cc_type
    eval "type=\$$varname"
    if [ "$type" = "msvc" ]; then
        check_${pfx}cc <<EOF || add_${pfx}cflags -Dinline=__inline
static inline int foo(int a) { return a; }
EOF
    fi
done

case $as_type in
    clang)
        add_asflags -Qunused-arguments
    ;;
esac

case $ld_type in
    clang)
        check_ldflags -Qunused-arguments
    ;;
esac

case $target_os in
    osf1)
        enabled ccc && add_ldflags '-Wl,-expect_unresolved,*'
    ;;
esac

enable frame_thread_encoder

enabled asm || { arch=c; disable $ARCH_LIST $ARCH_EXT_LIST; }

check_deps $CONFIG_LIST       \
           $CONFIG_EXTRA      \
           $HAVE_LIST         \
           $ALL_COMPONENTS    \

enabled threads && ! enabled pthreads && ! enabled atomics_native && die "non pthread threading without atomics not supported, try adding --enable-pthreads or --cpu=i486 or higher if you are on x86"


if test $target_os = "haiku"; then
    disable memalign
    disable posix_memalign
fi

# add_dep lib dep
# -> enable ${lib}_deps_${dep}
# -> add $dep to ${lib}_deps only once
add_dep() {
    lib=$1
    dep=$2
    enabled "${lib}_deps_${dep}" && return 0
    enable  "${lib}_deps_${dep}"
    prepend "${lib}_deps" $dep
}

# merge deps lib components
# merge all ${component}_deps into ${lib}_deps and ${lib}_deps_*
merge_deps() {
    lib=$1
    shift
    for comp in $*; do
        enabled $comp || continue
        eval "dep=\"\$${comp}_deps\""
        for d in $dep; do
            add_dep $lib $d
        done
    done
}

merge_deps libavfilter $FILTER_LIST

map 'enabled $v && intrinsics=${v#intrinsics_}' $INTRINSICS_LIST

for thread in $THREADS_LIST; do
    if enabled $thread; then
        test -n "$thread_type" &&
            die "ERROR: Only one thread type must be selected." ||
            thread_type="$thread"
    fi
done

if disabled stdatomic_h; then
    if enabled atomics_gcc; then
        add_cppflags '-I\$(SRC_PATH)/compat/atomics/gcc'
    elif enabled atomics_win32; then
        add_cppflags '-I\$(SRC_PATH)/compat/atomics/win32'
    elif enabled atomics_suncc; then
        add_cppflags '-I\$(SRC_PATH)/compat/atomics/suncc'
    elif enabled pthreads; then
        add_compat atomics/pthread/stdatomic.o
        add_cppflags '-I\$(SRC_PATH)/compat/atomics/pthread'
    else
        enabled threads && die "Threading is enabled, but no atomics are available"
        add_cppflags '-I\$(SRC_PATH)/compat/atomics/dummy'
    fi
fi

# Check if requested libraries were found.
for lib in $AUTODETECT_LIBS; do
    requested $lib && ! enabled $lib && die "ERROR: $lib requested but not found";
done

enabled zlib && add_cppflags -DZLIB_CONST

# conditional library dependencies, in linking order
enabled afftfilt_filter     && prepend avfilter_deps "avcodec"
enabled afir_filter         && prepend avfilter_deps "avcodec"
enabled amovie_filter       && prepend avfilter_deps "avformat avcodec"
enabled aresample_filter    && prepend avfilter_deps "swresample"
enabled atempo_filter       && prepend avfilter_deps "avcodec"
enabled cover_rect_filter   && prepend avfilter_deps "avformat avcodec"
enabled ebur128_filter && enabled swresample && prepend avfilter_deps "swresample"
enabled elbg_filter         && prepend avfilter_deps "avcodec"
enabled fftfilt_filter      && prepend avfilter_deps "avcodec"
enabled find_rect_filter    && prepend avfilter_deps "avformat avcodec"
enabled firequalizer_filter && prepend avfilter_deps "avcodec"
enabled mcdeint_filter      && prepend avfilter_deps "avcodec"
enabled movie_filter    && prepend avfilter_deps "avformat avcodec"
enabled pan_filter          && prepend avfilter_deps "swresample"
enabled pp_filter           && prepend avfilter_deps "postproc"
enabled removelogo_filter   && prepend avfilter_deps "avformat avcodec swscale"
enabled resample_filter && prepend avfilter_deps "avresample"
enabled sab_filter          && prepend avfilter_deps "swscale"
enabled scale_filter    && prepend avfilter_deps "swscale"
enabled scale2ref_filter    && prepend avfilter_deps "swscale"
enabled sofalizer_filter    && prepend avfilter_deps "avcodec"
enabled showcqt_filter      && prepend avfilter_deps "avformat avcodec swscale"
enabled showfreqs_filter    && prepend avfilter_deps "avcodec"
enabled showspectrum_filter && prepend avfilter_deps "avcodec"
enabled signature_filter    && prepend avfilter_deps "avcodec avformat"
enabled smartblur_filter    && prepend avfilter_deps "swscale"
enabled spectrumsynth_filter && prepend avfilter_deps "avcodec"
enabled spp_filter          && prepend avfilter_deps "avcodec"
enabled subtitles_filter    && prepend avfilter_deps "avformat avcodec"
enabled uspp_filter         && prepend avfilter_deps "avcodec"
enabled zoompan_filter      && prepend avfilter_deps "swscale"

enabled lavfi_indev         && prepend avdevice_deps "avfilter"

enabled opus_decoder    && prepend avcodec_deps "swresample"

expand_deps(){
    lib_deps=${1}_deps
    eval "deps=\$$lib_deps"
    append $lib_deps $(map 'eval echo \$${v}_deps' $deps)
    unique $lib_deps
}

#we have to remove gpl from the deps here as some code assumes all lib deps are libs
postproc_deps="$(filter_out 'gpl' $postproc_deps)"

map 'expand_deps $v' $LIBRARY_LIST

license="LGPL version 2.1 or later"
if enabled nonfree; then
    license="nonfree and unredistributable"
elif enabled gplv3; then
    license="GPL version 3 or later"
elif enabled lgplv3; then
    license="LGPL version 3 or later"
elif enabled gpl; then
    license="GPL version 2 or later"
fi

if test "$quiet" != "yes"; then

echo "install prefix            $prefix"
echo "source path               $source_path"
echo "C compiler                $cc"
echo "C library                 $libc_type"
if test "$host_cc" != "$cc"; then
    echo "host C compiler           $host_cc"
    echo "host C library            $host_libc_type"
fi
echo "ARCH                      $arch ($cpu)"
if test "$build_suffix" != ""; then
    echo "build suffix              $build_suffix"
fi
if test "$progs_suffix" != ""; then
    echo "progs suffix              $progs_suffix"
fi
if test "$extra_version" != ""; then
    echo "version string suffix     $extra_version"
fi
echo "big-endian                ${bigendian-no}"
echo "runtime cpu detection     ${runtime_cpudetect-no}"
if enabled x86; then
    echo "standalone assembly       ${x86asm-no}"
    echo "x86 assembler             ${x86asmexe}"
    echo "MMX enabled               ${mmx-no}"
    echo "MMXEXT enabled            ${mmxext-no}"
    echo "3DNow! enabled            ${amd3dnow-no}"
    echo "3DNow! extended enabled   ${amd3dnowext-no}"
    echo "SSE enabled               ${sse-no}"
    echo "SSSE3 enabled             ${ssse3-no}"
    echo "AESNI enabled             ${aesni-no}"
    echo "AVX enabled               ${avx-no}"
    echo "AVX2 enabled              ${avx2-no}"
    echo "XOP enabled               ${xop-no}"
    echo "FMA3 enabled              ${fma3-no}"
    echo "FMA4 enabled              ${fma4-no}"
    echo "i686 features enabled     ${i686-no}"
    echo "CMOV is fast              ${fast_cmov-no}"
    echo "EBX available             ${ebx_available-no}"
    echo "EBP available             ${ebp_available-no}"
fi
if enabled aarch64; then
    echo "NEON enabled              ${neon-no}"
    echo "VFP enabled               ${vfp-no}"
fi
if enabled arm; then
    echo "ARMv5TE enabled           ${armv5te-no}"
    echo "ARMv6 enabled             ${armv6-no}"
    echo "ARMv6T2 enabled           ${armv6t2-no}"
    echo "VFP enabled               ${vfp-no}"
    echo "NEON enabled              ${neon-no}"
    echo "THUMB enabled             ${thumb-no}"
fi
if enabled mips; then
    echo "MIPS FPU enabled          ${mipsfpu-no}"
    echo "MIPS DSP R1 enabled       ${mipsdsp-no}"
    echo "MIPS DSP R2 enabled       ${mipsdspr2-no}"
    echo "MIPS MSA enabled          ${msa-no}"
    echo "LOONGSON MMI enabled      ${mmi-no}"
fi
if enabled ppc; then
    echo "AltiVec enabled           ${altivec-no}"
    echo "VSX enabled               ${vsx-no}"
    echo "POWER8 enabled            ${power8-no}"
    echo "PPC 4xx optimizations     ${ppc4xx-no}"
    echo "dcbzl available           ${dcbzl-no}"
fi
echo "debug symbols             ${debug-no}"
echo "strip symbols             ${stripping-no}"
echo "optimize for size         ${small-no}"
echo "optimizations             ${optimizations-no}"
echo "static                    ${static-no}"
echo "shared                    ${shared-no}"
echo "postprocessing support    ${postproc-no}"
echo "network support           ${network-no}"
echo "threading support         ${thread_type-no}"
echo "safe bitstream reader     ${safe_bitstream_reader-no}"
echo "texi2html enabled         ${texi2html-no}"
echo "perl enabled              ${perl-no}"
echo "pod2man enabled           ${pod2man-no}"
echo "makeinfo enabled          ${makeinfo-no}"
echo "makeinfo supports HTML    ${makeinfo_html-no}"
test -n "$random_seed" &&
    echo "random seed               ${random_seed}"
echo

echo "External libraries:"
print_enabled '' $EXTERNAL_LIBRARY_LIST | print_in_columns
echo

echo "External libraries providing hardware acceleration:"
print_enabled '' $HWACCEL_LIBRARY_LIST | print_in_columns
echo

echo "Libraries:"
print_enabled '' $LIBRARY_LIST | print_in_columns
echo

echo "Programs:"
print_enabled '' $PROGRAM_LIST | print_in_columns
echo

for type in decoder encoder hwaccel parser demuxer muxer protocol filter bsf indev outdev; do
    echo "Enabled ${type}s:"
    eval list=\$$(toupper $type)_LIST
    print_enabled '_*' $list | print_in_columns
    echo
done

if test -n "$ignore_tests"; then
    ignore_tests=$(echo $ignore_tests | tr ',' ' ')
    echo "Ignored FATE tests:"
    echo $ignore_tests | print_in_columns
    echo
fi

echo "License: $license"

echo "Creating configuration files ..."

fi # test "$quiet" != "yes"

test -e Makefile || echo "include $source_path/Makefile" > Makefile

enabled stripping || strip="echo skipping strip"

config_files="$TMPH ffbuild/config.mak doc/config.texi"

cat > ffbuild/config.mak <<EOF
# Automatically generated by configure - do not modify!
ifndef FFMPEG_CONFIG_MAK
FFMPEG_CONFIG_MAK=1
FFMPEG_CONFIGURATION=$FFMPEG_CONFIGURATION
prefix=$prefix
LIBDIR=\$(DESTDIR)$libdir
SHLIBDIR=\$(DESTDIR)$shlibdir
INCDIR=\$(DESTDIR)$incdir
BINDIR=\$(DESTDIR)$bindir
DATADIR=\$(DESTDIR)$datadir
DOCDIR=\$(DESTDIR)$docdir
MANDIR=\$(DESTDIR)$mandir
PKGCONFIGDIR=\$(DESTDIR)$pkgconfigdir
INSTALL_NAME_DIR=$install_name_dir
SRC_PATH=$source_path
SRC_LINK=$source_link
ifndef MAIN_MAKEFILE
SRC_PATH:=\$(SRC_PATH:.%=..%)
endif
CC_IDENT=$cc_ident
ARCH=$arch
INTRINSICS=$intrinsics
CC=$cc
CXX=$cxx
AS=$as
OBJCC=$objcc
LD=$ld
DEPCC=$dep_cc
DEPCCFLAGS=$DEPCCFLAGS \$(CPPFLAGS)
DEPAS=$as
DEPASFLAGS=$DEPASFLAGS \$(CPPFLAGS)
X86ASM=$x86asmexe
DEPX86ASM=$x86asmexe
DEPX86ASMFLAGS=\$(X86ASMFLAGS)
AR=$ar
ARFLAGS=$arflags
AR_O=$ar_o
RANLIB=$ranlib
STRIP=$strip
NVCC=$nvcc
CP=cp -p
LN_S=$ln_s
CPPFLAGS=$CPPFLAGS
CFLAGS=$CFLAGS
CXXFLAGS=$CXXFLAGS
OBJCFLAGS=$OBJCFLAGS
ASFLAGS=$ASFLAGS
NVCCFLAGS=$nvccflags
AS_C=$AS_C
AS_O=$AS_O
OBJCC_C=$OBJCC_C
OBJCC_E=$OBJCC_E
OBJCC_O=$OBJCC_O
CC_C=$CC_C
CC_E=$CC_E
CC_O=$CC_O
CXX_C=$CXX_C
CXX_O=$CXX_O
NVCC_C=$NVCC_C
NVCC_O=$NVCC_O
LD_O=$LD_O
X86ASM_O=$X86ASM_O
LD_LIB=$LD_LIB
LD_PATH=$LD_PATH
DLLTOOL=$dlltool
WINDRES=$windres
DEPWINDRES=$dep_cc
DOXYGEN=$doxygen
LDFLAGS=$LDFLAGS
LDEXEFLAGS=$LDEXEFLAGS
LDLIBFLAGS=$LDLIBFLAGS
SHFLAGS=$(echo $($ldflags_filter $SHFLAGS))
ASMSTRIPFLAGS=$ASMSTRIPFLAGS
X86ASMFLAGS=$X86ASMFLAGS
BUILDSUF=$build_suffix
PROGSSUF=$progs_suffix
FULLNAME=$FULLNAME
LIBPREF=$LIBPREF
LIBSUF=$LIBSUF
LIBNAME=$LIBNAME
SLIBPREF=$SLIBPREF
SLIBSUF=$SLIBSUF
EXESUF=$EXESUF
EXTRA_VERSION=$extra_version
CCDEP=$CCDEP
CXXDEP=$CXXDEP
CCDEP_FLAGS=$CCDEP_FLAGS
ASDEP=$ASDEP
ASDEP_FLAGS=$ASDEP_FLAGS
X86ASMDEP=$X86ASMDEP
X86ASMDEP_FLAGS=$X86ASMDEP_FLAGS
CC_DEPFLAGS=$CC_DEPFLAGS
AS_DEPFLAGS=$AS_DEPFLAGS
X86ASM_DEPFLAGS=$X86ASM_DEPFLAGS
HOSTCC=$host_cc
HOSTLD=$host_ld
HOSTCFLAGS=$host_cflags
HOSTCPPFLAGS=$host_cppflags
HOSTEXESUF=$HOSTEXESUF
HOSTLDFLAGS=$host_ldflags
HOSTEXTRALIBS=$host_extralibs
DEPHOSTCC=$host_cc
DEPHOSTCCFLAGS=$DEPHOSTCCFLAGS \$(HOSTCCFLAGS)
HOSTCCDEP=$HOSTCCDEP
HOSTCCDEP_FLAGS=$HOSTCCDEP_FLAGS
HOSTCC_DEPFLAGS=$HOSTCC_DEPFLAGS
HOSTCC_C=$HOSTCC_C
HOSTCC_O=$HOSTCC_O
HOSTLD_O=$HOSTLD_O
TARGET_EXEC=$target_exec $target_exec_args
TARGET_PATH=$target_path
TARGET_SAMPLES=${target_samples:-\$(SAMPLES)}
CFLAGS-ffplay=${sdl2_cflags}
CFLAGS_HEADERS=$CFLAGS_HEADERS
ZLIB=$($ldflags_filter -lz)
LIB_INSTALL_EXTRA_CMD=$LIB_INSTALL_EXTRA_CMD
EXTRALIBS=$extralibs
COMPAT_OBJS=$compat_objs
INSTALL=$install
LIBTARGET=${LIBTARGET}
SLIBNAME=${SLIBNAME}
SLIBNAME_WITH_VERSION=${SLIBNAME_WITH_VERSION}
SLIBNAME_WITH_MAJOR=${SLIBNAME_WITH_MAJOR}
SLIB_CREATE_DEF_CMD=${SLIB_CREATE_DEF_CMD}
SLIB_EXTRA_CMD=${SLIB_EXTRA_CMD}
SLIB_INSTALL_NAME=${SLIB_INSTALL_NAME}
SLIB_INSTALL_LINKS=${SLIB_INSTALL_LINKS}
SLIB_INSTALL_EXTRA_LIB=${SLIB_INSTALL_EXTRA_LIB}
SLIB_INSTALL_EXTRA_SHLIB=${SLIB_INSTALL_EXTRA_SHLIB}
VERSION_SCRIPT_POSTPROCESS_CMD=${VERSION_SCRIPT_POSTPROCESS_CMD}
SAMPLES:=${samples:-\$(FATE_SAMPLES)}
NOREDZONE_FLAGS=$noredzone_flags
LIBFUZZER_PATH=$libfuzzer_path
IGNORE_TESTS=$ignore_tests
EOF

map 'eval echo "${v}_FFLIBS=\$${v}_deps" >> ffbuild/config.mak' $LIBRARY_LIST

print_program_extralibs(){
    eval "program_extralibs=\$${1}_extralibs"
    eval echo "EXTRALIBS-${1}=${program_extralibs}" >> ffbuild/config.mak
}

map 'print_program_extralibs $v' $PROGRAM_LIST

cat > $TMPH <<EOF
/* Automatically generated by configure - do not modify! */
#ifndef FFMPEG_CONFIG_H
#define FFMPEG_CONFIG_H
#define FFMPEG_CONFIGURATION "$(c_escape $FFMPEG_CONFIGURATION)"
#define FFMPEG_LICENSE "$(c_escape $license)"
#define CONFIG_THIS_YEAR 2017
#define FFMPEG_DATADIR "$(eval c_escape $datadir)"
#define AVCONV_DATADIR "$(eval c_escape $datadir)"
#define CC_IDENT "$(c_escape ${cc_ident:-Unknown compiler})"
#define av_restrict $_restrict
#define EXTERN_PREFIX "${extern_prefix}"
#define EXTERN_ASM ${extern_prefix}
#define BUILDSUF "$build_suffix"
#define SLIBSUF "$SLIBSUF"
#define HAVE_MMX2 HAVE_MMXEXT
#define SWS_MAX_FILTER_SIZE $sws_max_filter_size
EOF

test -n "$assert_level" &&
    echo "#define ASSERT_LEVEL $assert_level" >>$TMPH

test -n "$malloc_prefix" &&
    echo "#define MALLOC_PREFIX $malloc_prefix" >>$TMPH

if enabled x86asm; then
    append config_files $TMPASM
    printf '' >$TMPASM
fi

enabled getenv || echo "#define getenv(x) NULL" >> $TMPH


mkdir -p doc
mkdir -p tests
mkdir -p tests/api
echo "@c auto-generated by configure - do not modify! " > doc/config.texi

print_config ARCH_   "$config_files" $ARCH_LIST
print_config HAVE_   "$config_files" $HAVE_LIST
print_config CONFIG_ "$config_files" $CONFIG_LIST       \
                                     $CONFIG_EXTRA      \
                                     $ALL_COMPONENTS    \

echo "#endif /* FFMPEG_CONFIG_H */" >> $TMPH
echo "endif # FFMPEG_CONFIG_MAK" >> ffbuild/config.mak

# Do not overwrite an unchanged config.h to avoid superfluous rebuilds.
cp_if_changed $TMPH config.h
touch ffbuild/.config

enabled x86asm && cp_if_changed $TMPASM config.asm

cat > $TMPH <<EOF
/* Generated by ffconf */
#ifndef AVUTIL_AVCONFIG_H
#define AVUTIL_AVCONFIG_H
EOF

print_config AV_HAVE_ $TMPH $HAVE_LIST_PUB

echo "#endif /* AVUTIL_AVCONFIG_H */" >> $TMPH

cp_if_changed $TMPH libavutil/avconfig.h

# generate the lists of enabled components
print_enabled_components(){
    file=$1
    struct_name=$2
    name=$3
    shift 3
    echo "static const $struct_name * const $name[] = {" > $TMPH
    for c in $*; do
        enabled $c && printf "    &ff_%s,\n" $c >> $TMPH
    done
    echo "    NULL };" >> $TMPH
    cp_if_changed $TMPH $file
}

print_enabled_components libavcodec/bsf_list.c AVBitStreamFilter bitstream_filters $BSF_LIST
print_enabled_components libavformat/protocol_list.c URLProtocol url_protocols $PROTOCOL_LIST

if test -n "$WARNINGS"; then
    printf "\n%s%s$WARNINGS%s" "$warn_color" "$bold_color" "$reset_color"
    enabled fatal_warnings && exit 1
fi

# Settings for pkg-config files

cat > ffbuild/config.sh <<EOF
# Automatically generated by configure - do not modify!
shared=$shared
build_suffix=$build_suffix
prefix=$prefix
libdir=$libdir
incdir=$incdir
rpath=$(enabled rpath && echo "-Wl,-rpath,\${libdir}")
source_path=${source_path}
LIBPREF=${LIBPREF}
LIBSUF=${LIBSUF}

extralibs_avutil="$LIBRT $LIBM"
extralibs_avcodec="$extralibs"
extralibs_avformat="$extralibs"
extralibs_avdevice="$extralibs"
extralibs_avfilter="$extralibs"
extralibs_avresample="$LIBM"
extralibs_postproc=""
extralibs_swscale="$LIBM"
extralibs_swresample="$LIBM $LIBSOXR"
EOF

for lib in $LIBRARY_LIST; do
    lib_deps="$(eval echo \$${lib}_deps)"
    echo ${lib}_deps=\"$lib_deps\" >> ffbuild/config.sh
done<|MERGE_RESOLUTION|>--- conflicted
+++ resolved
@@ -3088,12 +3088,9 @@
 v4l2_outdev_deps_any="linux_videodev2_h sys_videoio_h"
 vfwcap_indev_deps="vfw32 vfwcap_defines"
 xcbgrab_indev_deps="libxcb"
-<<<<<<< HEAD
+xcbgrab_indev_suggest="libxcb_shm libxcb_shape libxcb_xfixes"
 xv_outdev_deps="X11_extensions_Xvlib_h XvGetPortAttribute"
 xv_outdev_extralibs="-lXv -lX11 -lXext"
-=======
-xcbgrab_indev_suggest="libxcb_shm libxcb_xfixes"
->>>>>>> a97563c8
 
 # protocols
 async_protocol_deps="threads"
@@ -6190,7 +6187,6 @@
 enabled libxcb && check_pkg_config "xcb >= 1.4" xcb/xcb.h xcb_connect || disable libxcb
 
 if enabled libxcb; then
-<<<<<<< HEAD
 
     enabled libxcb_shm    && check_pkg_config xcb-shm    xcb/shm.h    xcb_shm_attach              || disable libxcb_shm
     enabled libxcb_shape  && check_pkg_config xcb-shape  xcb/shape.h  xcb_shape_get_rectangles    || disable libxcb_shape
@@ -6198,13 +6194,6 @@
 
     add_cflags $xcb_cflags $xcb_shm_cflags $xcb_xfixes_cflags $xcb_shape_cflags
     add_extralibs $xcb_extralibs $xcb_shm_extralibs $xcb_xfixes_extralibs $xcb_shape_extralibs
-=======
-    require_pkg_config xcb-shape xcb/shape.h xcb_shape_rectangles
-    disabled libxcb_shm ||
-        require_pkg_config xcb-shm xcb/shm.h xcb_shm_attach
-    disabled libxcb_xfixes ||
-        require_pkg_config xcb-xfixes xcb/xfixes.h xcb_xfixes_get_cursor_image
->>>>>>> a97563c8
 fi
 
 check_func_headers "windows.h" CreateDIBSection "$gdigrab_indev_extralibs"
