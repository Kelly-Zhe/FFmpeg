/*
 * MPEG-1/2 decoder
 * Copyright (c) 2000, 2001 Fabrice Bellard
 * Copyright (c) 2002-2004 Michael Niedermayer <michaelni@gmx.at>
 *
 * This file is part of FFmpeg.
 *
 * FFmpeg is free software; you can redistribute it and/or
 * modify it under the terms of the GNU Lesser General Public
 * License as published by the Free Software Foundation; either
 * version 2.1 of the License, or (at your option) any later version.
 *
 * FFmpeg is distributed in the hope that it will be useful,
 * but WITHOUT ANY WARRANTY; without even the implied warranty of
 * MERCHANTABILITY or FITNESS FOR A PARTICULAR PURPOSE.  See the GNU
 * Lesser General Public License for more details.
 *
 * You should have received a copy of the GNU Lesser General Public
 * License along with FFmpeg; if not, write to the Free Software
 * Foundation, Inc., 51 Franklin Street, Fifth Floor, Boston, MA 02110-1301 USA
 */

/**
 * @file
 * MPEG-1/2 decoder
 */

#define UNCHECKED_BITSTREAM_READER 1

//#define DEBUG
#include "internal.h"
#include "avcodec.h"
#include "dsputil.h"
#include "mpegvideo.h"
#include "libavutil/avassert.h"
#include "libavutil/timecode.h"

#include "mpeg12.h"
#include "mpeg12data.h"
#include "mpeg12decdata.h"
#include "bytestream.h"
#include "vdpau_internal.h"
#include "xvmc_internal.h"
#include "thread.h"


#define MV_VLC_BITS 9
#define MBINCR_VLC_BITS 9
#define MB_PAT_VLC_BITS 9
#define MB_PTYPE_VLC_BITS 6
#define MB_BTYPE_VLC_BITS 6

static VLC mv_vlc;

/* as H.263, but only 17 codes */
static int mpeg_decode_motion(MpegEncContext *s, int fcode, int pred)
{
    int code, sign, val, shift;

    code = get_vlc2(&s->gb, mv_vlc.table, MV_VLC_BITS, 2);
    if (code == 0) {
        return pred;
    }
    if (code < 0) {
        return 0xffff;
    }

    sign  = get_bits1(&s->gb);
    shift = fcode - 1;
    val   = code;
    if (shift) {
        val  = (val - 1) << shift;
        val |= get_bits(&s->gb, shift);
        val++;
    }
    if (sign)
        val = -val;
    val += pred;

    /* modulo decoding */
    return sign_extend(val, 5 + shift);
}

static inline int mpeg1_decode_block_intra(MpegEncContext *s, DCTELEM *block, int n)
{
    int level, dc, diff, i, j, run;
    int component;
    RLTable *rl = &ff_rl_mpeg1;
    uint8_t * const scantable    = s->intra_scantable.permutated;
    const uint16_t *quant_matrix = s->intra_matrix;
    const int qscale             = s->qscale;

    /* DC coefficient */
    component = (n <= 3 ? 0 : n - 4 + 1);
    diff = decode_dc(&s->gb, component);
    if (diff >= 0xffff)
        return -1;
    dc  = s->last_dc[component];
    dc += diff;
    s->last_dc[component] = dc;
    block[0] = dc * quant_matrix[0];
    av_dlog(s->avctx, "dc=%d diff=%d\n", dc, diff);
    i = 0;
    {
        OPEN_READER(re, &s->gb);
        /* now quantify & encode AC coefficients */
        for (;;) {
            UPDATE_CACHE(re, &s->gb);
            GET_RL_VLC(level, run, re, &s->gb, rl->rl_vlc[0], TEX_VLC_BITS, 2, 0);

            if (level == 127) {
                break;
            } else if (level != 0) {
                i += run;
                j = scantable[i];
                level = (level * qscale * quant_matrix[j]) >> 4;
                level = (level - 1) | 1;
                level = (level ^ SHOW_SBITS(re, &s->gb, 1)) - SHOW_SBITS(re, &s->gb, 1);
                LAST_SKIP_BITS(re, &s->gb, 1);
            } else {
                /* escape */
                run = SHOW_UBITS(re, &s->gb, 6) + 1; LAST_SKIP_BITS(re, &s->gb, 6);
                UPDATE_CACHE(re, &s->gb);
                level = SHOW_SBITS(re, &s->gb, 8); SKIP_BITS(re, &s->gb, 8);
                if (level == -128) {
                    level = SHOW_UBITS(re, &s->gb, 8) - 256; LAST_SKIP_BITS(re, &s->gb, 8);
                } else if (level == 0) {
                    level = SHOW_UBITS(re, &s->gb, 8)      ; LAST_SKIP_BITS(re, &s->gb, 8);
                }
                i += run;
                j = scantable[i];
                if (level < 0) {
                    level = -level;
                    level = (level * qscale * quant_matrix[j]) >> 4;
                    level = (level - 1) | 1;
                    level = -level;
                } else {
                    level = (level * qscale * quant_matrix[j]) >> 4;
                    level = (level - 1) | 1;
                }
            }
            if (i > 63) {
                av_log(s->avctx, AV_LOG_ERROR, "ac-tex damaged at %d %d\n", s->mb_x, s->mb_y);
                return -1;
            }

            block[j] = level;
        }
        CLOSE_READER(re, &s->gb);
    }
    s->block_last_index[n] = i;
   return 0;
}

int ff_mpeg1_decode_block_intra(MpegEncContext *s, DCTELEM *block, int n)
{
    return mpeg1_decode_block_intra(s, block, n);
}

static inline int mpeg1_decode_block_inter(MpegEncContext *s, DCTELEM *block, int n)
{
    int level, i, j, run;
    RLTable *rl = &ff_rl_mpeg1;
    uint8_t * const scantable    = s->intra_scantable.permutated;
    const uint16_t *quant_matrix = s->inter_matrix;
    const int qscale             = s->qscale;

    {
        OPEN_READER(re, &s->gb);
        i = -1;
        // special case for first coefficient, no need to add second VLC table
        UPDATE_CACHE(re, &s->gb);
        if (((int32_t)GET_CACHE(re, &s->gb)) < 0) {
            level = (3 * qscale * quant_matrix[0]) >> 5;
            level = (level - 1) | 1;
            if (GET_CACHE(re, &s->gb) & 0x40000000)
                level = -level;
            block[0] = level;
            i++;
            SKIP_BITS(re, &s->gb, 2);
            if (((int32_t)GET_CACHE(re, &s->gb)) <= (int32_t)0xBFFFFFFF)
                goto end;
        }
        /* now quantify & encode AC coefficients */
        for (;;) {
            GET_RL_VLC(level, run, re, &s->gb, rl->rl_vlc[0], TEX_VLC_BITS, 2, 0);

            if (level != 0) {
                i += run;
                j = scantable[i];
                level = ((level * 2 + 1) * qscale * quant_matrix[j]) >> 5;
                level = (level - 1) | 1;
                level = (level ^ SHOW_SBITS(re, &s->gb, 1)) - SHOW_SBITS(re, &s->gb, 1);
                SKIP_BITS(re, &s->gb, 1);
            } else {
                /* escape */
                run = SHOW_UBITS(re, &s->gb, 6) + 1; LAST_SKIP_BITS(re, &s->gb, 6);
                UPDATE_CACHE(re, &s->gb);
                level = SHOW_SBITS(re, &s->gb, 8); SKIP_BITS(re, &s->gb, 8);
                if (level == -128) {
                    level = SHOW_UBITS(re, &s->gb, 8) - 256; SKIP_BITS(re, &s->gb, 8);
                } else if (level == 0) {
                    level = SHOW_UBITS(re, &s->gb, 8)      ; SKIP_BITS(re, &s->gb, 8);
                }
                i += run;
                j = scantable[i];
                if (level < 0) {
                    level = -level;
                    level = ((level * 2 + 1) * qscale * quant_matrix[j]) >> 5;
                    level = (level - 1) | 1;
                    level = -level;
                } else {
                    level = ((level * 2 + 1) * qscale * quant_matrix[j]) >> 5;
                    level = (level - 1) | 1;
                }
            }
            if (i > 63) {
                av_log(s->avctx, AV_LOG_ERROR, "ac-tex damaged at %d %d\n", s->mb_x, s->mb_y);
                return -1;
            }

            block[j] = level;
            if (((int32_t)GET_CACHE(re, &s->gb)) <= (int32_t)0xBFFFFFFF)
                break;
            UPDATE_CACHE(re, &s->gb);
        }
end:
        LAST_SKIP_BITS(re, &s->gb, 2);
        CLOSE_READER(re, &s->gb);
    }
    s->block_last_index[n] = i;
    return 0;
}

/**
 * Note: this function can read out of range and crash for corrupt streams.
 * Changing this would eat up any speed benefits it has.
 * Do not use "fast" flag if you need the code to be robust.
 */
static inline int mpeg1_fast_decode_block_inter(MpegEncContext *s, DCTELEM *block, int n)
{
    int level, i, j, run;
    RLTable *rl = &ff_rl_mpeg1;
    uint8_t * const scantable = s->intra_scantable.permutated;
    const int qscale          = s->qscale;

    {
        OPEN_READER(re, &s->gb);
        i = -1;
        // special case for first coefficient, no need to add second VLC table
        UPDATE_CACHE(re, &s->gb);
        if (((int32_t)GET_CACHE(re, &s->gb)) < 0) {
            level = (3 * qscale) >> 1;
            level = (level - 1) | 1;
            if (GET_CACHE(re, &s->gb) & 0x40000000)
                level = -level;
            block[0] = level;
            i++;
            SKIP_BITS(re, &s->gb, 2);
            if (((int32_t)GET_CACHE(re, &s->gb)) <= (int32_t)0xBFFFFFFF)
                goto end;
        }

        /* now quantify & encode AC coefficients */
        for (;;) {
            GET_RL_VLC(level, run, re, &s->gb, rl->rl_vlc[0], TEX_VLC_BITS, 2, 0);

            if (level != 0) {
                i += run;
                j = scantable[i];
                level = ((level * 2 + 1) * qscale) >> 1;
                level = (level - 1) | 1;
                level = (level ^ SHOW_SBITS(re, &s->gb, 1)) - SHOW_SBITS(re, &s->gb, 1);
                SKIP_BITS(re, &s->gb, 1);
            } else {
                /* escape */
                run = SHOW_UBITS(re, &s->gb, 6)+1; LAST_SKIP_BITS(re, &s->gb, 6);
                UPDATE_CACHE(re, &s->gb);
                level = SHOW_SBITS(re, &s->gb, 8); SKIP_BITS(re, &s->gb, 8);
                if (level == -128) {
                    level = SHOW_UBITS(re, &s->gb, 8) - 256; SKIP_BITS(re, &s->gb, 8);
                } else if (level == 0) {
                    level = SHOW_UBITS(re, &s->gb, 8)      ; SKIP_BITS(re, &s->gb, 8);
                }
                i += run;
                j = scantable[i];
                if (level < 0) {
                    level = -level;
                    level = ((level * 2 + 1) * qscale) >> 1;
                    level = (level - 1) | 1;
                    level = -level;
                } else {
                    level = ((level * 2 + 1) * qscale) >> 1;
                    level = (level - 1) | 1;
                }
            }

            block[j] = level;
            if (((int32_t)GET_CACHE(re, &s->gb)) <= (int32_t)0xBFFFFFFF)
                break;
            UPDATE_CACHE(re, &s->gb);
        }
end:
        LAST_SKIP_BITS(re, &s->gb, 2);
        CLOSE_READER(re, &s->gb);
    }
    s->block_last_index[n] = i;
    return 0;
}


static inline int mpeg2_decode_block_non_intra(MpegEncContext *s, DCTELEM *block, int n)
{
    int level, i, j, run;
    RLTable *rl = &ff_rl_mpeg1;
    uint8_t * const scantable = s->intra_scantable.permutated;
    const uint16_t *quant_matrix;
    const int qscale = s->qscale;
    int mismatch;

    mismatch = 1;

    {
        OPEN_READER(re, &s->gb);
        i = -1;
        if (n < 4)
            quant_matrix = s->inter_matrix;
        else
            quant_matrix = s->chroma_inter_matrix;

        // special case for first coefficient, no need to add second VLC table
        UPDATE_CACHE(re, &s->gb);
        if (((int32_t)GET_CACHE(re, &s->gb)) < 0) {
            level= (3 * qscale * quant_matrix[0]) >> 5;
            if (GET_CACHE(re, &s->gb) & 0x40000000)
                level = -level;
            block[0]  = level;
            mismatch ^= level;
            i++;
            SKIP_BITS(re, &s->gb, 2);
            if (((int32_t)GET_CACHE(re, &s->gb)) <= (int32_t)0xBFFFFFFF)
                goto end;
        }

        /* now quantify & encode AC coefficients */
        for (;;) {
            GET_RL_VLC(level, run, re, &s->gb, rl->rl_vlc[0], TEX_VLC_BITS, 2, 0);

            if (level != 0) {
                i += run;
                j = scantable[i];
                level = ((level * 2 + 1) * qscale * quant_matrix[j]) >> 5;
                level = (level ^ SHOW_SBITS(re, &s->gb, 1)) - SHOW_SBITS(re, &s->gb, 1);
                SKIP_BITS(re, &s->gb, 1);
            } else {
                /* escape */
                run = SHOW_UBITS(re, &s->gb, 6) + 1; LAST_SKIP_BITS(re, &s->gb, 6);
                UPDATE_CACHE(re, &s->gb);
                level = SHOW_SBITS(re, &s->gb, 12); SKIP_BITS(re, &s->gb, 12);

                i += run;
                j = scantable[i];
                if (level < 0) {
                    level = ((-level * 2 + 1) * qscale * quant_matrix[j]) >> 5;
                    level = -level;
                } else {
                    level = ((level * 2 + 1) * qscale * quant_matrix[j]) >> 5;
                }
            }
            if (i > 63) {
                av_log(s->avctx, AV_LOG_ERROR, "ac-tex damaged at %d %d\n", s->mb_x, s->mb_y);
                return -1;
            }

            mismatch ^= level;
            block[j]  = level;
            if (((int32_t)GET_CACHE(re, &s->gb)) <= (int32_t)0xBFFFFFFF)
                break;
            UPDATE_CACHE(re, &s->gb);
        }
end:
        LAST_SKIP_BITS(re, &s->gb, 2);
        CLOSE_READER(re, &s->gb);
    }
    block[63] ^= (mismatch & 1);

    s->block_last_index[n] = i;
    return 0;
}

/**
 * Note: this function can read out of range and crash for corrupt streams.
 * Changing this would eat up any speed benefits it has.
 * Do not use "fast" flag if you need the code to be robust.
 */
static inline int mpeg2_fast_decode_block_non_intra(MpegEncContext *s,
                                                    DCTELEM *block, int n)
{
    int level, i, j, run;
    RLTable *rl = &ff_rl_mpeg1;
    uint8_t * const scantable = s->intra_scantable.permutated;
    const int qscale          = s->qscale;
    OPEN_READER(re, &s->gb);
    i = -1;

    // special case for first coefficient, no need to add second VLC table
    UPDATE_CACHE(re, &s->gb);
    if (((int32_t)GET_CACHE(re, &s->gb)) < 0) {
        level = (3 * qscale) >> 1;
        if (GET_CACHE(re, &s->gb) & 0x40000000)
            level = -level;
        block[0] = level;
        i++;
        SKIP_BITS(re, &s->gb, 2);
        if (((int32_t)GET_CACHE(re, &s->gb)) <= (int32_t)0xBFFFFFFF)
            goto end;
    }

    /* now quantify & encode AC coefficients */
    for (;;) {
        GET_RL_VLC(level, run, re, &s->gb, rl->rl_vlc[0], TEX_VLC_BITS, 2, 0);

        if (level != 0) {
            i += run;
            j  = scantable[i];
            level = ((level * 2 + 1) * qscale) >> 1;
            level = (level ^ SHOW_SBITS(re, &s->gb, 1)) - SHOW_SBITS(re, &s->gb, 1);
            SKIP_BITS(re, &s->gb, 1);
        } else {
            /* escape */
            run = SHOW_UBITS(re, &s->gb, 6) + 1; LAST_SKIP_BITS(re, &s->gb, 6);
            UPDATE_CACHE(re, &s->gb);
            level = SHOW_SBITS(re, &s->gb, 12); SKIP_BITS(re, &s->gb, 12);

            i += run;
            j  = scantable[i];
            if (level < 0) {
                level = ((-level * 2 + 1) * qscale) >> 1;
                level = -level;
            } else {
                level = ((level * 2 + 1) * qscale) >> 1;
            }
        }

        block[j] = level;
        if (((int32_t)GET_CACHE(re, &s->gb)) <= (int32_t)0xBFFFFFFF)
            break;
        UPDATE_CACHE(re, &s->gb);
    }
end:
    LAST_SKIP_BITS(re, &s->gb, 2);
    CLOSE_READER(re, &s->gb);
    s->block_last_index[n] = i;
    return 0;
}


static inline int mpeg2_decode_block_intra(MpegEncContext *s, DCTELEM *block, int n)
{
    int level, dc, diff, i, j, run;
    int component;
    RLTable *rl;
    uint8_t * const scantable = s->intra_scantable.permutated;
    const uint16_t *quant_matrix;
    const int qscale = s->qscale;
    int mismatch;

    /* DC coefficient */
    if (n < 4) {
        quant_matrix = s->intra_matrix;
        component = 0;
    } else {
        quant_matrix = s->chroma_intra_matrix;
        component = (n & 1) + 1;
    }
    diff = decode_dc(&s->gb, component);
    if (diff >= 0xffff)
        return -1;
    dc  = s->last_dc[component];
    dc += diff;
    s->last_dc[component] = dc;
    block[0] = dc << (3 - s->intra_dc_precision);
    av_dlog(s->avctx, "dc=%d\n", block[0]);
    mismatch = block[0] ^ 1;
    i = 0;
    if (s->intra_vlc_format)
        rl = &ff_rl_mpeg2;
    else
        rl = &ff_rl_mpeg1;

    {
        OPEN_READER(re, &s->gb);
        /* now quantify & encode AC coefficients */
        for (;;) {
            UPDATE_CACHE(re, &s->gb);
            GET_RL_VLC(level, run, re, &s->gb, rl->rl_vlc[0], TEX_VLC_BITS, 2, 0);

            if (level == 127) {
                break;
            } else if (level != 0) {
                i += run;
                j  = scantable[i];
                level = (level * qscale * quant_matrix[j]) >> 4;
                level = (level ^ SHOW_SBITS(re, &s->gb, 1)) - SHOW_SBITS(re, &s->gb, 1);
                LAST_SKIP_BITS(re, &s->gb, 1);
            } else {
                /* escape */
                run = SHOW_UBITS(re, &s->gb, 6) + 1; LAST_SKIP_BITS(re, &s->gb, 6);
                UPDATE_CACHE(re, &s->gb);
                level = SHOW_SBITS(re, &s->gb, 12); SKIP_BITS(re, &s->gb, 12);
                i += run;
                j  = scantable[i];
                if (level < 0) {
                    level = (-level * qscale * quant_matrix[j]) >> 4;
                    level = -level;
                } else {
                    level = (level * qscale * quant_matrix[j]) >> 4;
                }
            }
            if (i > 63) {
                av_log(s->avctx, AV_LOG_ERROR, "ac-tex damaged at %d %d\n", s->mb_x, s->mb_y);
                return -1;
            }

            mismatch ^= level;
            block[j]  = level;
        }
        CLOSE_READER(re, &s->gb);
    }
    block[63] ^= mismatch & 1;

    s->block_last_index[n] = i;
    return 0;
}

/**
 * Note: this function can read out of range and crash for corrupt streams.
 * Changing this would eat up any speed benefits it has.
 * Do not use "fast" flag if you need the code to be robust.
 */
static inline int mpeg2_fast_decode_block_intra(MpegEncContext *s, DCTELEM *block, int n)
{
    int level, dc, diff, j, run;
    int component;
    RLTable *rl;
    uint8_t * scantable = s->intra_scantable.permutated;
    const uint16_t *quant_matrix;
    const int qscale = s->qscale;

    /* DC coefficient */
    if (n < 4) {
        quant_matrix = s->intra_matrix;
        component = 0;
    } else {
        quant_matrix = s->chroma_intra_matrix;
        component = (n & 1) + 1;
    }
    diff = decode_dc(&s->gb, component);
    if (diff >= 0xffff)
        return -1;
    dc = s->last_dc[component];
    dc += diff;
    s->last_dc[component] = dc;
    block[0] = dc << (3 - s->intra_dc_precision);
    if (s->intra_vlc_format)
        rl = &ff_rl_mpeg2;
    else
        rl = &ff_rl_mpeg1;

    {
        OPEN_READER(re, &s->gb);
        /* now quantify & encode AC coefficients */
        for (;;) {
            UPDATE_CACHE(re, &s->gb);
            GET_RL_VLC(level, run, re, &s->gb, rl->rl_vlc[0], TEX_VLC_BITS, 2, 0);

            if (level == 127) {
                break;
            } else if (level != 0) {
                scantable += run;
                j = *scantable;
                level = (level * qscale * quant_matrix[j]) >> 4;
                level = (level ^ SHOW_SBITS(re, &s->gb, 1)) - SHOW_SBITS(re, &s->gb, 1);
                LAST_SKIP_BITS(re, &s->gb, 1);
            } else {
                /* escape */
                run = SHOW_UBITS(re, &s->gb, 6) + 1; LAST_SKIP_BITS(re, &s->gb, 6);
                UPDATE_CACHE(re, &s->gb);
                level = SHOW_SBITS(re, &s->gb, 12); SKIP_BITS(re, &s->gb, 12);
                scantable += run;
                j = *scantable;
                if (level < 0) {
                    level = (-level * qscale * quant_matrix[j]) >> 4;
                    level = -level;
                } else {
                    level = (level * qscale * quant_matrix[j]) >> 4;
                }
            }

            block[j] = level;
        }
        CLOSE_READER(re, &s->gb);
    }

    s->block_last_index[n] = scantable - s->intra_scantable.permutated;
    return 0;
}

uint8_t ff_mpeg12_static_rl_table_store[2][2][2*MAX_RUN + MAX_LEVEL + 3];

#define INIT_2D_VLC_RL(rl, static_size)\
{\
    static RL_VLC_ELEM rl_vlc_table[static_size];\
    INIT_VLC_STATIC(&rl.vlc, TEX_VLC_BITS, rl.n + 2,\
                    &rl.table_vlc[0][1], 4, 2,\
                    &rl.table_vlc[0][0], 4, 2, static_size);\
\
    rl.rl_vlc[0] = rl_vlc_table;\
    init_2d_vlc_rl(&rl);\
}

static void init_2d_vlc_rl(RLTable *rl)
{
    int i;

    for (i = 0; i < rl->vlc.table_size; i++) {
        int code = rl->vlc.table[i][0];
        int len  = rl->vlc.table[i][1];
        int level, run;

        if (len == 0) { // illegal code
            run   = 65;
            level = MAX_LEVEL;
        } else if (len<0) { //more bits needed
            run   = 0;
            level = code;
        } else {
            if (code == rl->n) { //esc
                run   = 65;
                level = 0;
            } else if (code == rl->n+1) { //eob
                run   = 0;
                level = 127;
            } else {
                run   = rl->table_run  [code] + 1;
                level = rl->table_level[code];
            }
        }
        rl->rl_vlc[0][i].len   = len;
        rl->rl_vlc[0][i].level = level;
        rl->rl_vlc[0][i].run   = run;
    }
}

void ff_mpeg12_common_init(MpegEncContext *s)
{

    s->y_dc_scale_table =
    s->c_dc_scale_table = ff_mpeg2_dc_scale_table[s->intra_dc_precision];

}

void ff_mpeg1_clean_buffers(MpegEncContext *s)
{
    s->last_dc[0] = 1 << (7 + s->intra_dc_precision);
    s->last_dc[1] = s->last_dc[0];
    s->last_dc[2] = s->last_dc[0];
    memset(s->last_mv, 0, sizeof(s->last_mv));
}


/******************************************/
/* decoding */

VLC ff_dc_lum_vlc;
VLC ff_dc_chroma_vlc;

static VLC mbincr_vlc;
static VLC mb_ptype_vlc;
static VLC mb_btype_vlc;
static VLC mb_pat_vlc;

av_cold void ff_mpeg12_init_vlcs(void)
{
    static int done = 0;

    if (!done) {
        done = 1;

        INIT_VLC_STATIC(&ff_dc_lum_vlc, DC_VLC_BITS, 12,
                        ff_mpeg12_vlc_dc_lum_bits, 1, 1,
                        ff_mpeg12_vlc_dc_lum_code, 2, 2, 512);
        INIT_VLC_STATIC(&ff_dc_chroma_vlc,  DC_VLC_BITS, 12,
                        ff_mpeg12_vlc_dc_chroma_bits, 1, 1,
                        ff_mpeg12_vlc_dc_chroma_code, 2, 2, 514);
        INIT_VLC_STATIC(&mv_vlc, MV_VLC_BITS, 17,
                        &ff_mpeg12_mbMotionVectorTable[0][1], 2, 1,
                        &ff_mpeg12_mbMotionVectorTable[0][0], 2, 1, 518);
        INIT_VLC_STATIC(&mbincr_vlc, MBINCR_VLC_BITS, 36,
                        &ff_mpeg12_mbAddrIncrTable[0][1], 2, 1,
                        &ff_mpeg12_mbAddrIncrTable[0][0], 2, 1, 538);
        INIT_VLC_STATIC(&mb_pat_vlc, MB_PAT_VLC_BITS, 64,
                        &ff_mpeg12_mbPatTable[0][1], 2, 1,
                        &ff_mpeg12_mbPatTable[0][0], 2, 1, 512);

        INIT_VLC_STATIC(&mb_ptype_vlc, MB_PTYPE_VLC_BITS, 7,
                        &table_mb_ptype[0][1], 2, 1,
                        &table_mb_ptype[0][0], 2, 1, 64);
        INIT_VLC_STATIC(&mb_btype_vlc, MB_BTYPE_VLC_BITS, 11,
                        &table_mb_btype[0][1], 2, 1,
                        &table_mb_btype[0][0], 2, 1, 64);
        ff_init_rl(&ff_rl_mpeg1, ff_mpeg12_static_rl_table_store[0]);
        ff_init_rl(&ff_rl_mpeg2, ff_mpeg12_static_rl_table_store[1]);

        INIT_2D_VLC_RL(ff_rl_mpeg1, 680);
        INIT_2D_VLC_RL(ff_rl_mpeg2, 674);
    }
}

static inline int get_dmv(MpegEncContext *s)
{
    if (get_bits1(&s->gb))
        return 1 - (get_bits1(&s->gb) << 1);
    else
        return 0;
}

static inline int get_qscale(MpegEncContext *s)
{
    int qscale = get_bits(&s->gb, 5);
    if (s->q_scale_type) {
        return non_linear_qscale[qscale];
    } else {
        return qscale << 1;
    }
}

static void exchange_uv(MpegEncContext *s)
{
    DCTELEM (*tmp)[64];

    tmp           = s->pblocks[4];
    s->pblocks[4] = s->pblocks[5];
    s->pblocks[5] = tmp;
}

/* motion type (for MPEG-2) */
#define MT_FIELD 1
#define MT_FRAME 2
#define MT_16X8  2
#define MT_DMV   3

static int mpeg_decode_mb(MpegEncContext *s, DCTELEM block[12][64])
{
    int i, j, k, cbp, val, mb_type, motion_type;
    const int mb_block_count = 4 + (1 << s->chroma_format);

    av_dlog(s->avctx, "decode_mb: x=%d y=%d\n", s->mb_x, s->mb_y);

    av_assert2(s->mb_skipped == 0);

    if (s->mb_skip_run-- != 0) {
        if (s->pict_type == AV_PICTURE_TYPE_P) {
            s->mb_skipped = 1;
            s->current_picture.f.mb_type[s->mb_x + s->mb_y * s->mb_stride] = MB_TYPE_SKIP | MB_TYPE_L0 | MB_TYPE_16x16;
        } else {
            int mb_type;

            if (s->mb_x)
                mb_type = s->current_picture.f.mb_type[s->mb_x + s->mb_y * s->mb_stride - 1];
            else
                mb_type = s->current_picture.f.mb_type[s->mb_width + (s->mb_y - 1) * s->mb_stride - 1]; // FIXME not sure if this is allowed in MPEG at all
            if (IS_INTRA(mb_type))
                return -1;
            s->current_picture.f.mb_type[s->mb_x + s->mb_y*s->mb_stride] =
                mb_type | MB_TYPE_SKIP;
//            av_assert2(s->current_picture.f.mb_type[s->mb_x + s->mb_y * s->mb_stride - 1] & (MB_TYPE_16x16 | MB_TYPE_16x8));

            if ((s->mv[0][0][0] | s->mv[0][0][1] | s->mv[1][0][0] | s->mv[1][0][1]) == 0)
                s->mb_skipped = 1;
        }

        return 0;
    }

    switch (s->pict_type) {
    default:
    case AV_PICTURE_TYPE_I:
        if (get_bits1(&s->gb) == 0) {
            if (get_bits1(&s->gb) == 0) {
                av_log(s->avctx, AV_LOG_ERROR, "invalid mb type in I Frame at %d %d\n", s->mb_x, s->mb_y);
                return -1;
            }
            mb_type = MB_TYPE_QUANT | MB_TYPE_INTRA;
        } else {
            mb_type = MB_TYPE_INTRA;
        }
        break;
    case AV_PICTURE_TYPE_P:
        mb_type = get_vlc2(&s->gb, mb_ptype_vlc.table, MB_PTYPE_VLC_BITS, 1);
        if (mb_type < 0) {
            av_log(s->avctx, AV_LOG_ERROR, "invalid mb type in P Frame at %d %d\n", s->mb_x, s->mb_y);
            return -1;
        }
        mb_type = ptype2mb_type[mb_type];
        break;
    case AV_PICTURE_TYPE_B:
        mb_type = get_vlc2(&s->gb, mb_btype_vlc.table, MB_BTYPE_VLC_BITS, 1);
        if (mb_type < 0) {
            av_log(s->avctx, AV_LOG_ERROR, "invalid mb type in B Frame at %d %d\n", s->mb_x, s->mb_y);
            return -1;
        }
        mb_type = btype2mb_type[mb_type];
        break;
    }
    av_dlog(s->avctx, "mb_type=%x\n", mb_type);
//    motion_type = 0; /* avoid warning */
    if (IS_INTRA(mb_type)) {
        s->dsp.clear_blocks(s->block[0]);

        if (!s->chroma_y_shift) {
            s->dsp.clear_blocks(s->block[6]);
        }

        /* compute DCT type */
        if (s->picture_structure == PICT_FRAME && // FIXME add an interlaced_dct coded var?
            !s->frame_pred_frame_dct) {
            s->interlaced_dct = get_bits1(&s->gb);
        }

        if (IS_QUANT(mb_type))
            s->qscale = get_qscale(s);

        if (s->concealment_motion_vectors) {
            /* just parse them */
            if (s->picture_structure != PICT_FRAME)
                skip_bits1(&s->gb); /* field select */

            s->mv[0][0][0]= s->last_mv[0][0][0]= s->last_mv[0][1][0] =
                mpeg_decode_motion(s, s->mpeg_f_code[0][0], s->last_mv[0][0][0]);
            s->mv[0][0][1]= s->last_mv[0][0][1]= s->last_mv[0][1][1] =
                mpeg_decode_motion(s, s->mpeg_f_code[0][1], s->last_mv[0][0][1]);

            skip_bits1(&s->gb); /* marker */
        } else
            memset(s->last_mv, 0, sizeof(s->last_mv)); /* reset mv prediction */
        s->mb_intra = 1;
        // if 1, we memcpy blocks in xvmcvideo
        if (CONFIG_MPEG_XVMC_DECODER && s->avctx->xvmc_acceleration > 1) {
            ff_xvmc_pack_pblocks(s, -1); // inter are always full blocks
            if (s->swap_uv) {
                exchange_uv(s);
            }
        }

        if (s->codec_id == AV_CODEC_ID_MPEG2VIDEO) {
            if (s->flags2 & CODEC_FLAG2_FAST) {
                for (i = 0; i < 6; i++) {
                    mpeg2_fast_decode_block_intra(s, *s->pblocks[i], i);
                }
            } else {
                for (i = 0; i < mb_block_count; i++) {
                    if (mpeg2_decode_block_intra(s, *s->pblocks[i], i) < 0)
                        return -1;
                }
            }
        } else {
            for (i = 0; i < 6; i++) {
                if (mpeg1_decode_block_intra(s, *s->pblocks[i], i) < 0)
                    return -1;
            }
        }
    } else {
        if (mb_type & MB_TYPE_ZERO_MV) {
            av_assert2(mb_type & MB_TYPE_CBP);

            s->mv_dir = MV_DIR_FORWARD;
            if (s->picture_structure == PICT_FRAME) {
                if (!s->frame_pred_frame_dct)
                    s->interlaced_dct = get_bits1(&s->gb);
                s->mv_type = MV_TYPE_16X16;
            } else {
                s->mv_type = MV_TYPE_FIELD;
                mb_type |= MB_TYPE_INTERLACED;
                s->field_select[0][0] = s->picture_structure - 1;
            }

            if (IS_QUANT(mb_type))
                s->qscale = get_qscale(s);

            s->last_mv[0][0][0] = 0;
            s->last_mv[0][0][1] = 0;
            s->last_mv[0][1][0] = 0;
            s->last_mv[0][1][1] = 0;
            s->mv[0][0][0] = 0;
            s->mv[0][0][1] = 0;
        } else {
            av_assert2(mb_type & MB_TYPE_L0L1);
            // FIXME decide if MBs in field pictures are MB_TYPE_INTERLACED
            /* get additional motion vector type */
            if (s->frame_pred_frame_dct)
                motion_type = MT_FRAME;
            else {
                motion_type = get_bits(&s->gb, 2);
                if (s->picture_structure == PICT_FRAME && HAS_CBP(mb_type))
                    s->interlaced_dct = get_bits1(&s->gb);
            }

            if (IS_QUANT(mb_type))
                s->qscale = get_qscale(s);

            /* motion vectors */
            s->mv_dir = (mb_type >> 13) & 3;
            av_dlog(s->avctx, "motion_type=%d\n", motion_type);
            switch (motion_type) {
            case MT_FRAME: /* or MT_16X8 */
                if (s->picture_structure == PICT_FRAME) {
                    mb_type |= MB_TYPE_16x16;
                    s->mv_type = MV_TYPE_16X16;
                    for (i = 0; i < 2; i++) {
                        if (USES_LIST(mb_type, i)) {
                            /* MT_FRAME */
                            s->mv[i][0][0]= s->last_mv[i][0][0]= s->last_mv[i][1][0] =
                                mpeg_decode_motion(s, s->mpeg_f_code[i][0], s->last_mv[i][0][0]);
                            s->mv[i][0][1]= s->last_mv[i][0][1]= s->last_mv[i][1][1] =
                                mpeg_decode_motion(s, s->mpeg_f_code[i][1], s->last_mv[i][0][1]);
                            /* full_pel: only for MPEG-1 */
                            if (s->full_pel[i]) {
                                s->mv[i][0][0] <<= 1;
                                s->mv[i][0][1] <<= 1;
                            }
                        }
                    }
                } else {
                    mb_type |= MB_TYPE_16x8 | MB_TYPE_INTERLACED;
                    s->mv_type = MV_TYPE_16X8;
                    for (i = 0; i < 2; i++) {
                        if (USES_LIST(mb_type, i)) {
                            /* MT_16X8 */
                            for (j = 0; j < 2; j++) {
                                s->field_select[i][j] = get_bits1(&s->gb);
                                for (k = 0; k < 2; k++) {
                                    val = mpeg_decode_motion(s, s->mpeg_f_code[i][k],
                                                             s->last_mv[i][j][k]);
                                    s->last_mv[i][j][k] = val;
                                    s->mv[i][j][k]      = val;
                                }
                            }
                        }
                    }
                }
                break;
            case MT_FIELD:
                s->mv_type = MV_TYPE_FIELD;
                if (s->picture_structure == PICT_FRAME) {
                    mb_type |= MB_TYPE_16x8 | MB_TYPE_INTERLACED;
                    for (i = 0; i < 2; i++) {
                        if (USES_LIST(mb_type, i)) {
                            for (j = 0; j < 2; j++) {
                                s->field_select[i][j] = get_bits1(&s->gb);
                                val = mpeg_decode_motion(s, s->mpeg_f_code[i][0],
                                                         s->last_mv[i][j][0]);
                                s->last_mv[i][j][0] = val;
                                s->mv[i][j][0]      = val;
                                av_dlog(s->avctx, "fmx=%d\n", val);
                                val = mpeg_decode_motion(s, s->mpeg_f_code[i][1],
                                                         s->last_mv[i][j][1] >> 1);
                                s->last_mv[i][j][1] = val << 1;
                                s->mv[i][j][1]      = val;
                                av_dlog(s->avctx, "fmy=%d\n", val);
                            }
                        }
                    }
                } else {
                    av_assert0(!s->progressive_sequence);
                    mb_type |= MB_TYPE_16x16 | MB_TYPE_INTERLACED;
                    for (i = 0; i < 2; i++) {
                        if (USES_LIST(mb_type, i)) {
                            s->field_select[i][0] = get_bits1(&s->gb);
                            for (k = 0; k < 2; k++) {
                                val = mpeg_decode_motion(s, s->mpeg_f_code[i][k],
                                                         s->last_mv[i][0][k]);
                                s->last_mv[i][0][k] = val;
                                s->last_mv[i][1][k] = val;
                                s->mv[i][0][k]      = val;
                            }
                        }
                    }
                }
                break;
            case MT_DMV:
                if(s->progressive_sequence){
                    av_log(s->avctx, AV_LOG_ERROR, "MT_DMV in progressive_sequence\n");
                    return -1;
                }
                s->mv_type = MV_TYPE_DMV;
                for (i = 0; i < 2; i++) {
                    if (USES_LIST(mb_type, i)) {
                        int dmx, dmy, mx, my, m;
                        const int my_shift = s->picture_structure == PICT_FRAME;

                        mx = mpeg_decode_motion(s, s->mpeg_f_code[i][0],
                                                s->last_mv[i][0][0]);
                        s->last_mv[i][0][0] = mx;
                        s->last_mv[i][1][0] = mx;
                        dmx = get_dmv(s);
                        my  = mpeg_decode_motion(s, s->mpeg_f_code[i][1],
                                                 s->last_mv[i][0][1] >> my_shift);
                        dmy = get_dmv(s);


                        s->last_mv[i][0][1] = my << my_shift;
                        s->last_mv[i][1][1] = my << my_shift;

                        s->mv[i][0][0] = mx;
                        s->mv[i][0][1] = my;
                        s->mv[i][1][0] = mx; // not used
                        s->mv[i][1][1] = my; // not used

                        if (s->picture_structure == PICT_FRAME) {
                            mb_type |= MB_TYPE_16x16 | MB_TYPE_INTERLACED;

                            // m = 1 + 2 * s->top_field_first;
                            m = s->top_field_first ? 1 : 3;

                            /* top -> top pred */
                            s->mv[i][2][0] = ((mx * m + (mx > 0)) >> 1) + dmx;
                            s->mv[i][2][1] = ((my * m + (my > 0)) >> 1) + dmy - 1;
                            m = 4 - m;
                            s->mv[i][3][0] = ((mx * m + (mx > 0)) >> 1) + dmx;
                            s->mv[i][3][1] = ((my * m + (my > 0)) >> 1) + dmy + 1;
                        } else {
                            mb_type |= MB_TYPE_16x16;

                            s->mv[i][2][0] = ((mx + (mx > 0)) >> 1) + dmx;
                            s->mv[i][2][1] = ((my + (my > 0)) >> 1) + dmy;
                            if (s->picture_structure == PICT_TOP_FIELD)
                                s->mv[i][2][1]--;
                            else
                                s->mv[i][2][1]++;
                        }
                    }
                }
                break;
            default:
                av_log(s->avctx, AV_LOG_ERROR, "00 motion_type at %d %d\n", s->mb_x, s->mb_y);
                return -1;
            }
        }

        s->mb_intra = 0;
        if (HAS_CBP(mb_type)) {
            s->dsp.clear_blocks(s->block[0]);

            cbp = get_vlc2(&s->gb, mb_pat_vlc.table, MB_PAT_VLC_BITS, 1);
            if (mb_block_count > 6) {
                 cbp <<= mb_block_count - 6;
                 cbp  |= get_bits(&s->gb, mb_block_count - 6);
                 s->dsp.clear_blocks(s->block[6]);
            }
            if (cbp <= 0) {
                av_log(s->avctx, AV_LOG_ERROR, "invalid cbp at %d %d\n", s->mb_x, s->mb_y);
                return -1;
            }

            //if 1, we memcpy blocks in xvmcvideo
            if (CONFIG_MPEG_XVMC_DECODER && s->avctx->xvmc_acceleration > 1) {
                ff_xvmc_pack_pblocks(s, cbp);
                if (s->swap_uv) {
                    exchange_uv(s);
                }
            }

            if (s->codec_id == AV_CODEC_ID_MPEG2VIDEO) {
                if (s->flags2 & CODEC_FLAG2_FAST) {
                    for (i = 0; i < 6; i++) {
                        if (cbp & 32) {
                            mpeg2_fast_decode_block_non_intra(s, *s->pblocks[i], i);
                        } else {
                            s->block_last_index[i] = -1;
                        }
                        cbp += cbp;
                    }
                } else {
                    cbp <<= 12-mb_block_count;

                    for (i = 0; i < mb_block_count; i++) {
                        if (cbp & (1 << 11)) {
                            if (mpeg2_decode_block_non_intra(s, *s->pblocks[i], i) < 0)
                                return -1;
                        } else {
                            s->block_last_index[i] = -1;
                        }
                        cbp += cbp;
                    }
                }
            } else {
                if (s->flags2 & CODEC_FLAG2_FAST) {
                    for (i = 0; i < 6; i++) {
                        if (cbp & 32) {
                            mpeg1_fast_decode_block_inter(s, *s->pblocks[i], i);
                        } else {
                            s->block_last_index[i] = -1;
                        }
                        cbp += cbp;
                    }
                } else {
                    for (i = 0; i < 6; i++) {
                        if (cbp & 32) {
                            if (mpeg1_decode_block_inter(s, *s->pblocks[i], i) < 0)
                                return -1;
                        } else {
                            s->block_last_index[i] = -1;
                        }
                        cbp += cbp;
                    }
                }
            }
        } else {
            for (i = 0; i < 12; i++)
                s->block_last_index[i] = -1;
        }
    }

    s->current_picture.f.mb_type[s->mb_x + s->mb_y * s->mb_stride] = mb_type;

    return 0;
}

static av_cold int mpeg_decode_init(AVCodecContext *avctx)
{
    Mpeg1Context *s = avctx->priv_data;
    MpegEncContext *s2 = &s->mpeg_enc_ctx;
    int i;

    /* we need some permutation to store matrices,
     * until MPV_common_init() sets the real permutation. */
    for (i = 0; i < 64; i++)
       s2->dsp.idct_permutation[i]=i;

    ff_MPV_decode_defaults(s2);

    s->mpeg_enc_ctx.avctx  = avctx;
    s->mpeg_enc_ctx.flags  = avctx->flags;
    s->mpeg_enc_ctx.flags2 = avctx->flags2;
    ff_mpeg12_common_init(&s->mpeg_enc_ctx);
    ff_mpeg12_init_vlcs();

    s->mpeg_enc_ctx_allocated      = 0;
    s->mpeg_enc_ctx.picture_number = 0;
    s->repeat_field                = 0;
    s->mpeg_enc_ctx.codec_id       = avctx->codec->id;
    avctx->color_range = AVCOL_RANGE_MPEG;
    if (avctx->codec->id == AV_CODEC_ID_MPEG1VIDEO)
        avctx->chroma_sample_location = AVCHROMA_LOC_CENTER;
    else
        avctx->chroma_sample_location = AVCHROMA_LOC_LEFT;
    return 0;
}

static int mpeg_decode_update_thread_context(AVCodecContext *avctx, const AVCodecContext *avctx_from)
{
    Mpeg1Context *ctx = avctx->priv_data, *ctx_from = avctx_from->priv_data;
    MpegEncContext *s = &ctx->mpeg_enc_ctx, *s1 = &ctx_from->mpeg_enc_ctx;
    int err;

    if (avctx == avctx_from || !ctx_from->mpeg_enc_ctx_allocated || !s1->context_initialized)
        return 0;

    err = ff_mpeg_update_thread_context(avctx, avctx_from);
    if (err) return err;

    if (!ctx->mpeg_enc_ctx_allocated)
        memcpy(s + 1, s1 + 1, sizeof(Mpeg1Context) - sizeof(MpegEncContext));

    if (!(s->pict_type == AV_PICTURE_TYPE_B || s->low_delay))
        s->picture_number++;

    return 0;
}

static void quant_matrix_rebuild(uint16_t *matrix, const uint8_t *old_perm,
                                 const uint8_t *new_perm)
{
    uint16_t temp_matrix[64];
    int i;

    memcpy(temp_matrix, matrix, 64 * sizeof(uint16_t));

    for (i = 0; i < 64; i++) {
        matrix[new_perm[i]] = temp_matrix[old_perm[i]];
    }
}

static const enum PixelFormat mpeg1_hwaccel_pixfmt_list_420[] = {
#if CONFIG_MPEG_XVMC_DECODER
    PIX_FMT_XVMC_MPEG2_IDCT,
    PIX_FMT_XVMC_MPEG2_MC,
#endif
#if CONFIG_MPEG1_VDPAU_HWACCEL
    PIX_FMT_VDPAU_MPEG1,
#endif
    PIX_FMT_YUV420P,
    PIX_FMT_NONE
};

static const enum PixelFormat mpeg2_hwaccel_pixfmt_list_420[] = {
#if CONFIG_MPEG_XVMC_DECODER
    PIX_FMT_XVMC_MPEG2_IDCT,
    PIX_FMT_XVMC_MPEG2_MC,
#endif
#if CONFIG_MPEG2_VDPAU_HWACCEL
    PIX_FMT_VDPAU_MPEG2,
#endif
#if CONFIG_MPEG2_DXVA2_HWACCEL
    PIX_FMT_DXVA2_VLD,
#endif
#if CONFIG_MPEG2_VAAPI_HWACCEL
    PIX_FMT_VAAPI_VLD,
#endif
    PIX_FMT_YUV420P,
    PIX_FMT_NONE
};

static inline int uses_vdpau(AVCodecContext *avctx) {
    return avctx->pix_fmt == PIX_FMT_VDPAU_MPEG1 || avctx->pix_fmt == PIX_FMT_VDPAU_MPEG2;
}

static enum PixelFormat mpeg_get_pixelformat(AVCodecContext *avctx)
{
    Mpeg1Context *s1 = avctx->priv_data;
    MpegEncContext *s = &s1->mpeg_enc_ctx;

    if(s->chroma_format < 2) {
        enum PixelFormat res;
        res = avctx->get_format(avctx,
                                avctx->codec_id == AV_CODEC_ID_MPEG1VIDEO ?
                                mpeg1_hwaccel_pixfmt_list_420 :
                                mpeg2_hwaccel_pixfmt_list_420);
        if (res != PIX_FMT_XVMC_MPEG2_IDCT && res != PIX_FMT_XVMC_MPEG2_MC) {
            avctx->xvmc_acceleration = 0;
        } else if (!avctx->xvmc_acceleration) {
            avctx->xvmc_acceleration = 2;
        }
        return res;
    } else if(s->chroma_format == 2)
        return PIX_FMT_YUV422P;
    else
        return PIX_FMT_YUV444P;
}

/* Call this function when we know all parameters.
 * It may be called in different places for MPEG-1 and MPEG-2. */
static int mpeg_decode_postinit(AVCodecContext *avctx)
{
    Mpeg1Context *s1 = avctx->priv_data;
    MpegEncContext *s = &s1->mpeg_enc_ctx;
    uint8_t old_permutation[64];

    if ((s1->mpeg_enc_ctx_allocated == 0) ||
        avctx->coded_width  != s->width   ||
        avctx->coded_height != s->height  ||
        s1->save_width           != s->width                ||
        s1->save_height          != s->height               ||
        s1->save_aspect_info     != s->aspect_ratio_info    ||
        s1->save_progressive_seq != s->progressive_sequence ||
        0)
    {

        if (s1->mpeg_enc_ctx_allocated) {
            ParseContext pc = s->parse_context;
            s->parse_context.buffer = 0;
            ff_MPV_common_end(s);
            s->parse_context = pc;
        }

        if ((s->width == 0) || (s->height == 0))
            return -2;

        avcodec_set_dimensions(avctx, s->width, s->height);
        avctx->bit_rate          = s->bit_rate;
        s1->save_aspect_info     = s->aspect_ratio_info;
        s1->save_width           = s->width;
        s1->save_height          = s->height;
        s1->save_progressive_seq = s->progressive_sequence;

        /* low_delay may be forced, in this case we will have B-frames
         * that behave like P-frames. */
        avctx->has_b_frames = !s->low_delay;

        if (avctx->codec_id == AV_CODEC_ID_MPEG1VIDEO) {
            //MPEG-1 fps
            avctx->time_base.den = avpriv_frame_rate_tab[s->frame_rate_index].num;
            avctx->time_base.num = avpriv_frame_rate_tab[s->frame_rate_index].den;
            //MPEG-1 aspect
            avctx->sample_aspect_ratio = av_d2q(1.0/ff_mpeg1_aspect[s->aspect_ratio_info], 255);
            avctx->ticks_per_frame=1;
        } else {//MPEG-2
        //MPEG-2 fps
            av_reduce(&s->avctx->time_base.den,
                      &s->avctx->time_base.num,
                      avpriv_frame_rate_tab[s->frame_rate_index].num * s1->frame_rate_ext.num*2,
                      avpriv_frame_rate_tab[s->frame_rate_index].den * s1->frame_rate_ext.den,
                      1 << 30);
            avctx->ticks_per_frame = 2;
            //MPEG-2 aspect
            if (s->aspect_ratio_info > 1) {
                AVRational dar =
                    av_mul_q(av_div_q(ff_mpeg2_aspect[s->aspect_ratio_info],
                                      (AVRational) {s1->pan_scan.width, s1->pan_scan.height}),
                             (AVRational) {s->width, s->height});

                // we ignore the spec here and guess a bit as reality does not match the spec, see for example
                // res_change_ffmpeg_aspect.ts and sequence-display-aspect.mpg
                // issue1613, 621, 562
                if ((s1->pan_scan.width == 0) || (s1->pan_scan.height == 0) ||
                   (av_cmp_q(dar, (AVRational) {4, 3}) && av_cmp_q(dar, (AVRational) {16, 9}))) {
                    s->avctx->sample_aspect_ratio =
                        av_div_q(ff_mpeg2_aspect[s->aspect_ratio_info],
                                 (AVRational) {s->width, s->height});
                } else {
                    s->avctx->sample_aspect_ratio =
                        av_div_q(ff_mpeg2_aspect[s->aspect_ratio_info],
                                 (AVRational) {s1->pan_scan.width, s1->pan_scan.height});
//issue1613 4/3 16/9 -> 16/9
//res_change_ffmpeg_aspect.ts 4/3 225/44 ->4/3
//widescreen-issue562.mpg 4/3 16/9 -> 16/9
//                    s->avctx->sample_aspect_ratio = av_mul_q(s->avctx->sample_aspect_ratio, (AVRational) {s->width, s->height});
//av_log(NULL, AV_LOG_ERROR, "A %d/%d\n", ff_mpeg2_aspect[s->aspect_ratio_info].num, ff_mpeg2_aspect[s->aspect_ratio_info].den);
//av_log(NULL, AV_LOG_ERROR, "B %d/%d\n", s->avctx->sample_aspect_ratio.num, s->avctx->sample_aspect_ratio.den);
                }
            } else {
                s->avctx->sample_aspect_ratio =
                    ff_mpeg2_aspect[s->aspect_ratio_info];
            }
        } // MPEG-2

        avctx->pix_fmt = mpeg_get_pixelformat(avctx);
        avctx->hwaccel = ff_find_hwaccel(avctx->codec->id, avctx->pix_fmt);
        // until then pix_fmt may be changed right after codec init
        if (avctx->pix_fmt == PIX_FMT_XVMC_MPEG2_IDCT ||
            avctx->hwaccel )
            if (avctx->idct_algo == FF_IDCT_AUTO)
                avctx->idct_algo = FF_IDCT_SIMPLE;

        /* Quantization matrices may need reordering
         * if DCT permutation is changed. */
        memcpy(old_permutation, s->dsp.idct_permutation, 64 * sizeof(uint8_t));

        if (ff_MPV_common_init(s) < 0)
            return -2;

        quant_matrix_rebuild(s->intra_matrix,        old_permutation, s->dsp.idct_permutation);
        quant_matrix_rebuild(s->inter_matrix,        old_permutation, s->dsp.idct_permutation);
        quant_matrix_rebuild(s->chroma_intra_matrix, old_permutation, s->dsp.idct_permutation);
        quant_matrix_rebuild(s->chroma_inter_matrix, old_permutation, s->dsp.idct_permutation);

        s1->mpeg_enc_ctx_allocated = 1;
    }
    return 0;
}

static int mpeg1_decode_picture(AVCodecContext *avctx,
                                const uint8_t *buf, int buf_size)
{
    Mpeg1Context *s1 = avctx->priv_data;
    MpegEncContext *s = &s1->mpeg_enc_ctx;
    int ref, f_code, vbv_delay;

    init_get_bits(&s->gb, buf, buf_size*8);

    ref = get_bits(&s->gb, 10); /* temporal ref */
    s->pict_type = get_bits(&s->gb, 3);
    if (s->pict_type == 0 || s->pict_type > 3)
        return -1;

    vbv_delay = get_bits(&s->gb, 16);
    if (s->pict_type == AV_PICTURE_TYPE_P || s->pict_type == AV_PICTURE_TYPE_B) {
        s->full_pel[0] = get_bits1(&s->gb);
        f_code = get_bits(&s->gb, 3);
        if (f_code == 0 && (avctx->err_recognition & (AV_EF_BITSTREAM|AV_EF_COMPLIANT)))
            return -1;
        f_code += !f_code;
        s->mpeg_f_code[0][0] = f_code;
        s->mpeg_f_code[0][1] = f_code;
    }
    if (s->pict_type == AV_PICTURE_TYPE_B) {
        s->full_pel[1] = get_bits1(&s->gb);
        f_code = get_bits(&s->gb, 3);
        if (f_code == 0 && (avctx->err_recognition & (AV_EF_BITSTREAM|AV_EF_COMPLIANT)))
            return -1;
        f_code += !f_code;
        s->mpeg_f_code[1][0] = f_code;
        s->mpeg_f_code[1][1] = f_code;
    }
    s->current_picture.f.pict_type = s->pict_type;
    s->current_picture.f.key_frame = s->pict_type == AV_PICTURE_TYPE_I;

    if (avctx->debug & FF_DEBUG_PICT_INFO)
        av_log(avctx, AV_LOG_DEBUG, "vbv_delay %d, ref %d type:%d\n", vbv_delay, ref, s->pict_type);

    s->y_dc_scale = 8;
    s->c_dc_scale = 8;
    return 0;
}

static void mpeg_decode_sequence_extension(Mpeg1Context *s1)
{
    MpegEncContext *s= &s1->mpeg_enc_ctx;
    int horiz_size_ext, vert_size_ext;
    int bit_rate_ext;

    skip_bits(&s->gb, 1); /* profile and level esc*/
    s->avctx->profile       = get_bits(&s->gb, 3);
    s->avctx->level         = get_bits(&s->gb, 4);
    s->progressive_sequence = get_bits1(&s->gb); /* progressive_sequence */
    s->chroma_format        = get_bits(&s->gb, 2); /* chroma_format 1=420, 2=422, 3=444 */
    horiz_size_ext          = get_bits(&s->gb, 2);
    vert_size_ext           = get_bits(&s->gb, 2);
    s->width  |= (horiz_size_ext << 12);
    s->height |= (vert_size_ext  << 12);
    bit_rate_ext = get_bits(&s->gb, 12);  /* XXX: handle it */
    s->bit_rate += (bit_rate_ext << 18) * 400;
    skip_bits1(&s->gb); /* marker */
    s->avctx->rc_buffer_size += get_bits(&s->gb, 8) * 1024 * 16 << 10;

    s->low_delay = get_bits1(&s->gb);
    if (s->flags & CODEC_FLAG_LOW_DELAY)
        s->low_delay = 1;

    s1->frame_rate_ext.num = get_bits(&s->gb, 2) + 1;
    s1->frame_rate_ext.den = get_bits(&s->gb, 5) + 1;

    av_dlog(s->avctx, "sequence extension\n");
    s->codec_id      = s->avctx->codec_id = AV_CODEC_ID_MPEG2VIDEO;

    if (s->avctx->debug & FF_DEBUG_PICT_INFO)
        av_log(s->avctx, AV_LOG_DEBUG, "profile: %d, level: %d vbv buffer: %d, bitrate:%d\n",
               s->avctx->profile, s->avctx->level, s->avctx->rc_buffer_size, s->bit_rate);

}

static void mpeg_decode_sequence_display_extension(Mpeg1Context *s1)
{
    MpegEncContext *s = &s1->mpeg_enc_ctx;
    int color_description, w, h;

    skip_bits(&s->gb, 3); /* video format */
    color_description = get_bits1(&s->gb);
    if (color_description) {
        s->avctx->color_primaries = get_bits(&s->gb, 8);
        s->avctx->color_trc       = get_bits(&s->gb, 8);
        s->avctx->colorspace      = get_bits(&s->gb, 8);
    }
    w = get_bits(&s->gb, 14);
    skip_bits(&s->gb, 1); //marker
    h = get_bits(&s->gb, 14);
    // remaining 3 bits are zero padding

    s1->pan_scan.width  = 16 * w;
    s1->pan_scan.height = 16 * h;

    if (s->avctx->debug & FF_DEBUG_PICT_INFO)
        av_log(s->avctx, AV_LOG_DEBUG, "sde w:%d, h:%d\n", w, h);
}

static void mpeg_decode_picture_display_extension(Mpeg1Context *s1)
{
    MpegEncContext *s = &s1->mpeg_enc_ctx;
    int i, nofco;

    nofco = 1;
    if (s->progressive_sequence) {
        if (s->repeat_first_field) {
            nofco++;
            if (s->top_field_first)
                nofco++;
        }
    } else {
        if (s->picture_structure == PICT_FRAME) {
            nofco++;
            if (s->repeat_first_field)
                nofco++;
        }
    }
    for (i = 0; i < nofco; i++) {
        s1->pan_scan.position[i][0] = get_sbits(&s->gb, 16);
        skip_bits(&s->gb, 1); // marker
        s1->pan_scan.position[i][1] = get_sbits(&s->gb, 16);
        skip_bits(&s->gb, 1); // marker
    }

    if (s->avctx->debug & FF_DEBUG_PICT_INFO)
        av_log(s->avctx, AV_LOG_DEBUG, "pde (%d,%d) (%d,%d) (%d,%d)\n",
               s1->pan_scan.position[0][0], s1->pan_scan.position[0][1],
               s1->pan_scan.position[1][0], s1->pan_scan.position[1][1],
               s1->pan_scan.position[2][0], s1->pan_scan.position[2][1]);
}

static int load_matrix(MpegEncContext *s, uint16_t matrix0[64], uint16_t matrix1[64], int intra)
{
    int i;

    for (i = 0; i < 64; i++) {
        int j = s->dsp.idct_permutation[ff_zigzag_direct[i]];
        int v = get_bits(&s->gb, 8);
        if (v == 0) {
            av_log(s->avctx, AV_LOG_ERROR, "matrix damaged\n");
            return -1;
        }
        if (intra && i == 0 && v != 8) {
            av_log(s->avctx, AV_LOG_DEBUG, "intra matrix specifies invalid DC quantizer %d, ignoring\n", v);
            v = 8; // needed by pink.mpg / issue1046
        }
        matrix0[j] = v;
        if (matrix1)
            matrix1[j] = v;
    }
    return 0;
}

static void mpeg_decode_quant_matrix_extension(MpegEncContext *s)
{
    av_dlog(s->avctx, "matrix extension\n");

    if (get_bits1(&s->gb)) load_matrix(s, s->chroma_intra_matrix, s->intra_matrix, 1);
    if (get_bits1(&s->gb)) load_matrix(s, s->chroma_inter_matrix, s->inter_matrix, 0);
    if (get_bits1(&s->gb)) load_matrix(s, s->chroma_intra_matrix, NULL           , 1);
    if (get_bits1(&s->gb)) load_matrix(s, s->chroma_inter_matrix, NULL           , 0);
}

static void mpeg_decode_picture_coding_extension(Mpeg1Context *s1)
{
    MpegEncContext *s = &s1->mpeg_enc_ctx;

    s->full_pel[0] = s->full_pel[1] = 0;
    s->mpeg_f_code[0][0] = get_bits(&s->gb, 4);
    s->mpeg_f_code[0][1] = get_bits(&s->gb, 4);
    s->mpeg_f_code[1][0] = get_bits(&s->gb, 4);
    s->mpeg_f_code[1][1] = get_bits(&s->gb, 4);
    if (!s->pict_type && s1->mpeg_enc_ctx_allocated) {
        av_log(s->avctx, AV_LOG_ERROR, "Missing picture start code, guessing missing values\n");
        if (s->mpeg_f_code[1][0] == 15 && s->mpeg_f_code[1][1] == 15) {
            if (s->mpeg_f_code[0][0] == 15 && s->mpeg_f_code[0][1] == 15)
                s->pict_type = AV_PICTURE_TYPE_I;
            else
                s->pict_type = AV_PICTURE_TYPE_P;
        } else
            s->pict_type = AV_PICTURE_TYPE_B;
        s->current_picture.f.pict_type = s->pict_type;
        s->current_picture.f.key_frame = s->pict_type == AV_PICTURE_TYPE_I;
    }
    s->mpeg_f_code[0][0] += !s->mpeg_f_code[0][0];
    s->mpeg_f_code[0][1] += !s->mpeg_f_code[0][1];
    s->mpeg_f_code[1][0] += !s->mpeg_f_code[1][0];
    s->mpeg_f_code[1][1] += !s->mpeg_f_code[1][1];

    s->intra_dc_precision         = get_bits(&s->gb, 2);
    s->picture_structure          = get_bits(&s->gb, 2);
    s->top_field_first            = get_bits1(&s->gb);
    s->frame_pred_frame_dct       = get_bits1(&s->gb);
    s->concealment_motion_vectors = get_bits1(&s->gb);
    s->q_scale_type               = get_bits1(&s->gb);
    s->intra_vlc_format           = get_bits1(&s->gb);
    s->alternate_scan             = get_bits1(&s->gb);
    s->repeat_first_field         = get_bits1(&s->gb);
    s->chroma_420_type            = get_bits1(&s->gb);
    s->progressive_frame          = get_bits1(&s->gb);


    if (s->alternate_scan) {
        ff_init_scantable(s->dsp.idct_permutation, &s->inter_scantable, ff_alternate_vertical_scan);
        ff_init_scantable(s->dsp.idct_permutation, &s->intra_scantable, ff_alternate_vertical_scan);
    } else {
        ff_init_scantable(s->dsp.idct_permutation, &s->inter_scantable, ff_zigzag_direct);
        ff_init_scantable(s->dsp.idct_permutation, &s->intra_scantable, ff_zigzag_direct);
    }

    /* composite display not parsed */
    av_dlog(s->avctx, "intra_dc_precision=%d\n", s->intra_dc_precision);
    av_dlog(s->avctx, "picture_structure=%d\n", s->picture_structure);
    av_dlog(s->avctx, "top field first=%d\n", s->top_field_first);
    av_dlog(s->avctx, "repeat first field=%d\n", s->repeat_first_field);
    av_dlog(s->avctx, "conceal=%d\n", s->concealment_motion_vectors);
    av_dlog(s->avctx, "intra_vlc_format=%d\n", s->intra_vlc_format);
    av_dlog(s->avctx, "alternate_scan=%d\n", s->alternate_scan);
    av_dlog(s->avctx, "frame_pred_frame_dct=%d\n", s->frame_pred_frame_dct);
    av_dlog(s->avctx, "progressive_frame=%d\n", s->progressive_frame);
}

static int mpeg_field_start(MpegEncContext *s, const uint8_t *buf, int buf_size)
{
    AVCodecContext *avctx = s->avctx;
    Mpeg1Context *s1 = (Mpeg1Context*)s;

    /* start frame decoding */
    if (s->first_field || s->picture_structure == PICT_FRAME) {
        if (ff_MPV_frame_start(s, avctx) < 0)
            return -1;

        ff_er_frame_start(s);

        /* first check if we must repeat the frame */
        s->current_picture_ptr->f.repeat_pict = 0;
        if (s->repeat_first_field) {
            if (s->progressive_sequence) {
                if (s->top_field_first)
                    s->current_picture_ptr->f.repeat_pict = 4;
                else
                    s->current_picture_ptr->f.repeat_pict = 2;
            } else if (s->progressive_frame) {
                s->current_picture_ptr->f.repeat_pict = 1;
            }
        }

        *s->current_picture_ptr->f.pan_scan = s1->pan_scan;

        if (HAVE_THREADS && (avctx->active_thread_type & FF_THREAD_FRAME))
            ff_thread_finish_setup(avctx);
    } else { // second field
        int i;

        if (!s->current_picture_ptr) {
            av_log(s->avctx, AV_LOG_ERROR, "first field missing\n");
            return -1;
        }

        if (s->avctx->hwaccel &&
            (s->avctx->slice_flags & SLICE_FLAG_ALLOW_FIELD)) {
            if (s->avctx->hwaccel->end_frame(s->avctx) < 0)
                av_log(avctx, AV_LOG_ERROR, "hardware accelerator failed to decode first field\n");
        }

        for (i = 0; i < 4; i++) {
            s->current_picture.f.data[i] = s->current_picture_ptr->f.data[i];
            if (s->picture_structure == PICT_BOTTOM_FIELD) {
                s->current_picture.f.data[i] += s->current_picture_ptr->f.linesize[i];
            }
        }
    }

    if (avctx->hwaccel) {
        if (avctx->hwaccel->start_frame(avctx, buf, buf_size) < 0)
            return -1;
    }

// MPV_frame_start will call this function too,
// but we need to call it on every field
    if (CONFIG_MPEG_XVMC_DECODER && s->avctx->xvmc_acceleration)
        if (ff_xvmc_field_start(s, avctx) < 0)
            return -1;

    return 0;
}

#define DECODE_SLICE_ERROR -1
#define DECODE_SLICE_OK     0

/**
 * Decode a slice.
 * MpegEncContext.mb_y must be set to the MB row from the startcode.
 * @return DECODE_SLICE_ERROR if the slice is damaged,
 *         DECODE_SLICE_OK if this slice is OK
 */
static int mpeg_decode_slice(MpegEncContext *s, int mb_y,
                             const uint8_t **buf, int buf_size)
{
    AVCodecContext *avctx = s->avctx;
    const int lowres      = s->avctx->lowres;
    const int field_pic   = s->picture_structure != PICT_FRAME;

    s->resync_mb_x =
    s->resync_mb_y = -1;

    av_assert0(mb_y < s->mb_height);

    init_get_bits(&s->gb, *buf, buf_size * 8);
    if(s->codec_id != AV_CODEC_ID_MPEG1VIDEO && s->mb_height > 2800/16)
        skip_bits(&s->gb, 3);

    ff_mpeg1_clean_buffers(s);
    s->interlaced_dct = 0;

    s->qscale = get_qscale(s);

    if (s->qscale == 0) {
        av_log(s->avctx, AV_LOG_ERROR, "qscale == 0\n");
        return -1;
    }

    /* extra slice info */
    while (get_bits1(&s->gb) != 0) {
        skip_bits(&s->gb, 8);
    }

    s->mb_x = 0;

    if (mb_y == 0 && s->codec_tag == AV_RL32("SLIF")) {
        skip_bits1(&s->gb);
    } else {
        while (get_bits_left(&s->gb) > 0) {
            int code = get_vlc2(&s->gb, mbincr_vlc.table, MBINCR_VLC_BITS, 2);
            if (code < 0) {
                av_log(s->avctx, AV_LOG_ERROR, "first mb_incr damaged\n");
                return -1;
            }
            if (code >= 33) {
                if (code == 33) {
                    s->mb_x += 33;
                }
                /* otherwise, stuffing, nothing to do */
            } else {
                s->mb_x += code;
                break;
            }
        }
    }

    if (s->mb_x >= (unsigned)s->mb_width) {
        av_log(s->avctx, AV_LOG_ERROR, "initial skip overflow\n");
        return -1;
    }

    if (avctx->hwaccel) {
        const uint8_t *buf_end, *buf_start = *buf - 4; /* include start_code */
        int start_code = -1;
        buf_end = avpriv_mpv_find_start_code(buf_start + 2, *buf + buf_size, &start_code);
        if (buf_end < *buf + buf_size)
            buf_end -= 4;
        s->mb_y = mb_y;
        if (avctx->hwaccel->decode_slice(avctx, buf_start, buf_end - buf_start) < 0)
            return DECODE_SLICE_ERROR;
        *buf = buf_end;
        return DECODE_SLICE_OK;
    }

    s->resync_mb_x = s->mb_x;
    s->resync_mb_y = s->mb_y = mb_y;
    s->mb_skip_run = 0;
    ff_init_block_index(s);

    if (s->mb_y == 0 && s->mb_x == 0 && (s->first_field || s->picture_structure == PICT_FRAME)) {
        if (s->avctx->debug & FF_DEBUG_PICT_INFO) {
             av_log(s->avctx, AV_LOG_DEBUG, "qp:%d fc:%2d%2d%2d%2d %s %s %s %s %s dc:%d pstruct:%d fdct:%d cmv:%d qtype:%d ivlc:%d rff:%d %s\n",
                    s->qscale, s->mpeg_f_code[0][0], s->mpeg_f_code[0][1], s->mpeg_f_code[1][0], s->mpeg_f_code[1][1],
                    s->pict_type == AV_PICTURE_TYPE_I ? "I" : (s->pict_type == AV_PICTURE_TYPE_P ? "P" : (s->pict_type == AV_PICTURE_TYPE_B ? "B" : "S")),
                    s->progressive_sequence ? "ps" :"", s->progressive_frame ? "pf" : "", s->alternate_scan ? "alt" :"", s->top_field_first ? "top" :"",
                    s->intra_dc_precision, s->picture_structure, s->frame_pred_frame_dct, s->concealment_motion_vectors,
                    s->q_scale_type, s->intra_vlc_format, s->repeat_first_field, s->chroma_420_type ? "420" :"");
        }
    }

    for (;;) {
        // If 1, we memcpy blocks in xvmcvideo.
        if (CONFIG_MPEG_XVMC_DECODER && s->avctx->xvmc_acceleration > 1)
            ff_xvmc_init_block(s); // set s->block

        if (mpeg_decode_mb(s, s->block) < 0)
            return -1;

        if (s->current_picture.f.motion_val[0] && !s->encoding) { // note motion_val is normally NULL unless we want to extract the MVs
            const int wrap = s->b8_stride;
            int xy         = s->mb_x * 2 + s->mb_y * 2 * wrap;
            int b8_xy      = 4 * (s->mb_x + s->mb_y * s->mb_stride);
            int motion_x, motion_y, dir, i;

            for (i = 0; i < 2; i++) {
                for (dir = 0; dir < 2; dir++) {
                    if (s->mb_intra || (dir == 1 && s->pict_type != AV_PICTURE_TYPE_B)) {
                        motion_x = motion_y = 0;
                    } else if (s->mv_type == MV_TYPE_16X16 || (s->mv_type == MV_TYPE_FIELD && field_pic)) {
                        motion_x = s->mv[dir][0][0];
                        motion_y = s->mv[dir][0][1];
                    } else /*if ((s->mv_type == MV_TYPE_FIELD) || (s->mv_type == MV_TYPE_16X8))*/ {
                        motion_x = s->mv[dir][i][0];
                        motion_y = s->mv[dir][i][1];
                    }

                    s->current_picture.f.motion_val[dir][xy    ][0] = motion_x;
                    s->current_picture.f.motion_val[dir][xy    ][1] = motion_y;
                    s->current_picture.f.motion_val[dir][xy + 1][0] = motion_x;
                    s->current_picture.f.motion_val[dir][xy + 1][1] = motion_y;
                    s->current_picture.f.ref_index [dir][b8_xy    ] =
                    s->current_picture.f.ref_index [dir][b8_xy + 1] = s->field_select[dir][i];
                    av_assert2(s->field_select[dir][i] == 0 || s->field_select[dir][i] == 1);
                }
                xy += wrap;
                b8_xy +=2;
            }
        }

        s->dest[0] += 16 >> lowres;
        s->dest[1] +=(16 >> lowres) >> s->chroma_x_shift;
        s->dest[2] +=(16 >> lowres) >> s->chroma_x_shift;

        ff_MPV_decode_mb(s, s->block);

        if (++s->mb_x >= s->mb_width) {
            const int mb_size = 16 >> s->avctx->lowres;

            ff_draw_horiz_band(s, mb_size*(s->mb_y >> field_pic), mb_size);
            ff_MPV_report_decode_progress(s);

            s->mb_x = 0;
            s->mb_y += 1 << field_pic;

            if (s->mb_y >= s->mb_height) {
                int left   = get_bits_left(&s->gb);
                int is_d10 = s->chroma_format == 2 && s->pict_type == AV_PICTURE_TYPE_I && avctx->profile == 0 && avctx->level == 5
                             && s->intra_dc_precision == 2 && s->q_scale_type == 1 && s->alternate_scan == 0
                             && s->progressive_frame == 0 /* vbv_delay == 0xBBB || 0xE10*/;

                if (left < 0 || (left && show_bits(&s->gb, FFMIN(left, 23)) && !is_d10)
                    || ((avctx->err_recognition & (AV_EF_BITSTREAM | AV_EF_AGGRESSIVE)) && left > 8)) {
                    av_log(avctx, AV_LOG_ERROR, "end mismatch left=%d %0X\n", left, show_bits(&s->gb, FFMIN(left, 23)));
                    return -1;
                } else
                    goto eos;
            }

            ff_init_block_index(s);
        }

        /* skip mb handling */
        if (s->mb_skip_run == -1) {
            /* read increment again */
            s->mb_skip_run = 0;
            for (;;) {
                int code = get_vlc2(&s->gb, mbincr_vlc.table, MBINCR_VLC_BITS, 2);
                if (code < 0) {
                    av_log(s->avctx, AV_LOG_ERROR, "mb incr damaged\n");
                    return -1;
                }
                if (code >= 33) {
                    if (code == 33) {
                        s->mb_skip_run += 33;
                    } else if (code == 35) {
                        if (s->mb_skip_run != 0 || show_bits(&s->gb, 15) != 0) {
                            av_log(s->avctx, AV_LOG_ERROR, "slice mismatch\n");
                            return -1;
                        }
                        goto eos; /* end of slice */
                    }
                    /* otherwise, stuffing, nothing to do */
                } else {
                    s->mb_skip_run += code;
                    break;
                }
            }
            if (s->mb_skip_run) {
                int i;
                if (s->pict_type == AV_PICTURE_TYPE_I) {
                    av_log(s->avctx, AV_LOG_ERROR, "skipped MB in I frame at %d %d\n", s->mb_x, s->mb_y);
                    return -1;
                }

                /* skip mb */
                s->mb_intra = 0;
                for (i = 0; i < 12; i++)
                    s->block_last_index[i] = -1;
                if (s->picture_structure == PICT_FRAME)
                    s->mv_type = MV_TYPE_16X16;
                else
                    s->mv_type = MV_TYPE_FIELD;
                if (s->pict_type == AV_PICTURE_TYPE_P) {
                    /* if P type, zero motion vector is implied */
                    s->mv_dir             = MV_DIR_FORWARD;
                    s->mv[0][0][0]        = s->mv[0][0][1]      = 0;
                    s->last_mv[0][0][0]   = s->last_mv[0][0][1] = 0;
                    s->last_mv[0][1][0]   = s->last_mv[0][1][1] = 0;
                    s->field_select[0][0] = (s->picture_structure - 1) & 1;
                } else {
                    /* if B type, reuse previous vectors and directions */
                    s->mv[0][0][0] = s->last_mv[0][0][0];
                    s->mv[0][0][1] = s->last_mv[0][0][1];
                    s->mv[1][0][0] = s->last_mv[1][0][0];
                    s->mv[1][0][1] = s->last_mv[1][0][1];
                }
            }
        }
    }
eos: // end of slice
    *buf += (get_bits_count(&s->gb)-1)/8;
//printf("y %d %d %d %d\n", s->resync_mb_x, s->resync_mb_y, s->mb_x, s->mb_y);
    return 0;
}

static int slice_decode_thread(AVCodecContext *c, void *arg)
{
    MpegEncContext *s   = *(void**)arg;
    const uint8_t *buf  = s->gb.buffer;
    int mb_y            = s->start_mb_y;
    const int field_pic = s->picture_structure != PICT_FRAME;

    s->error_count = (3 * (s->end_mb_y - s->start_mb_y) * s->mb_width) >> field_pic;

    for (;;) {
        uint32_t start_code;
        int ret;

        ret = mpeg_decode_slice(s, mb_y, &buf, s->gb.buffer_end - buf);
        emms_c();
//av_log(c, AV_LOG_DEBUG, "ret:%d resync:%d/%d mb:%d/%d ts:%d/%d ec:%d\n",
//ret, s->resync_mb_x, s->resync_mb_y, s->mb_x, s->mb_y, s->start_mb_y, s->end_mb_y, s->error_count);
        if (ret < 0) {
            if (c->err_recognition & AV_EF_EXPLODE)
                return ret;
            if (s->resync_mb_x >= 0 && s->resync_mb_y >= 0)
                ff_er_add_slice(s, s->resync_mb_x, s->resync_mb_y, s->mb_x, s->mb_y, ER_AC_ERROR | ER_DC_ERROR | ER_MV_ERROR);
        } else {
            ff_er_add_slice(s, s->resync_mb_x, s->resync_mb_y, s->mb_x-1, s->mb_y, ER_AC_END | ER_DC_END | ER_MV_END);
        }

        if (s->mb_y == s->end_mb_y)
            return 0;

        start_code = -1;
        buf = avpriv_mpv_find_start_code(buf, s->gb.buffer_end, &start_code);
        mb_y= start_code - SLICE_MIN_START_CODE;
        if(s->codec_id != AV_CODEC_ID_MPEG1VIDEO && s->mb_height > 2800/16)
            mb_y += (*buf&0xE0)<<2;
        mb_y <<= field_pic;
        if (s->picture_structure == PICT_BOTTOM_FIELD)
            mb_y++;
        if (mb_y < 0 || mb_y >= s->end_mb_y)
            return -1;
    }
}

/**
 * Handle slice ends.
 * @return 1 if it seems to be the last slice
 */
static int slice_end(AVCodecContext *avctx, AVFrame *pict)
{
    Mpeg1Context *s1 = avctx->priv_data;
    MpegEncContext *s = &s1->mpeg_enc_ctx;

    if (!s1->mpeg_enc_ctx_allocated || !s->current_picture_ptr)
        return 0;

    if (s->avctx->hwaccel) {
        if (s->avctx->hwaccel->end_frame(s->avctx) < 0)
            av_log(avctx, AV_LOG_ERROR, "hardware accelerator failed to decode picture\n");
    }

    if (CONFIG_MPEG_XVMC_DECODER && s->avctx->xvmc_acceleration)
        ff_xvmc_field_end(s);

    /* end of slice reached */
    if (/*s->mb_y << field_pic == s->mb_height &&*/ !s->first_field && !s->first_slice) {
        /* end of image */

        s->current_picture_ptr->f.qscale_type = FF_QSCALE_TYPE_MPEG2;

        ff_er_frame_end(s);

        ff_MPV_frame_end(s);

        if (s->pict_type == AV_PICTURE_TYPE_B || s->low_delay) {
            *pict = s->current_picture_ptr->f;
            ff_print_debug_info(s, pict);
        } else {
            if (avctx->active_thread_type & FF_THREAD_FRAME)
                s->picture_number++;
            /* latency of 1 frame for I- and P-frames */
            /* XXX: use another variable than picture_number */
            if (s->last_picture_ptr != NULL) {
                *pict = s->last_picture_ptr->f;
                 ff_print_debug_info(s, pict);
            }
        }

        return 1;
    } else {
        return 0;
    }
}

static int mpeg1_decode_sequence(AVCodecContext *avctx,
                                 const uint8_t *buf, int buf_size)
{
    Mpeg1Context *s1 = avctx->priv_data;
    MpegEncContext *s = &s1->mpeg_enc_ctx;
    int width, height;
    int i, v, j;

    init_get_bits(&s->gb, buf, buf_size*8);

    width  = get_bits(&s->gb, 12);
    height = get_bits(&s->gb, 12);
    if (width <= 0 || height <= 0)
        return -1;
    s->aspect_ratio_info = get_bits(&s->gb, 4);
    if (s->aspect_ratio_info == 0) {
        av_log(avctx, AV_LOG_ERROR, "aspect ratio has forbidden 0 value\n");
        if (avctx->err_recognition & (AV_EF_BITSTREAM | AV_EF_COMPLIANT))
            return -1;
    }
    s->frame_rate_index = get_bits(&s->gb, 4);
    if (s->frame_rate_index == 0 || s->frame_rate_index > 13)
        return -1;
    s->bit_rate = get_bits(&s->gb, 18) * 400;
    if (get_bits1(&s->gb) == 0) /* marker */
        return -1;
    s->width  = width;
    s->height = height;

    s->avctx->rc_buffer_size = get_bits(&s->gb, 10) * 1024 * 16;
    skip_bits(&s->gb, 1);

    /* get matrix */
    if (get_bits1(&s->gb)) {
        load_matrix(s, s->chroma_intra_matrix, s->intra_matrix, 1);
    } else {
        for (i = 0; i < 64; i++) {
            j = s->dsp.idct_permutation[i];
            v = ff_mpeg1_default_intra_matrix[i];
            s->intra_matrix[j]        = v;
            s->chroma_intra_matrix[j] = v;
        }
    }
    if (get_bits1(&s->gb)) {
        load_matrix(s, s->chroma_inter_matrix, s->inter_matrix, 0);
    } else {
        for (i = 0; i < 64; i++) {
            int j = s->dsp.idct_permutation[i];
            v = ff_mpeg1_default_non_intra_matrix[i];
            s->inter_matrix[j]        = v;
            s->chroma_inter_matrix[j] = v;
        }
    }

    if (show_bits(&s->gb, 23) != 0) {
        av_log(s->avctx, AV_LOG_ERROR, "sequence header damaged\n");
        return -1;
    }

    /* we set MPEG-2 parameters so that it emulates MPEG-1 */
    s->progressive_sequence = 1;
    s->progressive_frame    = 1;
    s->picture_structure    = PICT_FRAME;
    s->first_field          = 0;
    s->frame_pred_frame_dct = 1;
    s->chroma_format        = 1;
    s->codec_id             = s->avctx->codec_id = AV_CODEC_ID_MPEG1VIDEO;
    s->out_format           = FMT_MPEG1;
    s->swap_uv              = 0; // AFAIK VCR2 does not have SEQ_HEADER
    if (s->flags & CODEC_FLAG_LOW_DELAY)
        s->low_delay = 1;

    if (s->avctx->debug & FF_DEBUG_PICT_INFO)
        av_log(s->avctx, AV_LOG_DEBUG, "vbv buffer: %d, bitrate:%d\n",
               s->avctx->rc_buffer_size, s->bit_rate);

    return 0;
}

static int vcr2_init_sequence(AVCodecContext *avctx)
{
    Mpeg1Context *s1 = avctx->priv_data;
    MpegEncContext *s = &s1->mpeg_enc_ctx;
    int i, v;

    /* start new MPEG-1 context decoding */
    s->out_format = FMT_MPEG1;
    if (s1->mpeg_enc_ctx_allocated) {
        ff_MPV_common_end(s);
    }
    s->width  = avctx->coded_width;
    s->height = avctx->coded_height;
    avctx->has_b_frames = 0; // true?
    s->low_delay = 1;

    avctx->pix_fmt = mpeg_get_pixelformat(avctx);
    avctx->hwaccel = ff_find_hwaccel(avctx->codec->id, avctx->pix_fmt);

    if( avctx->pix_fmt == PIX_FMT_XVMC_MPEG2_IDCT || avctx->hwaccel )
        if (avctx->idct_algo == FF_IDCT_AUTO)
            avctx->idct_algo = FF_IDCT_SIMPLE;

    if (ff_MPV_common_init(s) < 0)
        return -1;
    s1->mpeg_enc_ctx_allocated = 1;

    for (i = 0; i < 64; i++) {
        int j = s->dsp.idct_permutation[i];
        v = ff_mpeg1_default_intra_matrix[i];
        s->intra_matrix[j]        = v;
        s->chroma_intra_matrix[j] = v;

        v = ff_mpeg1_default_non_intra_matrix[i];
        s->inter_matrix[j]        = v;
        s->chroma_inter_matrix[j] = v;
    }

    s->progressive_sequence  = 1;
    s->progressive_frame     = 1;
    s->picture_structure     = PICT_FRAME;
    s->first_field           = 0;
    s->frame_pred_frame_dct  = 1;
    s->chroma_format         = 1;
    if (s->codec_tag == AV_RL32("BW10")) {
        s->codec_id              = s->avctx->codec_id = AV_CODEC_ID_MPEG1VIDEO;
    } else {
        exchange_uv(s); // common init reset pblocks, so we swap them here
        s->swap_uv = 1; // in case of xvmc we need to swap uv for each MB
        s->codec_id              = s->avctx->codec_id = AV_CODEC_ID_MPEG2VIDEO;
    }
    s1->save_width           = s->width;
    s1->save_height          = s->height;
    s1->save_progressive_seq = s->progressive_sequence;
    return 0;
}


static void mpeg_decode_user_data(AVCodecContext *avctx,
                                  const uint8_t *p, int buf_size)
{
    Mpeg1Context *s = avctx->priv_data;
    const uint8_t *buf_end = p + buf_size;

    if(buf_size > 29){
        int i;
        for(i=0; i<20; i++)
            if(!memcmp(p+i, "\0TMPGEXS\0", 9)){
                s->tmpgexs= 1;
            }

/*        for(i=0; !(!p[i-2] && !p[i-1] && p[i]==1) && i<buf_size; i++){
            av_log(0,0, "%c", p[i]);
        }
            av_log(0,0, "\n");*/
    }

    /* we parse the DTG active format information */
    if (buf_end - p >= 5 &&
        p[0] == 'D' && p[1] == 'T' && p[2] == 'G' && p[3] == '1') {
        int flags = p[4];
        p += 5;
        if (flags & 0x80) {
            /* skip event id */
            p += 2;
        }
        if (flags & 0x40) {
            if (buf_end - p < 1)
                return;
            avctx->dtg_active_format = p[0] & 0x0f;
        }
    }
}

static void mpeg_decode_gop(AVCodecContext *avctx,
                            const uint8_t *buf, int buf_size)
{
    Mpeg1Context *s1  = avctx->priv_data;
    MpegEncContext *s = &s1->mpeg_enc_ctx;
    int broken_link;
    int64_t tc;

    init_get_bits(&s->gb, buf, buf_size*8);

    tc = avctx->timecode_frame_start = get_bits(&s->gb, 25);

    s->closed_gop = get_bits1(&s->gb);
    /*broken_link indicate that after editing the
      reference frames of the first B-Frames after GOP I-Frame
      are missing (open gop)*/
    broken_link = get_bits1(&s->gb);

    if (s->avctx->debug & FF_DEBUG_PICT_INFO) {
        char tcbuf[AV_TIMECODE_STR_SIZE];
        av_timecode_make_mpeg_tc_string(tcbuf, tc);
        av_log(s->avctx, AV_LOG_DEBUG,
               "GOP (%s) closed_gop=%d broken_link=%d\n",
               tcbuf, s->closed_gop, broken_link);
    }
}
/**
 * Find the end of the current frame in the bitstream.
 * @return the position of the first byte of the next frame, or -1
 */
int ff_mpeg1_find_frame_end(ParseContext *pc, const uint8_t *buf, int buf_size, AVCodecParserContext *s)
{
    int i;
    uint32_t state = pc->state;

    /* EOF considered as end of frame */
    if (buf_size == 0)
        return 0;

/*
 0  frame start         -> 1/4
 1  first_SEQEXT        -> 0/2
 2  first field start   -> 3/0
 3  second_SEQEXT       -> 2/0
 4  searching end
*/

    for (i = 0; i < buf_size; i++) {
        av_assert1(pc->frame_start_found >= 0 && pc->frame_start_found <= 4);
        if (pc->frame_start_found & 1) {
            if (state == EXT_START_CODE && (buf[i] & 0xF0) != 0x80)
                pc->frame_start_found--;
            else if (state == EXT_START_CODE + 2) {
                if ((buf[i] & 3) == 3)
                    pc->frame_start_found = 0;
                else
                    pc->frame_start_found = (pc->frame_start_found + 1) & 3;
            }
            state++;
        } else {
            i = avpriv_mpv_find_start_code(buf + i, buf + buf_size, &state) - buf - 1;
            if (pc->frame_start_found == 0 && state >= SLICE_MIN_START_CODE && state <= SLICE_MAX_START_CODE) {
                i++;
                pc->frame_start_found = 4;
            }
            if (state == SEQ_END_CODE) {
                pc->frame_start_found = 0;
                pc->state=-1;
                return i+1;
            }
            if (pc->frame_start_found == 2 && state == SEQ_START_CODE)
                pc->frame_start_found = 0;
            if (pc->frame_start_found  < 4 && state == EXT_START_CODE)
                pc->frame_start_found++;
            if (pc->frame_start_found == 4 && (state & 0xFFFFFF00) == 0x100) {
                if (state < SLICE_MIN_START_CODE || state > SLICE_MAX_START_CODE) {
                    pc->frame_start_found = 0;
                    pc->state             = -1;
                    return i - 3;
                }
            }
            if (pc->frame_start_found == 0 && s && state == PICTURE_START_CODE) {
                ff_fetch_timestamp(s, i - 3, 1);
            }
        }
    }
    pc->state = state;
    return END_NOT_FOUND;
}

static int decode_chunks(AVCodecContext *avctx,
                         AVFrame *picture, int *data_size,
<<<<<<< HEAD
                         const uint8_t *buf, int buf_size);

/* handle buffering and image synchronisation */
static int mpeg_decode_frame(AVCodecContext *avctx,
                             void *data, int *data_size,
                             AVPacket *avpkt)
{
    const uint8_t *buf = avpkt->data;
    int buf_size = avpkt->size;
    Mpeg1Context *s = avctx->priv_data;
    AVFrame *picture = data;
    MpegEncContext *s2 = &s->mpeg_enc_ctx;
    av_dlog(avctx, "fill_buffer\n");

    if (buf_size == 0 || (buf_size == 4 && AV_RB32(buf) == SEQ_END_CODE)) {
        /* special case for last picture */
        if (s2->low_delay == 0 && s2->next_picture_ptr) {
            *picture = s2->next_picture_ptr->f;
            s2->next_picture_ptr = NULL;

            *data_size = sizeof(AVFrame);
        }
        return buf_size;
    }

    if (s2->flags & CODEC_FLAG_TRUNCATED) {
        int next = ff_mpeg1_find_frame_end(&s2->parse_context, buf, buf_size, NULL);

        if (ff_combine_frame(&s2->parse_context, next, (const uint8_t **)&buf, &buf_size) < 0)
            return buf_size;
    }

    s2->codec_tag = avpriv_toupper4(avctx->codec_tag);
    if (s->mpeg_enc_ctx_allocated == 0 && (   s2->codec_tag == AV_RL32("VCR2")
                                           || s2->codec_tag == AV_RL32("BW10")
                                          ))
        vcr2_init_sequence(avctx);

    s->slice_count = 0;

    if (avctx->extradata && !s->parsed_extra) {
        int ret = decode_chunks(avctx, picture, data_size, avctx->extradata, avctx->extradata_size);
        if(*data_size) {
            av_log(avctx, AV_LOG_ERROR, "picture in extradata\n");
            *data_size = 0;
        }
        s->parsed_extra = 1;
        if (ret < 0 && (avctx->err_recognition & AV_EF_EXPLODE))
            return ret;
    }

    return decode_chunks(avctx, picture, data_size, buf, buf_size);
}

static int decode_chunks(AVCodecContext *avctx,
                         AVFrame *picture, int *data_size,
=======
>>>>>>> d9a2e87b
                         const uint8_t *buf, int buf_size)
{
    Mpeg1Context *s = avctx->priv_data;
    MpegEncContext *s2 = &s->mpeg_enc_ctx;
    const uint8_t *buf_ptr = buf;
    const uint8_t *buf_end = buf + buf_size;
    int ret, input_size;
    int last_code = 0;

    for (;;) {
        /* find next start code */
        uint32_t start_code = -1;
        buf_ptr = avpriv_mpv_find_start_code(buf_ptr, buf_end, &start_code);
        if (start_code > 0x1ff) {
            if (s2->pict_type != AV_PICTURE_TYPE_B || avctx->skip_frame <= AVDISCARD_DEFAULT) {
                if (HAVE_THREADS && (avctx->active_thread_type & FF_THREAD_SLICE)) {
                    int i;
                    av_assert0(avctx->thread_count > 1);

                    avctx->execute(avctx, slice_decode_thread,  &s2->thread_context[0], NULL, s->slice_count, sizeof(void*));
                    for (i = 0; i < s->slice_count; i++)
                        s2->error_count += s2->thread_context[i]->error_count;
                }

                if (CONFIG_VDPAU && uses_vdpau(avctx))
                    ff_vdpau_mpeg_picture_complete(s2, buf, buf_size, s->slice_count);


                if (slice_end(avctx, picture)) {
                    if (s2->last_picture_ptr || s2->low_delay) //FIXME merge with the stuff in mpeg_decode_slice
                        *data_size = sizeof(AVPicture);
                }
            }
            s2->pict_type = 0;
            return FFMAX(0, buf_ptr - buf - s2->parse_context.last_index);
        }

        input_size = buf_end - buf_ptr;

        if (avctx->debug & FF_DEBUG_STARTCODE) {
            av_log(avctx, AV_LOG_DEBUG, "%3X at %td left %d\n", start_code, buf_ptr-buf, input_size);
        }

        /* prepare data for next start code */
        switch (start_code) {
        case SEQ_START_CODE:
            if (last_code == 0) {
                mpeg1_decode_sequence(avctx, buf_ptr, input_size);
                if(buf != avctx->extradata)
                    s->sync=1;
            } else {
                av_log(avctx, AV_LOG_ERROR, "ignoring SEQ_START_CODE after %X\n", last_code);
                if (avctx->err_recognition & AV_EF_EXPLODE)
                    return AVERROR_INVALIDDATA;
            }
            break;

        case PICTURE_START_CODE:
            if(s->tmpgexs){
                s2->intra_dc_precision= 3;
                s2->intra_matrix[0]= 1;
            }
            if (HAVE_THREADS && (avctx->active_thread_type & FF_THREAD_SLICE) && s->slice_count) {
                int i;

                avctx->execute(avctx, slice_decode_thread,
                               s2->thread_context, NULL,
                               s->slice_count, sizeof(void*));
                for (i = 0; i < s->slice_count; i++)
                    s2->error_count += s2->thread_context[i]->error_count;
                s->slice_count = 0;
            }
            if (last_code == 0 || last_code == SLICE_MIN_START_CODE) {
                ret = mpeg_decode_postinit(avctx);
                if (ret < 0) {
                    av_log(avctx, AV_LOG_ERROR, "mpeg_decode_postinit() failure\n");
                    return ret;
                }

                /* we have a complete image: we try to decompress it */
                if (mpeg1_decode_picture(avctx, buf_ptr, input_size) < 0)
                    s2->pict_type = 0;
                s2->first_slice = 1;
                last_code = PICTURE_START_CODE;
            } else {
                av_log(avctx, AV_LOG_ERROR, "ignoring pic after %X\n", last_code);
                if (avctx->err_recognition & AV_EF_EXPLODE)
                    return AVERROR_INVALIDDATA;
            }
            break;
        case EXT_START_CODE:
            init_get_bits(&s2->gb, buf_ptr, input_size*8);

            switch (get_bits(&s2->gb, 4)) {
            case 0x1:
                if (last_code == 0) {
                mpeg_decode_sequence_extension(s);
                } else {
                    av_log(avctx, AV_LOG_ERROR, "ignoring seq ext after %X\n", last_code);
                    if (avctx->err_recognition & AV_EF_EXPLODE)
                        return AVERROR_INVALIDDATA;
                }
                break;
            case 0x2:
                mpeg_decode_sequence_display_extension(s);
                break;
            case 0x3:
                mpeg_decode_quant_matrix_extension(s2);
                break;
            case 0x7:
                mpeg_decode_picture_display_extension(s);
                break;
            case 0x8:
                if (last_code == PICTURE_START_CODE) {
                    mpeg_decode_picture_coding_extension(s);
                } else {
                    av_log(avctx, AV_LOG_ERROR, "ignoring pic cod ext after %X\n", last_code);
                    if (avctx->err_recognition & AV_EF_EXPLODE)
                        return AVERROR_INVALIDDATA;
                }
                break;
            }
            break;
        case USER_START_CODE:
            mpeg_decode_user_data(avctx, buf_ptr, input_size);
            break;
        case GOP_START_CODE:
            if (last_code == 0) {
                s2->first_field=0;
                mpeg_decode_gop(avctx, buf_ptr, input_size);
                s->sync=1;
            } else {
                av_log(avctx, AV_LOG_ERROR, "ignoring GOP_START_CODE after %X\n", last_code);
                if (avctx->err_recognition & AV_EF_EXPLODE)
                    return AVERROR_INVALIDDATA;
            }
            break;
        default:
            if (start_code >= SLICE_MIN_START_CODE &&
                start_code <= SLICE_MAX_START_CODE && last_code == PICTURE_START_CODE) {

                if (s2->progressive_sequence && !s2->progressive_frame) {
                    s2->progressive_frame = 1;
                    av_log(s2->avctx, AV_LOG_ERROR, "interlaced frame in progressive sequence, ignoring\n");
                }

                if (s2->picture_structure == 0 || (s2->progressive_frame && s2->picture_structure != PICT_FRAME)) {
                    av_log(s2->avctx, AV_LOG_ERROR, "picture_structure %d invalid, ignoring\n", s2->picture_structure);
                    s2->picture_structure = PICT_FRAME;
                }

                if (s2->progressive_sequence && !s2->frame_pred_frame_dct) {
                    av_log(s2->avctx, AV_LOG_WARNING, "invalid frame_pred_frame_dct\n");
                }

                if (s2->picture_structure == PICT_FRAME) {
                    s2->first_field = 0;
                    s2->v_edge_pos  = 16 * s2->mb_height;
                } else {
                    s2->first_field ^= 1;
                    s2->v_edge_pos   = 8 * s2->mb_height;
                    memset(s2->mbskip_table, 0, s2->mb_stride * s2->mb_height);
                }
            }
            if (start_code >= SLICE_MIN_START_CODE &&
                start_code <= SLICE_MAX_START_CODE && last_code != 0) {
                const int field_pic = s2->picture_structure != PICT_FRAME;
                int mb_y = start_code - SLICE_MIN_START_CODE;
                last_code = SLICE_MIN_START_CODE;
                if(s2->codec_id != AV_CODEC_ID_MPEG1VIDEO && s2->mb_height > 2800/16)
                    mb_y += (*buf_ptr&0xE0)<<2;

                mb_y <<= field_pic;
                if (s2->picture_structure == PICT_BOTTOM_FIELD)
                    mb_y++;

                if (mb_y >= s2->mb_height) {
                    av_log(s2->avctx, AV_LOG_ERROR, "slice below image (%d >= %d)\n", mb_y, s2->mb_height);
                    return -1;
                }

                if (s2->last_picture_ptr == NULL) {
                /* Skip B-frames if we do not have reference frames and gop is not closed */
                    if (s2->pict_type == AV_PICTURE_TYPE_B) {
                        if (!s2->closed_gop)
                            break;
                    }
                }
                if (s2->pict_type == AV_PICTURE_TYPE_I || (s2->flags2 & CODEC_FLAG2_SHOW_ALL))
                    s->sync=1;
                if (s2->next_picture_ptr == NULL) {
                /* Skip P-frames if we do not have a reference frame or we have an invalid header. */
                    if (s2->pict_type == AV_PICTURE_TYPE_P && !s->sync) break;
                }
                if ((avctx->skip_frame >= AVDISCARD_NONREF && s2->pict_type == AV_PICTURE_TYPE_B) ||
                    (avctx->skip_frame >= AVDISCARD_NONKEY && s2->pict_type != AV_PICTURE_TYPE_I) ||
                     avctx->skip_frame >= AVDISCARD_ALL)
                    break;

                if (!s->mpeg_enc_ctx_allocated)
                    break;

                if (s2->codec_id == AV_CODEC_ID_MPEG2VIDEO) {
                    if (mb_y < avctx->skip_top || mb_y >= s2->mb_height - avctx->skip_bottom)
                        break;
                }

                if (!s2->pict_type) {
                    av_log(avctx, AV_LOG_ERROR, "Missing picture start code\n");
                    if (avctx->err_recognition & AV_EF_EXPLODE)
                        return AVERROR_INVALIDDATA;
                    break;
                }

                if (s2->first_slice) {
                    s2->first_slice = 0;
                    if (mpeg_field_start(s2, buf, buf_size) < 0)
                        return -1;
                }
                if (!s2->current_picture_ptr) {
                    av_log(avctx, AV_LOG_ERROR, "current_picture not initialized\n");
                    return AVERROR_INVALIDDATA;
                }

                if (uses_vdpau(avctx)) {
                    s->slice_count++;
                    break;
                }

                if (HAVE_THREADS && (avctx->active_thread_type & FF_THREAD_SLICE)) {
                    int threshold = (s2->mb_height * s->slice_count +
                                     s2->slice_context_count / 2) /
                                    s2->slice_context_count;
                    av_assert0(avctx->thread_count > 1);
                    if (threshold <= mb_y) {
                        MpegEncContext *thread_context = s2->thread_context[s->slice_count];

                        thread_context->start_mb_y = mb_y;
                        thread_context->end_mb_y   = s2->mb_height;
                        if (s->slice_count) {
                            s2->thread_context[s->slice_count-1]->end_mb_y = mb_y;
                            ff_update_duplicate_context(thread_context, s2);
                        }
                        init_get_bits(&thread_context->gb, buf_ptr, input_size*8);
                        s->slice_count++;
                    }
                    buf_ptr += 2; // FIXME add minimum number of bytes per slice
                } else {
                    ret = mpeg_decode_slice(s2, mb_y, &buf_ptr, input_size);
                    emms_c();

                    if (ret < 0) {
                        if (avctx->err_recognition & AV_EF_EXPLODE)
                            return ret;
                        if (s2->resync_mb_x >= 0 && s2->resync_mb_y >= 0)
                            ff_er_add_slice(s2, s2->resync_mb_x, s2->resync_mb_y, s2->mb_x, s2->mb_y, ER_AC_ERROR | ER_DC_ERROR | ER_MV_ERROR);
                    } else {
                        ff_er_add_slice(s2, s2->resync_mb_x, s2->resync_mb_y, s2->mb_x-1, s2->mb_y, ER_AC_END | ER_DC_END | ER_MV_END);
                    }
                }
            }
            break;
        }
    }
}

static int mpeg_decode_frame(AVCodecContext *avctx,
                             void *data, int *data_size,
                             AVPacket *avpkt)
{
    const uint8_t *buf = avpkt->data;
    int buf_size = avpkt->size;
    Mpeg1Context *s = avctx->priv_data;
    AVFrame *picture = data;
    MpegEncContext *s2 = &s->mpeg_enc_ctx;
    av_dlog(avctx, "fill_buffer\n");

    if (buf_size == 0 || (buf_size == 4 && AV_RB32(buf) == SEQ_END_CODE)) {
        /* special case for last picture */
        if (s2->low_delay == 0 && s2->next_picture_ptr) {
            *picture = s2->next_picture_ptr->f;
            s2->next_picture_ptr = NULL;

            *data_size = sizeof(AVFrame);
        }
        return buf_size;
    }

    if (s2->flags & CODEC_FLAG_TRUNCATED) {
        int next = ff_mpeg1_find_frame_end(&s2->parse_context, buf, buf_size, NULL);

        if (ff_combine_frame(&s2->parse_context, next, (const uint8_t **)&buf, &buf_size) < 0)
            return buf_size;
    }

    if (s->mpeg_enc_ctx_allocated == 0 && avctx->codec_tag == AV_RL32("VCR2"))
        vcr2_init_sequence(avctx);

    s->slice_count = 0;

    if (avctx->extradata && !avctx->frame_number) {
        int ret = decode_chunks(avctx, picture, data_size, avctx->extradata, avctx->extradata_size);
        if (ret < 0 && (avctx->err_recognition & AV_EF_EXPLODE))
            return ret;
    }

    return decode_chunks(avctx, picture, data_size, buf, buf_size);
}


static void flush(AVCodecContext *avctx)
{
    Mpeg1Context *s = avctx->priv_data;

    s->sync=0;

    ff_mpeg_flush(avctx);
}

static int mpeg_decode_end(AVCodecContext *avctx)
{
    Mpeg1Context *s = avctx->priv_data;

    if (s->mpeg_enc_ctx_allocated)
        ff_MPV_common_end(&s->mpeg_enc_ctx);
    return 0;
}

static const AVProfile mpeg2_video_profiles[] = {
    { FF_PROFILE_MPEG2_422,          "4:2:2"              },
    { FF_PROFILE_MPEG2_HIGH,         "High"               },
    { FF_PROFILE_MPEG2_SS,           "Spatially Scalable" },
    { FF_PROFILE_MPEG2_SNR_SCALABLE, "SNR Scalable"       },
    { FF_PROFILE_MPEG2_MAIN,         "Main"               },
    { FF_PROFILE_MPEG2_SIMPLE,       "Simple"             },
    { FF_PROFILE_RESERVED,           "Reserved"           },
    { FF_PROFILE_RESERVED,           "Reserved"           },
    { FF_PROFILE_UNKNOWN },
};


AVCodec ff_mpeg1video_decoder = {
    .name                  = "mpeg1video",
    .type                  = AVMEDIA_TYPE_VIDEO,
    .id                    = AV_CODEC_ID_MPEG1VIDEO,
    .priv_data_size        = sizeof(Mpeg1Context),
    .init                  = mpeg_decode_init,
    .close                 = mpeg_decode_end,
    .decode                = mpeg_decode_frame,
    .capabilities          = CODEC_CAP_DRAW_HORIZ_BAND | CODEC_CAP_DR1 |
                             CODEC_CAP_TRUNCATED | CODEC_CAP_DELAY |
                             CODEC_CAP_SLICE_THREADS,
    .flush                 = flush,
    .max_lowres            = 3,
    .long_name             = NULL_IF_CONFIG_SMALL("MPEG-1 video"),
    .update_thread_context = ONLY_IF_THREADS_ENABLED(mpeg_decode_update_thread_context)
};

AVCodec ff_mpeg2video_decoder = {
    .name           = "mpeg2video",
    .type           = AVMEDIA_TYPE_VIDEO,
    .id             = AV_CODEC_ID_MPEG2VIDEO,
    .priv_data_size = sizeof(Mpeg1Context),
    .init           = mpeg_decode_init,
    .close          = mpeg_decode_end,
    .decode         = mpeg_decode_frame,
    .capabilities   = CODEC_CAP_DRAW_HORIZ_BAND | CODEC_CAP_DR1 |
                      CODEC_CAP_TRUNCATED | CODEC_CAP_DELAY |
                      CODEC_CAP_SLICE_THREADS,
    .flush          = flush,
    .max_lowres     = 3,
    .long_name      = NULL_IF_CONFIG_SMALL("MPEG-2 video"),
    .profiles       = NULL_IF_CONFIG_SMALL(mpeg2_video_profiles),
};

//legacy decoder
AVCodec ff_mpegvideo_decoder = {
    .name           = "mpegvideo",
    .type           = AVMEDIA_TYPE_VIDEO,
    .id             = AV_CODEC_ID_MPEG2VIDEO,
    .priv_data_size = sizeof(Mpeg1Context),
    .init           = mpeg_decode_init,
    .close          = mpeg_decode_end,
    .decode         = mpeg_decode_frame,
    .capabilities   = CODEC_CAP_DRAW_HORIZ_BAND | CODEC_CAP_DR1 | CODEC_CAP_TRUNCATED | CODEC_CAP_DELAY | CODEC_CAP_SLICE_THREADS,
    .flush          = flush,
    .max_lowres     = 3,
    .long_name      = NULL_IF_CONFIG_SMALL("MPEG-1 video"),
};

#if CONFIG_MPEG_XVMC_DECODER
static av_cold int mpeg_mc_decode_init(AVCodecContext *avctx)
{
    if (avctx->active_thread_type & FF_THREAD_SLICE)
        return -1;
    if (!(avctx->slice_flags & SLICE_FLAG_CODED_ORDER))
        return -1;
    if (!(avctx->slice_flags & SLICE_FLAG_ALLOW_FIELD)) {
        av_dlog(avctx, "mpeg12.c: XvMC decoder will work better if SLICE_FLAG_ALLOW_FIELD is set\n");
    }
    mpeg_decode_init(avctx);

    avctx->pix_fmt           = PIX_FMT_XVMC_MPEG2_IDCT;
    avctx->xvmc_acceleration = 2; // 2 - the blocks are packed!

    return 0;
}

AVCodec ff_mpeg_xvmc_decoder = {
    .name           = "mpegvideo_xvmc",
    .type           = AVMEDIA_TYPE_VIDEO,
    .id             = AV_CODEC_ID_MPEG2VIDEO_XVMC,
    .priv_data_size = sizeof(Mpeg1Context),
    .init           = mpeg_mc_decode_init,
    .close          = mpeg_decode_end,
    .decode         = mpeg_decode_frame,
    .capabilities   = CODEC_CAP_DRAW_HORIZ_BAND | CODEC_CAP_DR1 |
                      CODEC_CAP_TRUNCATED| CODEC_CAP_HWACCEL | CODEC_CAP_DELAY,
    .flush          = flush,
    .long_name      = NULL_IF_CONFIG_SMALL("MPEG-1/2 video XvMC (X-Video Motion Compensation)"),
};

#endif

#if CONFIG_MPEG_VDPAU_DECODER
AVCodec ff_mpeg_vdpau_decoder = {
    .name           = "mpegvideo_vdpau",
    .type           = AVMEDIA_TYPE_VIDEO,
    .id             = AV_CODEC_ID_MPEG2VIDEO,
    .priv_data_size = sizeof(Mpeg1Context),
    .init           = mpeg_decode_init,
    .close          = mpeg_decode_end,
    .decode         = mpeg_decode_frame,
    .capabilities   = CODEC_CAP_DR1 | CODEC_CAP_TRUNCATED |
                      CODEC_CAP_HWACCEL_VDPAU | CODEC_CAP_DELAY,
    .flush          = flush,
    .long_name      = NULL_IF_CONFIG_SMALL("MPEG-1/2 video (VDPAU acceleration)"),
};
#endif

#if CONFIG_MPEG1_VDPAU_DECODER
AVCodec ff_mpeg1_vdpau_decoder = {
    .name           = "mpeg1video_vdpau",
    .type           = AVMEDIA_TYPE_VIDEO,
    .id             = AV_CODEC_ID_MPEG1VIDEO,
    .priv_data_size = sizeof(Mpeg1Context),
    .init           = mpeg_decode_init,
    .close          = mpeg_decode_end,
    .decode         = mpeg_decode_frame,
    .capabilities   = CODEC_CAP_DR1 | CODEC_CAP_TRUNCATED |
                      CODEC_CAP_HWACCEL_VDPAU | CODEC_CAP_DELAY,
    .flush          = flush,
    .long_name      = NULL_IF_CONFIG_SMALL("MPEG-1 video (VDPAU acceleration)"),
};
#endif<|MERGE_RESOLUTION|>--- conflicted
+++ resolved
@@ -2242,65 +2242,6 @@
 
 static int decode_chunks(AVCodecContext *avctx,
                          AVFrame *picture, int *data_size,
-<<<<<<< HEAD
-                         const uint8_t *buf, int buf_size);
-
-/* handle buffering and image synchronisation */
-static int mpeg_decode_frame(AVCodecContext *avctx,
-                             void *data, int *data_size,
-                             AVPacket *avpkt)
-{
-    const uint8_t *buf = avpkt->data;
-    int buf_size = avpkt->size;
-    Mpeg1Context *s = avctx->priv_data;
-    AVFrame *picture = data;
-    MpegEncContext *s2 = &s->mpeg_enc_ctx;
-    av_dlog(avctx, "fill_buffer\n");
-
-    if (buf_size == 0 || (buf_size == 4 && AV_RB32(buf) == SEQ_END_CODE)) {
-        /* special case for last picture */
-        if (s2->low_delay == 0 && s2->next_picture_ptr) {
-            *picture = s2->next_picture_ptr->f;
-            s2->next_picture_ptr = NULL;
-
-            *data_size = sizeof(AVFrame);
-        }
-        return buf_size;
-    }
-
-    if (s2->flags & CODEC_FLAG_TRUNCATED) {
-        int next = ff_mpeg1_find_frame_end(&s2->parse_context, buf, buf_size, NULL);
-
-        if (ff_combine_frame(&s2->parse_context, next, (const uint8_t **)&buf, &buf_size) < 0)
-            return buf_size;
-    }
-
-    s2->codec_tag = avpriv_toupper4(avctx->codec_tag);
-    if (s->mpeg_enc_ctx_allocated == 0 && (   s2->codec_tag == AV_RL32("VCR2")
-                                           || s2->codec_tag == AV_RL32("BW10")
-                                          ))
-        vcr2_init_sequence(avctx);
-
-    s->slice_count = 0;
-
-    if (avctx->extradata && !s->parsed_extra) {
-        int ret = decode_chunks(avctx, picture, data_size, avctx->extradata, avctx->extradata_size);
-        if(*data_size) {
-            av_log(avctx, AV_LOG_ERROR, "picture in extradata\n");
-            *data_size = 0;
-        }
-        s->parsed_extra = 1;
-        if (ret < 0 && (avctx->err_recognition & AV_EF_EXPLODE))
-            return ret;
-    }
-
-    return decode_chunks(avctx, picture, data_size, buf, buf_size);
-}
-
-static int decode_chunks(AVCodecContext *avctx,
-                         AVFrame *picture, int *data_size,
-=======
->>>>>>> d9a2e87b
                          const uint8_t *buf, int buf_size)
 {
     Mpeg1Context *s = avctx->priv_data;
@@ -2596,13 +2537,21 @@
             return buf_size;
     }
 
-    if (s->mpeg_enc_ctx_allocated == 0 && avctx->codec_tag == AV_RL32("VCR2"))
+    s2->codec_tag = avpriv_toupper4(avctx->codec_tag);
+    if (s->mpeg_enc_ctx_allocated == 0 && (   s2->codec_tag == AV_RL32("VCR2")
+                                           || s2->codec_tag == AV_RL32("BW10")
+                                          ))
         vcr2_init_sequence(avctx);
 
     s->slice_count = 0;
 
-    if (avctx->extradata && !avctx->frame_number) {
+    if (avctx->extradata && !s->parsed_extra) {
         int ret = decode_chunks(avctx, picture, data_size, avctx->extradata, avctx->extradata_size);
+        if(*data_size) {
+            av_log(avctx, AV_LOG_ERROR, "picture in extradata\n");
+            *data_size = 0;
+        }
+        s->parsed_extra = 1;
         if (ret < 0 && (avctx->err_recognition & AV_EF_EXPLODE))
             return ret;
     }
