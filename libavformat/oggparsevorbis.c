--- conflicted
+++ resolved
@@ -53,11 +53,7 @@
                            ms + 1000 * (s + 60 * (m + 60 * h)),
                            AV_NOPTS_VALUE, NULL);
         av_free(val);
-<<<<<<< HEAD
-    } else if (!strcmp(key + (keylen - 4), "NAME")) {
-=======
     } else if (!strcmp(key + keylen - 4, "NAME")) {
->>>>>>> 9c15ef35
         for (i = 0; i < as->nb_chapters; i++)
             if (as->chapters[i]->id == cnum) {
                 chapter = as->chapters[i];
