--- conflicted
+++ resolved
@@ -78,69 +78,9 @@
     return count;
 }
 
-<<<<<<< HEAD
-/* simple formats */
-
-static void id3v2_put_size(AVFormatContext *s, int size)
-{
-    avio_w8(s->pb, size >> 21 & 0x7f);
-    avio_w8(s->pb, size >> 14 & 0x7f);
-    avio_w8(s->pb, size >> 7  & 0x7f);
-    avio_w8(s->pb, size       & 0x7f);
-}
-
-static int string_is_ascii(const uint8_t *str)
-{
-    while (*str && *str < 128) str++;
-    return !*str;
-}
-
-/**
- * Write a text frame with one (normal frames) or two (TXXX frames) strings
- * according to encoding (only UTF-8 or UTF-16+BOM supported).
- * @return number of bytes written or a negative error code.
- */
-static int id3v2_put_ttag(AVFormatContext *s, const char *str1, const char *str2,
-                          uint32_t tag, enum ID3v2Encoding enc)
-{
-    int len;
-    uint8_t *pb;
-    int (*put)(AVIOContext*, const char*);
-    AVIOContext *dyn_buf;
-    if (avio_open_dyn_buf(&dyn_buf) < 0)
-        return AVERROR(ENOMEM);
-
-    /* check if the strings are ASCII-only and use UTF16 only if
-     * they're not */
-    if (enc == ID3v2_ENCODING_UTF16BOM && string_is_ascii(str1) &&
-        (!str2 || string_is_ascii(str2)))
-        enc = ID3v2_ENCODING_ISO8859;
-
-    avio_w8(dyn_buf, enc);
-    if (enc == ID3v2_ENCODING_UTF16BOM) {
-        avio_wl16(dyn_buf, 0xFEFF);      /* BOM */
-        put = avio_put_str16le;
-    } else
-        put = avio_put_str;
-
-    put(dyn_buf, str1);
-    if (str2)
-        put(dyn_buf, str2);
-    len = avio_close_dyn_buf(dyn_buf, &pb);
-
-    avio_wb32(s->pb, tag);
-    id3v2_put_size(s, len);
-    avio_wb16(s->pb, 0);
-    avio_write(s->pb, pb, len);
-
-    av_freep(&pb);
-    return len + ID3v2_HEADER_SIZE;
-}
-
 #define VBR_NUM_BAGS 400
 #define VBR_TOC_SIZE 100
-=======
->>>>>>> 16ad77b3
+
 typedef struct MP3Context {
     const AVClass *class;
     int id3v2_version;
@@ -207,32 +147,12 @@
     .version        = LIBAVUTIL_VERSION_INT,
 };
 
-<<<<<<< HEAD
-static int id3v2_check_write_tag(AVFormatContext *s, AVDictionaryEntry *t, const char table[][4],
-                                 enum ID3v2Encoding enc)
-{
-    uint32_t tag;
-    int i;
-
-    if (t->key[0] != 'T' || strlen(t->key) != 4)
-        return -1;
-    tag = AV_RB32(t->key);
-    for (i = 0; *table[i]; i++)
-        if (tag == AV_RB32(table[i]))
-            return id3v2_put_ttag(s, t->value, NULL, tag, enc);
-    return -1;
-}
-
 static const int64_t xing_offtbl[2][2] = {{32, 17}, {17,9}};
 
 /*
  * Write an empty XING header and initialize respective data.
  */
 static int mp3_write_xing(AVFormatContext *s)
-=======
-/* insert a dummy frame containing number of frames */
-static void mp3_write_xing(AVFormatContext *s)
->>>>>>> 16ad77b3
 {
     AVCodecContext   *codec = s->streams[0]->codec;
     MP3Context       *mp3 = s->priv_data;
