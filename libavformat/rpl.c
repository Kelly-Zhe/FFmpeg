/*
 * ARMovie/RPL demuxer
 * Copyright (c) 2007 Christian Ohm, 2008 Eli Friedman
 *
 * This file is part of FFmpeg.
 *
 * FFmpeg is free software; you can redistribute it and/or
 * modify it under the terms of the GNU Lesser General Public
 * License as published by the Free Software Foundation; either
 * version 2.1 of the License, or (at your option) any later version.
 *
 * FFmpeg is distributed in the hope that it will be useful,
 * but WITHOUT ANY WARRANTY; without even the implied warranty of
 * MERCHANTABILITY or FITNESS FOR A PARTICULAR PURPOSE.  See the GNU
 * Lesser General Public License for more details.
 *
 * You should have received a copy of the GNU Lesser General Public
 * License along with FFmpeg; if not, write to the Free Software
 * Foundation, Inc., 51 Franklin Street, Fifth Floor, Boston, MA 02110-1301 USA
 */

#include <inttypes.h>
#include <stdlib.h>

#include "libavutil/avstring.h"
#include "libavutil/dict.h"
#include "avformat.h"
#include "internal.h"

#define RPL_SIGNATURE "ARMovie\x0A"
#define RPL_SIGNATURE_SIZE 8

/** 256 is arbitrary, but should be big enough for any reasonable file. */
#define RPL_LINE_LENGTH 256

static int rpl_probe(AVProbeData *p)
{
    if (memcmp(p->buf, RPL_SIGNATURE, RPL_SIGNATURE_SIZE))
        return 0;

    return AVPROBE_SCORE_MAX;
}

typedef struct RPLContext {
    // RPL header data
    int32_t frames_per_chunk;

    // Stream position data
    uint32_t chunk_number;
    uint32_t chunk_part;
    uint32_t frame_in_part;
} RPLContext;

static int read_line(AVIOContext * pb, char* line, int bufsize)
{
    int i;
    for (i = 0; i < bufsize - 1; i++) {
        int b = avio_r8(pb);
        if (b == 0)
            break;
        if (b == '\n') {
            line[i] = '\0';
            return avio_feof(pb) ? -1 : 0;
        }
        line[i] = b;
    }
    line[i] = '\0';
    return -1;
}

static int32_t read_int(const char* line, const char** endptr, int* error)
{
    unsigned long result = 0;
    for (; *line>='0' && *line<='9'; line++) {
        if (result > (0x7FFFFFFF - 9) / 10)
            *error = -1;
        result = 10 * result + *line - '0';
    }
    *endptr = line;
    return result;
}

static int32_t read_line_and_int(AVIOContext * pb, int* error)
{
    char line[RPL_LINE_LENGTH];
    const char *endptr;
    *error |= read_line(pb, line, sizeof(line));
    return read_int(line, &endptr, error);
}

/** Parsing for fps, which can be a fraction. Unfortunately,
  * the spec for the header leaves out a lot of details,
  * so this is mostly guessing.
  */
static AVRational read_fps(const char* line, int* error)
{
    int64_t num, den = 1;
    AVRational result;
    num = read_int(line, &line, error);
    if (*line == '.')
        line++;
    for (; *line>='0' && *line<='9'; line++) {
        // Truncate any numerator too large to fit into an int64_t
        if (num > (INT64_MAX - 9) / 10 || den > INT64_MAX / 10)
            break;
        num  = 10 * num + *line - '0';
        den *= 10;
    }
    if (!num)
        *error = -1;
    av_reduce(&result.num, &result.den, num, den, 0x7FFFFFFF);
    return result;
}

static int rpl_read_header(AVFormatContext *s)
{
    AVIOContext *pb = s->pb;
    RPLContext *rpl = s->priv_data;
    AVStream *vst = NULL, *ast = NULL;
    int total_audio_size;
    int error = 0;

    uint32_t i;

    int32_t audio_format, chunk_catalog_offset, number_of_chunks;
    AVRational fps;

    char line[RPL_LINE_LENGTH];

    // The header for RPL/ARMovie files is 21 lines of text
    // containing the various header fields.  The fields are always
    // in the same order, and other text besides the first
    // number usually isn't important.
    // (The spec says that there exists some significance
    // for the text in a few cases; samples needed.)
    error |= read_line(pb, line, sizeof(line));      // ARMovie
    error |= read_line(pb, line, sizeof(line));      // movie name
    av_dict_set(&s->metadata, "title"    , line, 0);
    error |= read_line(pb, line, sizeof(line));      // date/copyright
    av_dict_set(&s->metadata, "copyright", line, 0);
    error |= read_line(pb, line, sizeof(line));      // author and other
    av_dict_set(&s->metadata, "author"   , line, 0);

    // video headers
    vst = avformat_new_stream(s, NULL);
    if (!vst)
        return AVERROR(ENOMEM);
    vst->codecpar->codec_type      = AVMEDIA_TYPE_VIDEO;
    vst->codecpar->codec_tag       = read_line_and_int(pb, &error);  // video format
    vst->codecpar->width           = read_line_and_int(pb, &error);  // video width
    vst->codecpar->height          = read_line_and_int(pb, &error);  // video height
    vst->codecpar->bits_per_coded_sample = read_line_and_int(pb, &error);  // video bits per sample
    error |= read_line(pb, line, sizeof(line));                   // video frames per second
    fps = read_fps(line, &error);
    avpriv_set_pts_info(vst, 32, fps.den, fps.num);

    // Figure out the video codec
    switch (vst->codecpar->codec_tag) {
#if 0
        case 122:
            vst->codecpar->codec_id = AV_CODEC_ID_ESCAPE122;
            break;
#endif
        case 124:
            vst->codecpar->codec_id = AV_CODEC_ID_ESCAPE124;
            // The header is wrong here, at least sometimes
            vst->codecpar->bits_per_coded_sample = 16;
            break;
        case 130:
            vst->codecpar->codec_id = AV_CODEC_ID_ESCAPE130;
            break;
        default:
<<<<<<< HEAD
            avpriv_report_missing_feature(s, "Video format %i",
                                          vst->codec->codec_tag);
            vst->codec->codec_id = AV_CODEC_ID_NONE;
=======
            av_log(s, AV_LOG_WARNING,
                   "RPL video format %i not supported yet!\n",
                   vst->codecpar->codec_tag);
            vst->codecpar->codec_id = AV_CODEC_ID_NONE;
>>>>>>> 9200514a
    }

    // Audio headers

    // ARMovie supports multiple audio tracks; I don't have any
    // samples, though. This code will ignore additional tracks.
    audio_format = read_line_and_int(pb, &error);  // audio format ID
    if (audio_format) {
        ast = avformat_new_stream(s, NULL);
        if (!ast)
            return AVERROR(ENOMEM);
        ast->codecpar->codec_type      = AVMEDIA_TYPE_AUDIO;
        ast->codecpar->codec_tag       = audio_format;
        ast->codecpar->sample_rate     = read_line_and_int(pb, &error);  // audio bitrate
        ast->codecpar->channels        = read_line_and_int(pb, &error);  // number of audio channels
        ast->codecpar->bits_per_coded_sample = read_line_and_int(pb, &error);  // audio bits per sample
        // At least one sample uses 0 for ADPCM, which is really 4 bits
        // per sample.
        if (ast->codecpar->bits_per_coded_sample == 0)
            ast->codecpar->bits_per_coded_sample = 4;

        ast->codecpar->bit_rate = ast->codecpar->sample_rate *
                                  ast->codecpar->bits_per_coded_sample *
                                  ast->codecpar->channels;

        ast->codecpar->codec_id = AV_CODEC_ID_NONE;
        switch (audio_format) {
            case 1:
                if (ast->codecpar->bits_per_coded_sample == 16) {
                    // 16-bit audio is always signed
                    ast->codecpar->codec_id = AV_CODEC_ID_PCM_S16LE;
                    break;
                }
                // There are some other formats listed as legal per the spec;
                // samples needed.
                break;
            case 101:
                if (ast->codecpar->bits_per_coded_sample == 8) {
                    // The samples with this kind of audio that I have
                    // are all unsigned.
                    ast->codecpar->codec_id = AV_CODEC_ID_PCM_U8;
                    break;
                } else if (ast->codecpar->bits_per_coded_sample == 4) {
                    ast->codecpar->codec_id = AV_CODEC_ID_ADPCM_IMA_EA_SEAD;
                    break;
                }
                break;
        }
<<<<<<< HEAD
        if (ast->codec->codec_id == AV_CODEC_ID_NONE)
            avpriv_request_sample(s, "Audio format %"PRId32,
                                  audio_format);
        avpriv_set_pts_info(ast, 32, 1, ast->codec->bit_rate);
=======
        if (ast->codecpar->codec_id == AV_CODEC_ID_NONE) {
            av_log(s, AV_LOG_WARNING,
                   "RPL audio format %"PRId32" not supported yet!\n",
                   audio_format);
        }
        avpriv_set_pts_info(ast, 32, 1, ast->codecpar->bit_rate);
>>>>>>> 9200514a
    } else {
        for (i = 0; i < 3; i++)
            error |= read_line(pb, line, sizeof(line));
    }

    rpl->frames_per_chunk = read_line_and_int(pb, &error);  // video frames per chunk
    if (rpl->frames_per_chunk > 1 && vst->codecpar->codec_tag != 124)
        av_log(s, AV_LOG_WARNING,
               "Don't know how to split frames for video format %i. "
               "Video stream will be broken!\n", vst->codecpar->codec_tag);

    number_of_chunks = read_line_and_int(pb, &error);  // number of chunks in the file
    // The number in the header is actually the index of the last chunk.
    number_of_chunks++;

    error |= read_line(pb, line, sizeof(line));  // "even" chunk size in bytes
    error |= read_line(pb, line, sizeof(line));  // "odd" chunk size in bytes
    chunk_catalog_offset =                       // offset of the "chunk catalog"
        read_line_and_int(pb, &error);           //   (file index)
    error |= read_line(pb, line, sizeof(line));  // offset to "helpful" sprite
    error |= read_line(pb, line, sizeof(line));  // size of "helpful" sprite
    error |= read_line(pb, line, sizeof(line));  // offset to key frame list

    // Read the index
    avio_seek(pb, chunk_catalog_offset, SEEK_SET);
    total_audio_size = 0;
    for (i = 0; !error && i < number_of_chunks; i++) {
        int64_t offset, video_size, audio_size;
        error |= read_line(pb, line, sizeof(line));
        if (3 != sscanf(line, "%"SCNd64" , %"SCNd64" ; %"SCNd64,
                        &offset, &video_size, &audio_size)) {
            error = -1;
            continue;
        }
        av_add_index_entry(vst, offset, i * rpl->frames_per_chunk,
                           video_size, rpl->frames_per_chunk, 0);
        if (ast)
            av_add_index_entry(ast, offset + video_size, total_audio_size,
                               audio_size, audio_size * 8, 0);
        total_audio_size += audio_size * 8;
    }

    if (error) return AVERROR(EIO);

    return 0;
}

static int rpl_read_packet(AVFormatContext *s, AVPacket *pkt)
{
    RPLContext *rpl = s->priv_data;
    AVIOContext *pb = s->pb;
    AVStream* stream;
    AVIndexEntry* index_entry;
    int ret;

    if (rpl->chunk_part == s->nb_streams) {
        rpl->chunk_number++;
        rpl->chunk_part = 0;
    }

    stream = s->streams[rpl->chunk_part];

    if (rpl->chunk_number >= stream->nb_index_entries)
        return AVERROR_EOF;

    index_entry = &stream->index_entries[rpl->chunk_number];

    if (rpl->frame_in_part == 0)
        if (avio_seek(pb, index_entry->pos, SEEK_SET) < 0)
            return AVERROR(EIO);

    if (stream->codecpar->codec_type == AVMEDIA_TYPE_VIDEO &&
        stream->codecpar->codec_tag == 124) {
        // We have to split Escape 124 frames because there are
        // multiple frames per chunk in Escape 124 samples.
        uint32_t frame_size;

        avio_skip(pb, 4); /* flags */
        frame_size = avio_rl32(pb);
        if (avio_seek(pb, -8, SEEK_CUR) < 0)
            return AVERROR(EIO);

        ret = av_get_packet(pb, pkt, frame_size);
        if (ret < 0)
            return ret;
        if (ret != frame_size) {
            av_packet_unref(pkt);
            return AVERROR(EIO);
        }
        pkt->duration = 1;
        pkt->pts = index_entry->timestamp + rpl->frame_in_part;
        pkt->stream_index = rpl->chunk_part;

        rpl->frame_in_part++;
        if (rpl->frame_in_part == rpl->frames_per_chunk) {
            rpl->frame_in_part = 0;
            rpl->chunk_part++;
        }
    } else {
        ret = av_get_packet(pb, pkt, index_entry->size);
        if (ret < 0)
            return ret;
        if (ret != index_entry->size) {
            av_packet_unref(pkt);
            return AVERROR(EIO);
        }

        if (stream->codecpar->codec_type == AVMEDIA_TYPE_VIDEO) {
            // frames_per_chunk should always be one here; the header
            // parsing will warn if it isn't.
            pkt->duration = rpl->frames_per_chunk;
        } else {
            // All the audio codecs supported in this container
            // (at least so far) are constant-bitrate.
            pkt->duration = ret * 8;
        }
        pkt->pts = index_entry->timestamp;
        pkt->stream_index = rpl->chunk_part;
        rpl->chunk_part++;
    }

    // None of the Escape formats have keyframes, and the ADPCM
    // format used doesn't have keyframes.
    if (rpl->chunk_number == 0 && rpl->frame_in_part == 0)
        pkt->flags |= AV_PKT_FLAG_KEY;

    return ret;
}

AVInputFormat ff_rpl_demuxer = {
    .name           = "rpl",
    .long_name      = NULL_IF_CONFIG_SMALL("RPL / ARMovie"),
    .priv_data_size = sizeof(RPLContext),
    .read_probe     = rpl_probe,
    .read_header    = rpl_read_header,
    .read_packet    = rpl_read_packet,
};<|MERGE_RESOLUTION|>--- conflicted
+++ resolved
@@ -170,16 +170,9 @@
             vst->codecpar->codec_id = AV_CODEC_ID_ESCAPE130;
             break;
         default:
-<<<<<<< HEAD
             avpriv_report_missing_feature(s, "Video format %i",
-                                          vst->codec->codec_tag);
-            vst->codec->codec_id = AV_CODEC_ID_NONE;
-=======
-            av_log(s, AV_LOG_WARNING,
-                   "RPL video format %i not supported yet!\n",
-                   vst->codecpar->codec_tag);
+                                          vst->codecpar->codec_tag);
             vst->codecpar->codec_id = AV_CODEC_ID_NONE;
->>>>>>> 9200514a
     }
 
     // Audio headers
@@ -228,19 +221,10 @@
                 }
                 break;
         }
-<<<<<<< HEAD
-        if (ast->codec->codec_id == AV_CODEC_ID_NONE)
+        if (ast->codecpar->codec_id == AV_CODEC_ID_NONE)
             avpriv_request_sample(s, "Audio format %"PRId32,
                                   audio_format);
-        avpriv_set_pts_info(ast, 32, 1, ast->codec->bit_rate);
-=======
-        if (ast->codecpar->codec_id == AV_CODEC_ID_NONE) {
-            av_log(s, AV_LOG_WARNING,
-                   "RPL audio format %"PRId32" not supported yet!\n",
-                   audio_format);
-        }
         avpriv_set_pts_info(ast, 32, 1, ast->codecpar->bit_rate);
->>>>>>> 9200514a
     } else {
         for (i = 0; i < 3; i++)
             error |= read_line(pb, line, sizeof(line));
