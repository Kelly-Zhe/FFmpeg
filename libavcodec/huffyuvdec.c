--- conflicted
+++ resolved
@@ -266,13 +266,8 @@
 {
     HYuvContext *s = avctx->priv_data;
 
-<<<<<<< HEAD
+    ff_huffyuvdsp_init(&s->hdsp);
     memset(s->vlc, 0, 4 * sizeof(VLC));
-=======
-    ff_huffyuv_common_init(avctx);
-    ff_huffyuvdsp_init(&s->hdsp);
-    memset(s->vlc, 0, 3 * sizeof(VLC));
->>>>>>> 0d439fbe
 
     s->interlaced = avctx->height > 288;
 
@@ -753,7 +748,7 @@
 static int left_prediction(HYuvContext *s, uint8_t *dst, const uint8_t *src, int w, int acc)
 {
     if (s->bps <= 8) {
-        return s->dsp.add_hfyu_left_prediction(dst, src, w, acc);
+        return s->hdsp.add_hfyu_left_pred(dst, src, w, acc);
     } else {
         return s->llviddsp.add_hfyu_left_prediction_int16((      uint16_t *)dst, (const uint16_t *)src, s->n-1, w, acc);
     }
@@ -762,7 +757,7 @@
 static void add_bytes(HYuvContext *s, uint8_t *dst, uint8_t *src, int w)
 {
     if (s->bps <= 8) {
-        s->dsp.add_bytes(dst, src, w);
+        s->hdsp.add_bytes(dst, src, w);
     } else {
         s->llviddsp.add_int16((uint16_t*)dst, (const uint16_t*)src, s->n - 1, w);
     }
@@ -771,7 +766,7 @@
 static void add_median_prediction(HYuvContext *s, uint8_t *dst, const uint8_t *src, const uint8_t *diff, int w, int *left, int *left_top)
 {
     if (s->bps <= 8) {
-        s->dsp.add_hfyu_median_prediction(dst, src, diff, w, left, left_top);
+        s->hdsp.add_hfyu_median_pred(dst, src, diff, w, left, left_top);
     } else {
         s->llviddsp.add_hfyu_median_prediction_int16((uint16_t *)dst, (const uint16_t *)src, (const uint16_t *)diff, s->n-1, w, left, left_top);
     }
