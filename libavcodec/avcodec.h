--- conflicted
+++ resolved
@@ -2931,7 +2931,21 @@
     uint64_t vbv_delay;
 
     /**
-<<<<<<< HEAD
+     * Encoding only. Allow encoders to output packets that do not contain any
+     * encoded data, only side data.
+     *
+     * Some encoders need to output such packets, e.g. to update some stream
+     * parameters at the end of encoding.
+     *
+     * All callers are strongly recommended to set this option to 1 and update
+     * their code to deal with such packets, since this behaviour may become
+     * always enabled in the future (then this option will be deprecated and
+     * later removed). To avoid ABI issues when this happens, the callers should
+     * use AVOptions to set this field.
+     */
+    int side_data_only_packets;
+
+    /**
      * Timebase in which pkt_dts/pts and AVPacket.dts/pts are.
      * Code outside libavcodec should access this field using:
      * av_codec_{get,set}_pkt_timebase(avctx)
@@ -3030,21 +3044,6 @@
      * - decoding: unused.
      */
     uint16_t *chroma_intra_matrix;
-=======
-     * Encoding only. Allow encoders to output packets that do not contain any
-     * encoded data, only side data.
-     *
-     * Some encoders need to output such packets, e.g. to update some stream
-     * parameters at the end of encoding.
-     *
-     * All callers are strongly recommended to set this option to 1 and update
-     * their code to deal with such packets, since this behaviour may become
-     * always enabled in the future (then this option will be deprecated and
-     * later removed). To avoid ABI issues when this happens, the callers should
-     * use AVOptions to set this field.
-     */
-    int side_data_only_packets;
->>>>>>> 0957b274
 } AVCodecContext;
 
 AVRational av_codec_get_pkt_timebase         (const AVCodecContext *avctx);
