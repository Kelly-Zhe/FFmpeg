;******************************************************************************
;* AAC Spectral Band Replication decoding functions
;* Copyright (C) 2012 Christophe Gisquet <christophe.gisquet@gmail.com>
;*
;* This file is part of Libav.
;*
;* Libav is free software; you can redistribute it and/or
;* modify it under the terms of the GNU Lesser General Public
;* License as published by the Free Software Foundation; either
;* version 2.1 of the License, or (at your option) any later version.
;*
;* Libav is distributed in the hope that it will be useful,
;* but WITHOUT ANY WARRANTY; without even the implied warranty of
;* MERCHANTABILITY or FITNESS FOR A PARTICULAR PURPOSE.  See the GNU
;* Lesser General Public License for more details.
;*
;* You should have received a copy of the GNU Lesser General Public
;* License along with Libav; if not, write to the Free Software
;* Foundation, Inc., 51 Franklin Street, Fifth Floor, Boston, MA 02110-1301 USA
;******************************************************************************

%include "libavutil/x86/x86util.asm"

SECTION_RODATA
; mask equivalent for multiply by -1.0 1.0
ps_mask         times 2 dd 1<<31, 0
ps_mask2        times 2 dd 0, 1<<31
ps_neg          times 4 dd 1<<31

SECTION_TEXT

INIT_XMM sse
cglobal sbr_sum_square, 2, 3, 6
    mov         r2, r1
    xorps       m0, m0
    xorps       m1, m1
    sar         r2, 3
    jz          .prepare
.loop:
    movu        m2, [r0 +  0]
    movu        m3, [r0 + 16]
    movu        m4, [r0 + 32]
    movu        m5, [r0 + 48]
    mulps       m2, m2
    mulps       m3, m3
    mulps       m4, m4
    mulps       m5, m5
    addps       m0, m2
    addps       m1, m3
    addps       m0, m4
    addps       m1, m5
    add         r0, 64
    dec         r2
    jnz         .loop
.prepare:
    and         r1, 7
    sar         r1, 1
    jz          .end
; len is a multiple of 2, thus there are at least 4 elements to process
.endloop:
    movu        m2, [r0]
    add         r0, 16
    mulps       m2, m2
    dec         r1
    addps       m0, m2
    jnz         .endloop
.end:
    addps       m0, m1
    movhlps     m2, m0
    addps       m0, m2
    movss       m1, m0
    shufps      m0, m0, 1
    addss       m0, m1
%if ARCH_X86_64 == 0
    movss       r0m,  m0
    fld         dword r0m
%endif
    RET

%define STEP  40*4*2
cglobal sbr_hf_g_filt, 5, 6, 5
    lea         r1, [r1 + 8*r4] ; offset by ixh elements into X_high
    mov         r5, r3
    and         r3, 0xFC
    lea         r2, [r2 + r3*4]
    lea         r0, [r0 + r3*8]
    neg         r3
    jz          .loop1
.loop4:
    movlps      m0, [r2 + 4*r3 + 0]
    movlps      m1, [r2 + 4*r3 + 8]
    movlps      m2, [r1 + 0*STEP]
    movlps      m3, [r1 + 2*STEP]
    movhps      m2, [r1 + 1*STEP]
    movhps      m3, [r1 + 3*STEP]
    unpcklps    m0, m0
    unpcklps    m1, m1
    mulps       m0, m2
    mulps       m1, m3
    movu        [r0 + 8*r3 +  0], m0
    movu        [r0 + 8*r3 + 16], m1
    add         r1, 4*STEP
    add         r3, 4
    jnz         .loop4
    and         r5, 3 ; number of single element loops
    jz          .end
.loop1: ; element 0 and 1 can be computed at the same time
    movss       m0, [r2]
    movlps      m2, [r1]
    unpcklps    m0, m0
    mulps       m2, m0
    movlps    [r0], m2
    add         r0, 8
    add         r2, 4
    add         r1, STEP
    dec         r5
    jnz         .loop1
.end:
    RET

; static void sbr_hf_gen_c(float (*X_high)[2], const float (*X_low)[2],
;                          const float alpha0[2], const float alpha1[2],
;                          float bw, int start, int end)
;
cglobal sbr_hf_gen, 4,4,8, X_high, X_low, alpha0, alpha1, BW, S, E
    ; load alpha factors
%define bw m0
%if ARCH_X86_64 == 0 || WIN64
    movss      bw, BWm
%endif
    movlps     m2, [alpha1q]
    movlps     m1, [alpha0q]
    shufps     bw, bw, 0
    mulps      m2, bw             ; (a1[0] a1[1])*bw
    mulps      m1, bw             ; (a0[0] a0[1])*bw    = (a2 a3)
    mulps      m2, bw             ; (a1[0] a1[1])*bw*bw = (a0 a1)
    mova       m3, m1
    mova       m4, m2

    ; Set pointers
%if ARCH_X86_64 == 0 || WIN64
    ; start and end 6th and 7th args on stack
    mov        r2d, Sm
    mov        r3d, Em
%define  start r2q
%define  end   r3q
%else
; BW does not actually occupy a register, so shift by 1
%define  start BWq
%define  end   Sq
%endif
    sub      start, end          ; neg num of loops
    lea    X_highq, [X_highq + end*2*4]
    lea     X_lowq, [X_lowq  + end*2*4 - 2*2*4]
    shl      start, 3            ; offset from num loops

    mova        m0, [X_lowq + start]
    shufps      m3, m3, q1111
    shufps      m4, m4, q1111
    xorps       m3, [ps_mask]
    shufps      m1, m1, q0000
    shufps      m2, m2, q0000
    xorps       m4, [ps_mask]
.loop2:
    movu        m7, [X_lowq + start + 8]        ; BbCc
    mova        m6, m0
    mova        m5, m7
    shufps      m0, m0, q2301                   ; aAbB
    shufps      m7, m7, q2301                   ; bBcC
    mulps       m0, m4
    mulps       m7, m3
    mulps       m6, m2
    mulps       m5, m1
    addps       m7, m0
    mova        m0, [X_lowq + start +16]        ; CcDd
    addps       m7, m0
    addps       m6, m5
    addps       m7, m6
    mova  [X_highq + start], m7
    add     start, 16
    jnz         .loop2
    RET

cglobal sbr_sum64x5, 1,2,4,z
    lea    r1q, [zq+ 256]
.loop:
    mova    m0, [zq+   0]
    mova    m2, [zq+  16]
    mova    m1, [zq+ 256]
    mova    m3, [zq+ 272]
    addps   m0, [zq+ 512]
    addps   m2, [zq+ 528]
    addps   m1, [zq+ 768]
    addps   m3, [zq+ 784]
    addps   m0, [zq+1024]
    addps   m2, [zq+1040]
    addps   m0, m1
    addps   m2, m3
    mova  [zq], m0
    mova  [zq+16], m2
    add     zq, 32
    cmp     zq, r1q
    jne  .loop
    REP_RET

INIT_XMM sse
cglobal sbr_qmf_post_shuffle, 2,3,4,W,z
    lea              r2q, [zq + (64-4)*4]
    mova              m3, [ps_neg]
.loop:
    mova              m1, [zq]
    xorps             m0, m3, [r2q]
    shufps            m0, m0, m0, q0123
    unpcklps          m2, m0, m1
    unpckhps          m0, m0, m1
    mova       [Wq +  0], m2
    mova       [Wq + 16], m0
    add               Wq, 32
    sub              r2q, 16
    add               zq, 16
    cmp               zq, r2q
    jl             .loop
    REP_RET

INIT_XMM sse
cglobal sbr_neg_odd_64, 1,2,4,z
<<<<<<< HEAD
    lea       r1q, [zq+256]
.loop:
    mova       m0, [zq+ 0]
    mova       m1, [zq+16]
    mova       m2, [zq+32]
    mova       m3, [zq+48]
    xorps      m0, [ps_mask2]
    xorps      m1, [ps_mask2]
    xorps      m2, [ps_mask2]
    xorps      m3, [ps_mask2]
    mova  [zq+ 0], m0
    mova  [zq+16], m1
    mova  [zq+32], m2
    mova  [zq+48], m3
    add        zq, 64
    cmp        zq, r1q
    jne     .loop
=======
    lea        r1q, [zq+256]
.loop:
    mova        m0, [zq+ 0]
    mova        m1, [zq+16]
    mova        m2, [zq+32]
    mova        m3, [zq+48]
    xorps       m0, [ps_mask2]
    xorps       m1, [ps_mask2]
    xorps       m2, [ps_mask2]
    xorps       m3, [ps_mask2]
    mova   [zq+ 0], m0
    mova   [zq+16], m1
    mova   [zq+32], m2
    mova   [zq+48], m3
    add         zq, 64
    cmp         zq, r1q
    jne      .loop
>>>>>>> f4b0d12f
    REP_RET<|MERGE_RESOLUTION|>--- conflicted
+++ resolved
@@ -224,25 +224,6 @@
 
 INIT_XMM sse
 cglobal sbr_neg_odd_64, 1,2,4,z
-<<<<<<< HEAD
-    lea       r1q, [zq+256]
-.loop:
-    mova       m0, [zq+ 0]
-    mova       m1, [zq+16]
-    mova       m2, [zq+32]
-    mova       m3, [zq+48]
-    xorps      m0, [ps_mask2]
-    xorps      m1, [ps_mask2]
-    xorps      m2, [ps_mask2]
-    xorps      m3, [ps_mask2]
-    mova  [zq+ 0], m0
-    mova  [zq+16], m1
-    mova  [zq+32], m2
-    mova  [zq+48], m3
-    add        zq, 64
-    cmp        zq, r1q
-    jne     .loop
-=======
     lea        r1q, [zq+256]
 .loop:
     mova        m0, [zq+ 0]
@@ -260,5 +241,4 @@
     add         zq, 64
     cmp         zq, r1q
     jne      .loop
->>>>>>> f4b0d12f
     REP_RET