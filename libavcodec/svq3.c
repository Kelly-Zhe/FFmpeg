/*
 * Copyright (c) 2003 The FFmpeg Project
 *
 * This file is part of FFmpeg.
 *
 * FFmpeg is free software; you can redistribute it and/or
 * modify it under the terms of the GNU Lesser General Public
 * License as published by the Free Software Foundation; either
 * version 2.1 of the License, or (at your option) any later version.
 *
 * FFmpeg is distributed in the hope that it will be useful,
 * but WITHOUT ANY WARRANTY; without even the implied warranty of
 * MERCHANTABILITY or FITNESS FOR A PARTICULAR PURPOSE.  See the GNU
 * Lesser General Public License for more details.
 *
 * You should have received a copy of the GNU Lesser General Public
 * License along with FFmpeg; if not, write to the Free Software
 * Foundation, Inc., 51 Franklin Street, Fifth Floor, Boston, MA 02110-1301 USA
 */

/*
 * How to use this decoder:
 * SVQ3 data is transported within Apple Quicktime files. Quicktime files
 * have stsd atoms to describe media trak properties. A stsd atom for a
 * video trak contains 1 or more ImageDescription atoms. These atoms begin
 * with the 4-byte length of the atom followed by the codec fourcc. Some
 * decoders need information in this atom to operate correctly. Such
 * is the case with SVQ3. In order to get the best use out of this decoder,
 * the calling app must make the SVQ3 ImageDescription atom available
 * via the AVCodecContext's extradata[_size] field:
 *
 * AVCodecContext.extradata = pointer to ImageDescription, first characters
 * are expected to be 'S', 'V', 'Q', and '3', NOT the 4-byte atom length
 * AVCodecContext.extradata_size = size of ImageDescription atom memory
 * buffer (which will be the same as the ImageDescription atom size field
 * from the QT file, minus 4 bytes since the length is missing)
 *
 * You will know you have these parameters passed correctly when the decoder
 * correctly decodes this file:
 *  http://samples.mplayerhq.hu/V-codecs/SVQ3/Vertical400kbit.sorenson3.mov
 */

#include <inttypes.h>

#include "libavutil/attributes.h"
#include "internal.h"
#include "avcodec.h"
#include "mpegutils.h"
#include "h264.h"
#include "h264_mvpred.h"
#include "h264data.h"
#include "golomb.h"
#include "hpeldsp.h"
#include "mathops.h"
#include "rectangle.h"
#include "tpeldsp.h"
#include "vdpau_internal.h"

#if CONFIG_ZLIB
#include <zlib.h>
#endif

#include "svq1.h"

/**
 * @file
 * svq3 decoder.
 */

typedef struct SVQ3Context {
    H264Context h;

    H264DSPContext  h264dsp;
    H264PredContext hpc;
    HpelDSPContext hdsp;
    TpelDSPContext tdsp;
    VideoDSPContext vdsp;

    H264Picture *cur_pic;
    H264Picture *next_pic;
    H264Picture *last_pic;
    GetBitContext gb;
    uint8_t *slice_buf;
    int slice_size;
    int halfpel_flag;
    int thirdpel_flag;
    int has_watermark;
    uint32_t watermark_key;
    uint8_t *buf;
    int buf_size;
    int adaptive_quant;
    int next_p_frame_damaged;
    int h_edge_pos;
    int v_edge_pos;
    int last_frame_output;

    enum AVPictureType pict_type;

    int mb_x, mb_y;
    int mb_xy;
    int mb_width, mb_height;
    int mb_stride, mb_num;
    int b_stride;

    uint32_t *mb2br_xy;

    int chroma_pred_mode;
    int intra16x16_pred_mode;

    int8_t   intra4x4_pred_mode_cache[5 * 8];
    int8_t (*intra4x4_pred_mode);

    unsigned int top_samples_available;
    unsigned int topright_samples_available;
    unsigned int left_samples_available;

    uint8_t *edge_emu_buffer;

    DECLARE_ALIGNED(16, int16_t, mv_cache)[2][5 * 8][2];
    DECLARE_ALIGNED(8,  int8_t, ref_cache)[2][5 * 8];
    uint32_t dequant4_coeff[QP_MAX_NUM + 1][16];
} SVQ3Context;

#define FULLPEL_MODE  1
#define HALFPEL_MODE  2
#define THIRDPEL_MODE 3
#define PREDICT_MODE  4

/* dual scan (from some older h264 draft)
 * o-->o-->o   o
 *         |  /|
 * o   o   o / o
 * | / |   |/  |
 * o   o   o   o
 *   /
 * o-->o-->o-->o
 */
static const uint8_t svq3_scan[16] = {
    0 + 0 * 4, 1 + 0 * 4, 2 + 0 * 4, 2 + 1 * 4,
    2 + 2 * 4, 3 + 0 * 4, 3 + 1 * 4, 3 + 2 * 4,
    0 + 1 * 4, 0 + 2 * 4, 1 + 1 * 4, 1 + 2 * 4,
    0 + 3 * 4, 1 + 3 * 4, 2 + 3 * 4, 3 + 3 * 4,
};

static const uint8_t luma_dc_zigzag_scan[16] = {
    0 * 16 + 0 * 64, 1 * 16 + 0 * 64, 2 * 16 + 0 * 64, 0 * 16 + 2 * 64,
    3 * 16 + 0 * 64, 0 * 16 + 1 * 64, 1 * 16 + 1 * 64, 2 * 16 + 1 * 64,
    1 * 16 + 2 * 64, 2 * 16 + 2 * 64, 3 * 16 + 2 * 64, 0 * 16 + 3 * 64,
    3 * 16 + 1 * 64, 1 * 16 + 3 * 64, 2 * 16 + 3 * 64, 3 * 16 + 3 * 64,
};

static const uint8_t svq3_pred_0[25][2] = {
    { 0, 0 },
    { 1, 0 }, { 0, 1 },
    { 0, 2 }, { 1, 1 }, { 2, 0 },
    { 3, 0 }, { 2, 1 }, { 1, 2 }, { 0, 3 },
    { 0, 4 }, { 1, 3 }, { 2, 2 }, { 3, 1 }, { 4, 0 },
    { 4, 1 }, { 3, 2 }, { 2, 3 }, { 1, 4 },
    { 2, 4 }, { 3, 3 }, { 4, 2 },
    { 4, 3 }, { 3, 4 },
    { 4, 4 }
};

static const int8_t svq3_pred_1[6][6][5] = {
    { { 2, -1, -1, -1, -1 }, { 2, 1, -1, -1, -1 }, { 1, 2, -1, -1, -1 },
      { 2,  1, -1, -1, -1 }, { 1, 2, -1, -1, -1 }, { 1, 2, -1, -1, -1 } },
    { { 0,  2, -1, -1, -1 }, { 0, 2,  1,  4,  3 }, { 0, 1,  2,  4,  3 },
      { 0,  2,  1,  4,  3 }, { 2, 0,  1,  3,  4 }, { 0, 4,  2,  1,  3 } },
    { { 2,  0, -1, -1, -1 }, { 2, 1,  0,  4,  3 }, { 1, 2,  4,  0,  3 },
      { 2,  1,  0,  4,  3 }, { 2, 1,  4,  3,  0 }, { 1, 2,  4,  0,  3 } },
    { { 2,  0, -1, -1, -1 }, { 2, 0,  1,  4,  3 }, { 1, 2,  0,  4,  3 },
      { 2,  1,  0,  4,  3 }, { 2, 1,  3,  4,  0 }, { 2, 4,  1,  0,  3 } },
    { { 0,  2, -1, -1, -1 }, { 0, 2,  1,  3,  4 }, { 1, 2,  3,  0,  4 },
      { 2,  0,  1,  3,  4 }, { 2, 1,  3,  0,  4 }, { 2, 0,  4,  3,  1 } },
    { { 0,  2, -1, -1, -1 }, { 0, 2,  4,  1,  3 }, { 1, 4,  2,  0,  3 },
      { 4,  2,  0,  1,  3 }, { 2, 0,  1,  4,  3 }, { 4, 2,  1,  0,  3 } },
};

static const struct {
    uint8_t run;
    uint8_t level;
} svq3_dct_tables[2][16] = {
    { { 0, 0 }, { 0, 1 }, { 1, 1 }, { 2, 1 }, { 0, 2 }, { 3, 1 }, { 4, 1 }, { 5, 1 },
      { 0, 3 }, { 1, 2 }, { 2, 2 }, { 6, 1 }, { 7, 1 }, { 8, 1 }, { 9, 1 }, { 0, 4 } },
    { { 0, 0 }, { 0, 1 }, { 1, 1 }, { 0, 2 }, { 2, 1 }, { 0, 3 }, { 0, 4 }, { 0, 5 },
      { 3, 1 }, { 4, 1 }, { 1, 2 }, { 1, 3 }, { 0, 6 }, { 0, 7 }, { 0, 8 }, { 0, 9 } }
};

static const uint32_t svq3_dequant_coeff[32] = {
     3881,  4351,  4890,  5481,   6154,   6914,   7761,   8718,
     9781, 10987, 12339, 13828,  15523,  17435,  19561,  21873,
    24552, 27656, 30847, 34870,  38807,  43747,  49103,  54683,
    61694, 68745, 77615, 89113, 100253, 109366, 126635, 141533
};

static int svq3_decode_end(AVCodecContext *avctx);

static void svq3_luma_dc_dequant_idct_c(int16_t *output, int16_t *input, int qp)
{
    const int qmul = svq3_dequant_coeff[qp];
#define stride 16
    int i;
    int temp[16];
    static const uint8_t x_offset[4] = { 0, 1 * stride, 4 * stride, 5 * stride };

    for (i = 0; i < 4; i++) {
        const int z0 = 13 * (input[4 * i + 0] +      input[4 * i + 2]);
        const int z1 = 13 * (input[4 * i + 0] -      input[4 * i + 2]);
        const int z2 =  7 *  input[4 * i + 1] - 17 * input[4 * i + 3];
        const int z3 = 17 *  input[4 * i + 1] +  7 * input[4 * i + 3];

        temp[4 * i + 0] = z0 + z3;
        temp[4 * i + 1] = z1 + z2;
        temp[4 * i + 2] = z1 - z2;
        temp[4 * i + 3] = z0 - z3;
    }

    for (i = 0; i < 4; i++) {
        const int offset = x_offset[i];
        const int z0     = 13 * (temp[4 * 0 + i] +      temp[4 * 2 + i]);
        const int z1     = 13 * (temp[4 * 0 + i] -      temp[4 * 2 + i]);
        const int z2     =  7 *  temp[4 * 1 + i] - 17 * temp[4 * 3 + i];
        const int z3     = 17 *  temp[4 * 1 + i] +  7 * temp[4 * 3 + i];

        output[stride *  0 + offset] = (z0 + z3) * qmul + 0x80000 >> 20;
        output[stride *  2 + offset] = (z1 + z2) * qmul + 0x80000 >> 20;
        output[stride *  8 + offset] = (z1 - z2) * qmul + 0x80000 >> 20;
        output[stride * 10 + offset] = (z0 - z3) * qmul + 0x80000 >> 20;
    }
}
#undef stride

static void svq3_add_idct_c(uint8_t *dst, int16_t *block,
                            int stride, int qp, int dc)
{
    const int qmul = svq3_dequant_coeff[qp];
    int i;

    if (dc) {
        dc       = 13 * 13 * (dc == 1 ? 1538 * block[0]
                                      : qmul * (block[0] >> 3) / 2);
        block[0] = 0;
    }

    for (i = 0; i < 4; i++) {
        const int z0 = 13 * (block[0 + 4 * i] +      block[2 + 4 * i]);
        const int z1 = 13 * (block[0 + 4 * i] -      block[2 + 4 * i]);
        const int z2 =  7 *  block[1 + 4 * i] - 17 * block[3 + 4 * i];
        const int z3 = 17 *  block[1 + 4 * i] +  7 * block[3 + 4 * i];

        block[0 + 4 * i] = z0 + z3;
        block[1 + 4 * i] = z1 + z2;
        block[2 + 4 * i] = z1 - z2;
        block[3 + 4 * i] = z0 - z3;
    }

    for (i = 0; i < 4; i++) {
        const int z0 = 13 * (block[i + 4 * 0] +      block[i + 4 * 2]);
        const int z1 = 13 * (block[i + 4 * 0] -      block[i + 4 * 2]);
        const int z2 =  7 *  block[i + 4 * 1] - 17 * block[i + 4 * 3];
        const int z3 = 17 *  block[i + 4 * 1] +  7 * block[i + 4 * 3];
        const int rr = (dc + 0x80000);

        dst[i + stride * 0] = av_clip_uint8(dst[i + stride * 0] + ((z0 + z3) * qmul + rr >> 20));
        dst[i + stride * 1] = av_clip_uint8(dst[i + stride * 1] + ((z1 + z2) * qmul + rr >> 20));
        dst[i + stride * 2] = av_clip_uint8(dst[i + stride * 2] + ((z1 - z2) * qmul + rr >> 20));
        dst[i + stride * 3] = av_clip_uint8(dst[i + stride * 3] + ((z0 - z3) * qmul + rr >> 20));
    }

    memset(block, 0, 16 * sizeof(int16_t));
}

static inline int svq3_decode_block(GetBitContext *gb, int16_t *block,
                                    int index, const int type)
{
    static const uint8_t *const scan_patterns[4] = {
        luma_dc_zigzag_scan, ff_zigzag_scan, svq3_scan, ff_h264_chroma_dc_scan
    };

    int run, level, sign, limit;
    unsigned vlc;
    const int intra           = 3 * type >> 2;
    const uint8_t *const scan = scan_patterns[type];

    for (limit = (16 >> intra); index < 16; index = limit, limit += 8) {
        for (; (vlc = svq3_get_ue_golomb(gb)) != 0; index++) {
            if ((int32_t)vlc < 0)
                return -1;

            sign     = (vlc & 1) ? 0 : -1;
            vlc      = vlc + 1 >> 1;

            if (type == 3) {
                if (vlc < 3) {
                    run   = 0;
                    level = vlc;
                } else if (vlc < 4) {
                    run   = 1;
                    level = 1;
                } else {
                    run   = vlc & 0x3;
                    level = (vlc + 9 >> 2) - run;
                }
            } else {
                if (vlc < 16U) {
                    run   = svq3_dct_tables[intra][vlc].run;
                    level = svq3_dct_tables[intra][vlc].level;
                } else if (intra) {
                    run   = vlc & 0x7;
                    level = (vlc >> 3) + ((run == 0) ? 8 : ((run < 2) ? 2 : ((run < 5) ? 0 : -1)));
                } else {
                    run   = vlc & 0xF;
                    level = (vlc >> 4) + ((run == 0) ? 4 : ((run < 3) ? 2 : ((run < 10) ? 1 : 0)));
                }
            }


            if ((index += run) >= limit)
                return -1;

            block[scan[index]] = (level ^ sign) - sign;
        }

        if (type != 2) {
            break;
        }
    }

    return 0;
}

static av_always_inline int
svq3_fetch_diagonal_mv(const SVQ3Context *s, const int16_t **C,
                       int i, int list, int part_width)
{
    const int topright_ref = s->ref_cache[list][i - 8 + part_width];

    if (topright_ref != PART_NOT_AVAILABLE) {
        *C = s->mv_cache[list][i - 8 + part_width];
        return topright_ref;
    } else {
        *C = s->mv_cache[list][i - 8 - 1];
        return s->ref_cache[list][i - 8 - 1];
    }
}

/**
 * Get the predicted MV.
 * @param n the block index
 * @param part_width the width of the partition (4, 8,16) -> (1, 2, 4)
 * @param mx the x component of the predicted motion vector
 * @param my the y component of the predicted motion vector
 */
static av_always_inline void svq3_pred_motion(const SVQ3Context *s, int n,
                                              int part_width, int list,
                                              int ref, int *const mx, int *const my)
{
    const int index8       = scan8[n];
    const int top_ref      = s->ref_cache[list][index8 - 8];
    const int left_ref     = s->ref_cache[list][index8 - 1];
    const int16_t *const A = s->mv_cache[list][index8 - 1];
    const int16_t *const B = s->mv_cache[list][index8 - 8];
    const int16_t *C;
    int diagonal_ref, match_count;

/* mv_cache
 * B . . A T T T T
 * U . . L . . , .
 * U . . L . . . .
 * U . . L . . , .
 * . . . L . . . .
 */

    diagonal_ref = svq3_fetch_diagonal_mv(s, &C, index8, list, part_width);
    match_count  = (diagonal_ref == ref) + (top_ref == ref) + (left_ref == ref);
    if (match_count > 1) { //most common
        *mx = mid_pred(A[0], B[0], C[0]);
        *my = mid_pred(A[1], B[1], C[1]);
    } else if (match_count == 1) {
        if (left_ref == ref) {
            *mx = A[0];
            *my = A[1];
        } else if (top_ref == ref) {
            *mx = B[0];
            *my = B[1];
        } else {
            *mx = C[0];
            *my = C[1];
        }
    } else {
        if (top_ref      == PART_NOT_AVAILABLE &&
            diagonal_ref == PART_NOT_AVAILABLE &&
            left_ref     != PART_NOT_AVAILABLE) {
            *mx = A[0];
            *my = A[1];
        } else {
            *mx = mid_pred(A[0], B[0], C[0]);
            *my = mid_pred(A[1], B[1], C[1]);
        }
    }
}

static inline void svq3_mc_dir_part(SVQ3Context *s,
                                    int x, int y, int width, int height,
                                    int mx, int my, int dxy,
                                    int thirdpel, int dir, int avg)
{
    H264Context *h = &s->h;
    H264SliceContext *sl = &h->slice_ctx[0];
    const H264Picture *pic = (dir == 0) ? s->last_pic : s->next_pic;
    uint8_t *src, *dest;
    int i, emu = 0;
    int blocksize = 2 - (width >> 3); // 16->0, 8->1, 4->2

    mx += x;
    my += y;

    if (mx < 0 || mx >= s->h_edge_pos - width  - 1 ||
        my < 0 || my >= s->v_edge_pos - height - 1) {
        emu = 1;
        mx = av_clip(mx, -16, s->h_edge_pos - width  + 15);
        my = av_clip(my, -16, s->v_edge_pos - height + 15);
    }

    /* form component predictions */
    dest = h->cur_pic.f->data[0] + x + y * sl->linesize;
    src  = pic->f->data[0] + mx + my * sl->linesize;

    if (emu) {
        s->vdsp.emulated_edge_mc(s->edge_emu_buffer, src,
                                 sl->linesize, sl->linesize,
                                 width + 1, height + 1,
                                 mx, my, s->h_edge_pos, s->v_edge_pos);
        src = s->edge_emu_buffer;
    }
    if (thirdpel)
        (avg ? s->tdsp.avg_tpel_pixels_tab
             : s->tdsp.put_tpel_pixels_tab)[dxy](dest, src, sl->linesize,
                                                 width, height);
    else
        (avg ? s->hdsp.avg_pixels_tab
             : s->hdsp.put_pixels_tab)[blocksize][dxy](dest, src, sl->linesize,
                                                       height);

    if (!(h->flags & AV_CODEC_FLAG_GRAY)) {
        mx     = mx + (mx < (int) x) >> 1;
        my     = my + (my < (int) y) >> 1;
        width  = width  >> 1;
        height = height >> 1;
        blocksize++;

        for (i = 1; i < 3; i++) {
            dest = h->cur_pic.f->data[i] + (x >> 1) + (y >> 1) * sl->uvlinesize;
            src  = pic->f->data[i] + mx + my * sl->uvlinesize;

            if (emu) {
                s->vdsp.emulated_edge_mc(s->edge_emu_buffer, src,
                                         sl->uvlinesize, sl->uvlinesize,
                                         width + 1, height + 1,
                                         mx, my, (s->h_edge_pos >> 1),
                                         s->v_edge_pos >> 1);
                src = s->edge_emu_buffer;
            }
            if (thirdpel)
                (avg ? s->tdsp.avg_tpel_pixels_tab
                     : s->tdsp.put_tpel_pixels_tab)[dxy](dest, src,
                                                         sl->uvlinesize,
                                                         width, height);
            else
                (avg ? s->hdsp.avg_pixels_tab
                     : s->hdsp.put_pixels_tab)[blocksize][dxy](dest, src,
                                                               sl->uvlinesize,
                                                               height);
        }
    }
}

static inline int svq3_mc_dir(SVQ3Context *s, int size, int mode,
                              int dir, int avg)
{
    int i, j, k, mx, my, dx, dy, x, y;
    H264Context *h          = &s->h;
    const int part_width    = ((size & 5) == 4) ? 4 : 16 >> (size & 1);
    const int part_height   = 16 >> ((unsigned)(size + 1) / 3);
    const int extra_width   = (mode == PREDICT_MODE) ? -16 * 6 : 0;
    const int h_edge_pos    = 6 * (s->h_edge_pos - part_width)  - extra_width;
    const int v_edge_pos    = 6 * (s->v_edge_pos - part_height) - extra_width;

    for (i = 0; i < 16; i += part_height)
        for (j = 0; j < 16; j += part_width) {
            const int b_xy = (4 * s->mb_x + (j >> 2)) +
                             (4 * s->mb_y + (i >> 2)) * s->b_stride;
            int dxy;
            x = 16 * s->mb_x + j;
            y = 16 * s->mb_y + i;
            k = (j >> 2 & 1) + (i >> 1 & 2) +
                (j >> 1 & 4) + (i      & 8);

            if (mode != PREDICT_MODE) {
                svq3_pred_motion(s, k, part_width >> 2, dir, 1, &mx, &my);
            } else {
                mx = s->next_pic->motion_val[0][b_xy][0] << 1;
                my = s->next_pic->motion_val[0][b_xy][1] << 1;

                if (dir == 0) {
                    mx = mx * h->frame_num_offset /
                         h->prev_frame_num_offset + 1 >> 1;
                    my = my * h->frame_num_offset /
                         h->prev_frame_num_offset + 1 >> 1;
                } else {
                    mx = mx * (h->frame_num_offset - h->prev_frame_num_offset) /
                         h->prev_frame_num_offset + 1 >> 1;
                    my = my * (h->frame_num_offset - h->prev_frame_num_offset) /
                         h->prev_frame_num_offset + 1 >> 1;
                }
            }

            /* clip motion vector prediction to frame border */
            mx = av_clip(mx, extra_width - 6 * x, h_edge_pos - 6 * x);
            my = av_clip(my, extra_width - 6 * y, v_edge_pos - 6 * y);

            /* get (optional) motion vector differential */
            if (mode == PREDICT_MODE) {
                dx = dy = 0;
            } else {
                dy = svq3_get_se_golomb(&h->gb);
                dx = svq3_get_se_golomb(&h->gb);

                if (dx == INVALID_VLC || dy == INVALID_VLC) {
                    av_log(h->avctx, AV_LOG_ERROR, "invalid MV vlc\n");
                    return -1;
                }
            }

            /* compute motion vector */
            if (mode == THIRDPEL_MODE) {
                int fx, fy;
                mx  = (mx + 1 >> 1) + dx;
                my  = (my + 1 >> 1) + dy;
                fx  = (unsigned)(mx + 0x3000) / 3 - 0x1000;
                fy  = (unsigned)(my + 0x3000) / 3 - 0x1000;
                dxy = (mx - 3 * fx) + 4 * (my - 3 * fy);

                svq3_mc_dir_part(s, x, y, part_width, part_height,
                                 fx, fy, dxy, 1, dir, avg);
                mx += mx;
                my += my;
            } else if (mode == HALFPEL_MODE || mode == PREDICT_MODE) {
                mx  = (unsigned)(mx + 1 + 0x3000) / 3 + dx - 0x1000;
                my  = (unsigned)(my + 1 + 0x3000) / 3 + dy - 0x1000;
                dxy = (mx & 1) + 2 * (my & 1);

                svq3_mc_dir_part(s, x, y, part_width, part_height,
                                 mx >> 1, my >> 1, dxy, 0, dir, avg);
                mx *= 3;
                my *= 3;
            } else {
                mx = (unsigned)(mx + 3 + 0x6000) / 6 + dx - 0x1000;
                my = (unsigned)(my + 3 + 0x6000) / 6 + dy - 0x1000;

                svq3_mc_dir_part(s, x, y, part_width, part_height,
                                 mx, my, 0, 0, dir, avg);
                mx *= 6;
                my *= 6;
            }

            /* update mv_cache */
            if (mode != PREDICT_MODE) {
                int32_t mv = pack16to32(mx, my);

                if (part_height == 8 && i < 8) {
                    AV_WN32A(s->mv_cache[dir][scan8[k] + 1 * 8], mv);

                    if (part_width == 8 && j < 8)
                        AV_WN32A(s->mv_cache[dir][scan8[k] + 1 + 1 * 8], mv);
                }
                if (part_width == 8 && j < 8)
                    AV_WN32A(s->mv_cache[dir][scan8[k] + 1], mv);
                if (part_width == 4 || part_height == 4)
                    AV_WN32A(s->mv_cache[dir][scan8[k]], mv);
            }

            /* write back motion vectors */
            fill_rectangle(h->cur_pic.motion_val[dir][b_xy],
                           part_width >> 2, part_height >> 2, s->b_stride,
                           pack16to32(mx, my), 4);
        }

    return 0;
}

static av_always_inline void hl_decode_mb_idct_luma(const H264Context *h, H264SliceContext *sl,
                                                    int mb_type, const int *block_offset,
                                                    int linesize, uint8_t *dest_y)
{
    int i;
    if (!IS_INTRA4x4(mb_type)) {
        for (i = 0; i < 16; i++)
            if (sl->non_zero_count_cache[scan8[i]] || sl->mb[i * 16]) {
                uint8_t *const ptr = dest_y + block_offset[i];
                svq3_add_idct_c(ptr, sl->mb + i * 16, linesize,
                                sl->qscale, IS_INTRA(mb_type) ? 1 : 0);
            }
    }
}

static av_always_inline int dctcoef_get(int16_t *mb, int index)
{
    return AV_RN16A(mb + index);
}

static av_always_inline void hl_decode_mb_predict_luma(SVQ3Context *s,
                                                       const H264Context *h,
                                                       H264SliceContext *sl,
                                                       int mb_type,
                                                       const int *block_offset,
                                                       int linesize,
                                                       uint8_t *dest_y)
{
    int i;
    int qscale = sl->qscale;

    if (IS_INTRA4x4(mb_type)) {
        for (i = 0; i < 16; i++) {
            uint8_t *const ptr = dest_y + block_offset[i];
            const int dir      = s->intra4x4_pred_mode_cache[scan8[i]];

            uint8_t *topright;
            int nnz, tr;
            if (dir == DIAG_DOWN_LEFT_PRED || dir == VERT_LEFT_PRED) {
                const int topright_avail = (s->topright_samples_available << i) & 0x8000;
                av_assert2(s->mb_y || linesize <= block_offset[i]);
                if (!topright_avail) {
                    tr       = ptr[3 - linesize] * 0x01010101u;
                    topright = (uint8_t *)&tr;
                } else
                    topright = ptr + 4 - linesize;
            } else
                topright = NULL;

            s->hpc.pred4x4[dir](ptr, topright, linesize);
            nnz = sl->non_zero_count_cache[scan8[i]];
            if (nnz) {
                svq3_add_idct_c(ptr, sl->mb + i * 16, linesize, qscale, 0);
            }
        }
    } else {
        s->hpc.pred16x16[s->intra16x16_pred_mode](dest_y, linesize);
        svq3_luma_dc_dequant_idct_c(sl->mb, sl->mb_luma_dc[0], qscale);
    }
}

static void hl_decode_mb(SVQ3Context *s, const H264Context *h, H264SliceContext *sl)
{
    const int mb_x    = s->mb_x;
    const int mb_y    = s->mb_y;
    const int mb_xy   = s->mb_xy;
    const int mb_type = h->cur_pic.mb_type[mb_xy];
    uint8_t *dest_y, *dest_cb, *dest_cr;
    int linesize, uvlinesize;
    int i, j;
    const int *block_offset = &h->block_offset[0];
    const int block_h   = 16 >> h->chroma_y_shift;

    dest_y  = h->cur_pic.f->data[0] + (mb_x     + mb_y * sl->linesize)  * 16;
    dest_cb = h->cur_pic.f->data[1] +  mb_x * 8 + mb_y * sl->uvlinesize * block_h;
    dest_cr = h->cur_pic.f->data[2] +  mb_x * 8 + mb_y * sl->uvlinesize * block_h;

    s->vdsp.prefetch(dest_y  + (s->mb_x & 3) * 4 * sl->linesize   + 64, sl->linesize,      4);
    s->vdsp.prefetch(dest_cb + (s->mb_x & 7)     * sl->uvlinesize + 64, dest_cr - dest_cb, 2);

    linesize   = sl->mb_linesize   = sl->linesize;
    uvlinesize = sl->mb_uvlinesize = sl->uvlinesize;

    if (IS_INTRA(mb_type)) {
        s->hpc.pred8x8[s->chroma_pred_mode](dest_cb, uvlinesize);
        s->hpc.pred8x8[s->chroma_pred_mode](dest_cr, uvlinesize);

        hl_decode_mb_predict_luma(s, h, sl, mb_type, block_offset, linesize, dest_y);
    }

    hl_decode_mb_idct_luma(h, sl, mb_type, block_offset, linesize, dest_y);

    if (sl->cbp & 0x30) {
        uint8_t *dest[2] = { dest_cb, dest_cr };
        s->h264dsp.h264_chroma_dc_dequant_idct(sl->mb + 16 * 16 * 1,
                                               s->dequant4_coeff[sl->chroma_qp[0]][0]);
        s->h264dsp.h264_chroma_dc_dequant_idct(sl->mb + 16 * 16 * 2,
                                               s->dequant4_coeff[sl->chroma_qp[1]][0]);
        for (j = 1; j < 3; j++) {
            for (i = j * 16; i < j * 16 + 4; i++)
                if (sl->non_zero_count_cache[scan8[i]] || sl->mb[i * 16]) {
                    uint8_t *const ptr = dest[j - 1] + block_offset[i];
                    svq3_add_idct_c(ptr, sl->mb + i * 16,
                                    uvlinesize, ff_h264_chroma_qp[0][sl->qscale + 12] - 12, 2);
                }
        }
    }
}

static int svq3_decode_mb(SVQ3Context *s, unsigned int mb_type)
{
    H264Context *h = &s->h;
    H264SliceContext *sl = &h->slice_ctx[0];
    int i, j, k, m, dir, mode;
    int cbp = 0;
    uint32_t vlc;
    int8_t *top, *left;
    const int mb_xy = s->mb_xy;
    const int b_xy  = 4 * s->mb_x + 4 * s->mb_y * s->b_stride;

    s->top_samples_available      = (s->mb_y == 0) ? 0x33FF : 0xFFFF;
    s->left_samples_available     = (s->mb_x == 0) ? 0x5F5F : 0xFFFF;
    s->topright_samples_available = 0xFFFF;

    if (mb_type == 0) {           /* SKIP */
        if (s->pict_type == AV_PICTURE_TYPE_P ||
            s->next_pic->mb_type[mb_xy] == -1) {
            svq3_mc_dir_part(s, 16 * s->mb_x, 16 * s->mb_y, 16, 16,
                             0, 0, 0, 0, 0, 0);

            if (s->pict_type == AV_PICTURE_TYPE_B)
                svq3_mc_dir_part(s, 16 * s->mb_x, 16 * s->mb_y, 16, 16,
                                 0, 0, 0, 0, 1, 1);

            mb_type = MB_TYPE_SKIP;
        } else {
            mb_type = FFMIN(s->next_pic->mb_type[mb_xy], 6);
            if (svq3_mc_dir(s, mb_type, PREDICT_MODE, 0, 0) < 0)
                return -1;
            if (svq3_mc_dir(s, mb_type, PREDICT_MODE, 1, 1) < 0)
                return -1;

            mb_type = MB_TYPE_16x16;
        }
    } else if (mb_type < 8) {     /* INTER */
        if (s->thirdpel_flag && s->halfpel_flag == !get_bits1(&h->gb))
            mode = THIRDPEL_MODE;
        else if (s->halfpel_flag &&
                 s->thirdpel_flag == !get_bits1(&h->gb))
            mode = HALFPEL_MODE;
        else
            mode = FULLPEL_MODE;

        /* fill caches */
        /* note ref_cache should contain here:
         *  ????????
         *  ???11111
         *  N??11111
         *  N??11111
         *  N??11111
         */

        for (m = 0; m < 2; m++) {
            if (s->mb_x > 0 && s->intra4x4_pred_mode[s->mb2br_xy[mb_xy - 1] + 6] != -1) {
                for (i = 0; i < 4; i++)
                    AV_COPY32(s->mv_cache[m][scan8[0] - 1 + i * 8],
                              h->cur_pic.motion_val[m][b_xy - 1 + i * s->b_stride]);
            } else {
                for (i = 0; i < 4; i++)
                    AV_ZERO32(s->mv_cache[m][scan8[0] - 1 + i * 8]);
            }
            if (s->mb_y > 0) {
                memcpy(s->mv_cache[m][scan8[0] - 1 * 8],
                       h->cur_pic.motion_val[m][b_xy - s->b_stride],
                       4 * 2 * sizeof(int16_t));
                memset(&s->ref_cache[m][scan8[0] - 1 * 8],
                       (s->intra4x4_pred_mode[s->mb2br_xy[mb_xy - s->mb_stride]] == -1) ? PART_NOT_AVAILABLE : 1, 4);

                if (s->mb_x < s->mb_width - 1) {
                    AV_COPY32(s->mv_cache[m][scan8[0] + 4 - 1 * 8],
                              h->cur_pic.motion_val[m][b_xy - s->b_stride + 4]);
                    s->ref_cache[m][scan8[0] + 4 - 1 * 8] =
                        (s->intra4x4_pred_mode[s->mb2br_xy[mb_xy - s->mb_stride + 1] + 6] == -1 ||
                         s->intra4x4_pred_mode[s->mb2br_xy[mb_xy - s->mb_stride]] == -1) ? PART_NOT_AVAILABLE : 1;
                } else
                    s->ref_cache[m][scan8[0] + 4 - 1 * 8] = PART_NOT_AVAILABLE;
                if (s->mb_x > 0) {
                    AV_COPY32(s->mv_cache[m][scan8[0] - 1 - 1 * 8],
                              h->cur_pic.motion_val[m][b_xy - s->b_stride - 1]);
                    s->ref_cache[m][scan8[0] - 1 - 1 * 8] =
                        (s->intra4x4_pred_mode[s->mb2br_xy[mb_xy - s->mb_stride - 1] + 3] == -1) ? PART_NOT_AVAILABLE : 1;
                } else
                    s->ref_cache[m][scan8[0] - 1 - 1 * 8] = PART_NOT_AVAILABLE;
            } else
                memset(&s->ref_cache[m][scan8[0] - 1 * 8 - 1],
                       PART_NOT_AVAILABLE, 8);

            if (s->pict_type != AV_PICTURE_TYPE_B)
                break;
        }

        /* decode motion vector(s) and form prediction(s) */
        if (s->pict_type == AV_PICTURE_TYPE_P) {
            if (svq3_mc_dir(s, mb_type - 1, mode, 0, 0) < 0)
                return -1;
        } else {        /* AV_PICTURE_TYPE_B */
            if (mb_type != 2) {
                if (svq3_mc_dir(s, 0, mode, 0, 0) < 0)
                    return -1;
            } else {
                for (i = 0; i < 4; i++)
                    memset(h->cur_pic.motion_val[0][b_xy + i * s->b_stride],
                           0, 4 * 2 * sizeof(int16_t));
            }
            if (mb_type != 1) {
                if (svq3_mc_dir(s, 0, mode, 1, mb_type == 3) < 0)
                    return -1;
            } else {
                for (i = 0; i < 4; i++)
                    memset(h->cur_pic.motion_val[1][b_xy + i * s->b_stride],
                           0, 4 * 2 * sizeof(int16_t));
            }
        }

        mb_type = MB_TYPE_16x16;
    } else if (mb_type == 8 || mb_type == 33) {   /* INTRA4x4 */
        int8_t *i4x4       = s->intra4x4_pred_mode + s->mb2br_xy[s->mb_xy];
        int8_t *i4x4_cache = s->intra4x4_pred_mode_cache;

        memset(s->intra4x4_pred_mode_cache, -1, 8 * 5 * sizeof(int8_t));

        if (mb_type == 8) {
            if (s->mb_x > 0) {
                for (i = 0; i < 4; i++)
                    s->intra4x4_pred_mode_cache[scan8[0] - 1 + i * 8] = s->intra4x4_pred_mode[s->mb2br_xy[mb_xy - 1] + 6 - i];
                if (s->intra4x4_pred_mode_cache[scan8[0] - 1] == -1)
                    s->left_samples_available = 0x5F5F;
            }
            if (s->mb_y > 0) {
                s->intra4x4_pred_mode_cache[4 + 8 * 0] = s->intra4x4_pred_mode[s->mb2br_xy[mb_xy - s->mb_stride] + 0];
                s->intra4x4_pred_mode_cache[5 + 8 * 0] = s->intra4x4_pred_mode[s->mb2br_xy[mb_xy - s->mb_stride] + 1];
                s->intra4x4_pred_mode_cache[6 + 8 * 0] = s->intra4x4_pred_mode[s->mb2br_xy[mb_xy - s->mb_stride] + 2];
                s->intra4x4_pred_mode_cache[7 + 8 * 0] = s->intra4x4_pred_mode[s->mb2br_xy[mb_xy - s->mb_stride] + 3];

                if (s->intra4x4_pred_mode_cache[4 + 8 * 0] == -1)
                    s->top_samples_available = 0x33FF;
            }

            /* decode prediction codes for luma blocks */
            for (i = 0; i < 16; i += 2) {
                vlc = svq3_get_ue_golomb(&h->gb);

                if (vlc >= 25U) {
                    av_log(h->avctx, AV_LOG_ERROR,
                           "luma prediction:%"PRIu32"\n", vlc);
                    return -1;
                }

                left = &s->intra4x4_pred_mode_cache[scan8[i] - 1];
                top  = &s->intra4x4_pred_mode_cache[scan8[i] - 8];

                left[1] = svq3_pred_1[top[0] + 1][left[0] + 1][svq3_pred_0[vlc][0]];
                left[2] = svq3_pred_1[top[1] + 1][left[1] + 1][svq3_pred_0[vlc][1]];

                if (left[1] == -1 || left[2] == -1) {
                    av_log(h->avctx, AV_LOG_ERROR, "weird prediction\n");
                    return -1;
                }
            }
        } else {    /* mb_type == 33, DC_128_PRED block type */
            for (i = 0; i < 4; i++)
                memset(&s->intra4x4_pred_mode_cache[scan8[0] + 8 * i], DC_PRED, 4);
        }

        AV_COPY32(i4x4, i4x4_cache + 4 + 8 * 4);
        i4x4[4] = i4x4_cache[7 + 8 * 3];
        i4x4[5] = i4x4_cache[7 + 8 * 2];
        i4x4[6] = i4x4_cache[7 + 8 * 1];

        if (mb_type == 8) {
            ff_h264_check_intra4x4_pred_mode(s->intra4x4_pred_mode_cache,
                                             h->avctx, s->top_samples_available,
                                             s->left_samples_available);

            s->top_samples_available  = (s->mb_y == 0) ? 0x33FF : 0xFFFF;
            s->left_samples_available = (s->mb_x == 0) ? 0x5F5F : 0xFFFF;
        } else {
            for (i = 0; i < 4; i++)
                memset(&s->intra4x4_pred_mode_cache[scan8[0] + 8 * i], DC_128_PRED, 4);

            s->top_samples_available  = 0x33FF;
            s->left_samples_available = 0x5F5F;
        }

        mb_type = MB_TYPE_INTRA4x4;
    } else {                      /* INTRA16x16 */
        dir = ff_h264_i_mb_type_info[mb_type - 8].pred_mode;
        dir = (dir >> 1) ^ 3 * (dir & 1) ^ 1;

        if ((s->intra16x16_pred_mode = ff_h264_check_intra_pred_mode(h->avctx, s->top_samples_available,
                                                                     s->left_samples_available, dir, 0)) < 0) {
            av_log(h->avctx, AV_LOG_ERROR, "ff_h264_check_intra_pred_mode < 0\n");
            return s->intra16x16_pred_mode;
        }

        cbp     = ff_h264_i_mb_type_info[mb_type - 8].cbp;
        mb_type = MB_TYPE_INTRA16x16;
    }

    if (!IS_INTER(mb_type) && s->pict_type != AV_PICTURE_TYPE_I) {
        for (i = 0; i < 4; i++)
            memset(h->cur_pic.motion_val[0][b_xy + i * s->b_stride],
                   0, 4 * 2 * sizeof(int16_t));
        if (s->pict_type == AV_PICTURE_TYPE_B) {
            for (i = 0; i < 4; i++)
                memset(h->cur_pic.motion_val[1][b_xy + i * s->b_stride],
                       0, 4 * 2 * sizeof(int16_t));
        }
    }
    if (!IS_INTRA4x4(mb_type)) {
        memset(s->intra4x4_pred_mode + s->mb2br_xy[mb_xy], DC_PRED, 8);
    }
    if (!IS_SKIP(mb_type) || s->pict_type == AV_PICTURE_TYPE_B) {
        memset(sl->non_zero_count_cache + 8, 0, 14 * 8 * sizeof(uint8_t));
    }

    if (!IS_INTRA16x16(mb_type) &&
<<<<<<< HEAD
        (!IS_SKIP(mb_type) || h->pict_type == AV_PICTURE_TYPE_B)) {
        if ((vlc = svq3_get_ue_golomb(&h->gb)) >= 48U){
=======
        (!IS_SKIP(mb_type) || s->pict_type == AV_PICTURE_TYPE_B)) {
        if ((vlc = svq3_get_ue_golomb(&h->gb)) >= 48) {
>>>>>>> 5a5db90e
            av_log(h->avctx, AV_LOG_ERROR, "cbp_vlc=%"PRIu32"\n", vlc);
            return -1;
        }

        cbp = IS_INTRA(mb_type) ? ff_h264_golomb_to_intra4x4_cbp[vlc]
                                : ff_h264_golomb_to_inter_cbp[vlc];
    }
    if (IS_INTRA16x16(mb_type) ||
        (s->pict_type != AV_PICTURE_TYPE_I && s->adaptive_quant && cbp)) {
        sl->qscale += svq3_get_se_golomb(&h->gb);

        if (sl->qscale > 31u) {
            av_log(h->avctx, AV_LOG_ERROR, "qscale:%d\n", sl->qscale);
            return -1;
        }
    }
    if (IS_INTRA16x16(mb_type)) {
        AV_ZERO128(sl->mb_luma_dc[0] + 0);
        AV_ZERO128(sl->mb_luma_dc[0] + 8);
        if (svq3_decode_block(&h->gb, sl->mb_luma_dc[0], 0, 1)) {
            av_log(h->avctx, AV_LOG_ERROR,
                   "error while decoding intra luma dc\n");
            return -1;
        }
    }

    if (cbp) {
        const int index = IS_INTRA16x16(mb_type) ? 1 : 0;
        const int type  = ((sl->qscale < 24 && IS_INTRA4x4(mb_type)) ? 2 : 1);

        for (i = 0; i < 4; i++)
            if ((cbp & (1 << i))) {
                for (j = 0; j < 4; j++) {
                    k = index ? (1 * (j & 1) + 2 * (i & 1) +
                                 2 * (j & 2) + 4 * (i & 2))
                              : (4 * i + j);
                    sl->non_zero_count_cache[scan8[k]] = 1;

                    if (svq3_decode_block(&h->gb, &sl->mb[16 * k], index, type)) {
                        av_log(h->avctx, AV_LOG_ERROR,
                               "error while decoding block\n");
                        return -1;
                    }
                }
            }

        if ((cbp & 0x30)) {
            for (i = 1; i < 3; ++i)
                if (svq3_decode_block(&h->gb, &sl->mb[16 * 16 * i], 0, 3)) {
                    av_log(h->avctx, AV_LOG_ERROR,
                           "error while decoding chroma dc block\n");
                    return -1;
                }

            if ((cbp & 0x20)) {
                for (i = 1; i < 3; i++) {
                    for (j = 0; j < 4; j++) {
                        k                                 = 16 * i + j;
                        sl->non_zero_count_cache[scan8[k]] = 1;

                        if (svq3_decode_block(&h->gb, &sl->mb[16 * k], 1, 1)) {
                            av_log(h->avctx, AV_LOG_ERROR,
                                   "error while decoding chroma ac block\n");
                            return -1;
                        }
                    }
                }
            }
        }
    }

    sl->cbp                   = cbp;
    h->cur_pic.mb_type[mb_xy] = mb_type;

    if (IS_INTRA(mb_type))
        s->chroma_pred_mode = ff_h264_check_intra_pred_mode(h->avctx, s->top_samples_available,
                                                            s->left_samples_available, DC_PRED8x8, 1);

    return 0;
}

static int svq3_decode_slice_header(AVCodecContext *avctx)
{
    SVQ3Context *s = avctx->priv_data;
    H264Context *h    = &s->h;
    H264SliceContext *sl = &h->slice_ctx[0];
    const int mb_xy   = s->mb_xy;
    int i, header;
    unsigned slice_id;

    header = get_bits(&s->gb, 8);

    if (((header & 0x9F) != 1 && (header & 0x9F) != 2) || (header & 0x60) == 0) {
        /* TODO: what? */
        av_log(avctx, AV_LOG_ERROR, "unsupported slice header (%02X)\n", header);
        return -1;
    } else {
        int slice_bits, slice_bytes, slice_length;
        int length = header >> 5 & 3;

        slice_length = show_bits(&s->gb, 8 * length);
        slice_bits   = slice_length * 8;
        slice_bytes  = slice_length + length - 1;

        if (slice_bytes > get_bits_left(&s->gb)) {
            av_log(avctx, AV_LOG_ERROR, "slice after bitstream end\n");
            return -1;
        }

        skip_bits(&s->gb, 8);

        av_fast_malloc(&s->slice_buf, &s->slice_size, slice_bytes + AV_INPUT_BUFFER_PADDING_SIZE);
        if (!s->slice_buf)
            return AVERROR(ENOMEM);

        memcpy(s->slice_buf, s->gb.buffer + s->gb.index / 8, slice_bytes);

        init_get_bits(&h->gb, s->slice_buf, slice_bits);

        if (s->watermark_key) {
            uint32_t header = AV_RL32(&h->gb.buffer[1]);
            AV_WL32(&h->gb.buffer[1], header ^ s->watermark_key);
        }
        if (length > 0) {
            memmove(s->slice_buf, &s->slice_buf[slice_length], length - 1);
        }
        skip_bits_long(&s->gb, slice_bytes * 8);
    }

    if ((slice_id = svq3_get_ue_golomb(&h->gb)) >= 3) {
        av_log(h->avctx, AV_LOG_ERROR, "illegal slice type %u \n", slice_id);
        return -1;
    }

    s->pict_type = ff_h264_golomb_to_pict_type[slice_id];

    if ((header & 0x9F) == 2) {
        i              = (s->mb_num < 64) ? 6 : (1 + av_log2(s->mb_num - 1));
        sl->mb_skip_run = get_bits(&h->gb, i) -
                         (s->mb_y * s->mb_width + s->mb_x);
    } else {
        skip_bits1(&h->gb);
        sl->mb_skip_run = 0;
    }

    sl->slice_num     = get_bits(&h->gb, 8);
    sl->qscale        = get_bits(&h->gb, 5);
    s->adaptive_quant = get_bits1(&h->gb);

    /* unknown fields */
    skip_bits1(&h->gb);

    if (s->has_watermark)
        skip_bits1(&h->gb);

    skip_bits1(&h->gb);
    skip_bits(&h->gb, 2);

    if (skip_1stop_8data_bits(&h->gb) < 0)
        return AVERROR_INVALIDDATA;

    /* reset intra predictors and invalidate motion vector references */
    if (s->mb_x > 0) {
        memset(s->intra4x4_pred_mode + s->mb2br_xy[mb_xy - 1] + 3,
               -1, 4 * sizeof(int8_t));
        memset(s->intra4x4_pred_mode + s->mb2br_xy[mb_xy - s->mb_x],
               -1, 8 * sizeof(int8_t) * s->mb_x);
    }
    if (s->mb_y > 0) {
        memset(s->intra4x4_pred_mode + s->mb2br_xy[mb_xy - s->mb_stride],
               -1, 8 * sizeof(int8_t) * (s->mb_width - s->mb_x));

        if (s->mb_x > 0)
            s->intra4x4_pred_mode[s->mb2br_xy[mb_xy - s->mb_stride - 1] + 3] = -1;
    }

    return 0;
}

static void init_dequant4_coeff_table(SVQ3Context *s)
{
    int q, x;
    const int max_qp = 51;

    for (q = 0; q < max_qp + 1; q++) {
        int shift = ff_h264_quant_div6[q] + 2;
        int idx   = ff_h264_quant_rem6[q];
        for (x = 0; x < 16; x++)
            s->dequant4_coeff[q][(x >> 2) | ((x << 2) & 0xF)] =
                ((uint32_t)ff_h264_dequant4_coeff_init[idx][(x & 1) + ((x >> 2) & 1)] * 16) << shift;
    }
}

static av_cold int svq3_decode_init(AVCodecContext *avctx)
{
    SVQ3Context *s = avctx->priv_data;
    H264Context *h = &s->h;
    H264SliceContext *sl;
    int m, x, y;
    unsigned char *extradata;
    unsigned char *extradata_end;
    unsigned int size;
    int marker_found = 0;
    int ret;

    s->cur_pic  = av_mallocz(sizeof(*s->cur_pic));
    s->last_pic = av_mallocz(sizeof(*s->last_pic));
    s->next_pic = av_mallocz(sizeof(*s->next_pic));
    if (!s->next_pic || !s->last_pic || !s->cur_pic) {
        ret = AVERROR(ENOMEM);
        goto fail;
    }

    s->cur_pic->f  = av_frame_alloc();
    s->last_pic->f = av_frame_alloc();
    s->next_pic->f = av_frame_alloc();
    if (!s->cur_pic->f || !s->last_pic->f || !s->next_pic->f)
        return AVERROR(ENOMEM);

    if ((ret = ff_h264_decode_init(avctx)) < 0)
        goto fail;

    // we will overwrite it later during decoding
    av_frame_free(&h->cur_pic.f);

    av_frame_free(&h->last_pic_for_ec.f);

    ff_h264dsp_init(&s->h264dsp, 8, 1);
    av_assert0(h->sps.bit_depth_chroma == 0);
    ff_h264_pred_init(&s->hpc, AV_CODEC_ID_SVQ3, 8, 1);
    ff_videodsp_init(&s->vdsp, 8);


    avctx->bits_per_raw_sample = 8;
    h->sps.bit_depth_luma = 8;
    h->chroma_format_idc = 1;

    ff_hpeldsp_init(&s->hdsp, avctx->flags);
    ff_tpeldsp_init(&s->tdsp);

    sl = h->slice_ctx;

    h->flags           = avctx->flags;
    sl->is_complex     = 1;
    h->sps.chroma_format_idc = 1;
    h->picture_structure = PICT_FRAME;
    avctx->pix_fmt     = AV_PIX_FMT_YUVJ420P;
    avctx->color_range = AVCOL_RANGE_JPEG;

    h->slice_ctx[0].chroma_qp[0] = h->slice_ctx[0].chroma_qp[1] = 4;
    h->chroma_x_shift = h->chroma_y_shift = 1;

    s->halfpel_flag  = 1;
    s->thirdpel_flag = 1;
    s->has_watermark = 0;

    /* prowl for the "SEQH" marker in the extradata */
    extradata     = (unsigned char *)avctx->extradata;
    extradata_end = avctx->extradata + avctx->extradata_size;
    if (extradata) {
        for (m = 0; m + 8 < avctx->extradata_size; m++) {
            if (!memcmp(extradata, "SEQH", 4)) {
                marker_found = 1;
                break;
            }
            extradata++;
        }
    }

    /* if a match was found, parse the extra data */
    if (marker_found) {
        GetBitContext gb;
        int frame_size_code;
        int unk0, unk1, unk2, unk3, unk4;

        size = AV_RB32(&extradata[4]);
        if (size > extradata_end - extradata - 8) {
            ret = AVERROR_INVALIDDATA;
            goto fail;
        }
        init_get_bits(&gb, extradata + 8, size * 8);

        /* 'frame size code' and optional 'width, height' */
        frame_size_code = get_bits(&gb, 3);
        switch (frame_size_code) {
        case 0:
            avctx->width  = 160;
            avctx->height = 120;
            break;
        case 1:
            avctx->width  = 128;
            avctx->height =  96;
            break;
        case 2:
            avctx->width  = 176;
            avctx->height = 144;
            break;
        case 3:
            avctx->width  = 352;
            avctx->height = 288;
            break;
        case 4:
            avctx->width  = 704;
            avctx->height = 576;
            break;
        case 5:
            avctx->width  = 240;
            avctx->height = 180;
            break;
        case 6:
            avctx->width  = 320;
            avctx->height = 240;
            break;
        case 7:
            avctx->width  = get_bits(&gb, 12);
            avctx->height = get_bits(&gb, 12);
            break;
        }

        s->halfpel_flag  = get_bits1(&gb);
        s->thirdpel_flag = get_bits1(&gb);

        /* unknown fields */
        unk0 = get_bits1(&gb);
        unk1 = get_bits1(&gb);
        unk2 = get_bits1(&gb);
        unk3 = get_bits1(&gb);

        h->low_delay = get_bits1(&gb);

        /* unknown field */
        unk4 = get_bits1(&gb);

        av_log(avctx, AV_LOG_DEBUG, "Unknown fields %d %d %d %d %d\n",
               unk0, unk1, unk2, unk3, unk4);

        if (skip_1stop_8data_bits(&gb) < 0) {
            ret = AVERROR_INVALIDDATA;
            goto fail;
        }

        s->has_watermark  = get_bits1(&gb);
        avctx->has_b_frames = !h->low_delay;
        if (s->has_watermark) {
#if CONFIG_ZLIB
            unsigned watermark_width  = svq3_get_ue_golomb(&gb);
            unsigned watermark_height = svq3_get_ue_golomb(&gb);
            int u1                    = svq3_get_ue_golomb(&gb);
            int u2                    = get_bits(&gb, 8);
            int u3                    = get_bits(&gb, 2);
            int u4                    = svq3_get_ue_golomb(&gb);
            unsigned long buf_len     = watermark_width *
                                        watermark_height * 4;
            int offset                = get_bits_count(&gb) + 7 >> 3;
            uint8_t *buf;

            if (watermark_height <= 0 ||
                (uint64_t)watermark_width * 4 > UINT_MAX / watermark_height) {
                ret = -1;
                goto fail;
            }

            buf = av_malloc(buf_len);
            if (!buf) {
                ret = AVERROR(ENOMEM);
                goto fail;
            }
            av_log(avctx, AV_LOG_DEBUG, "watermark size: %ux%u\n",
                   watermark_width, watermark_height);
            av_log(avctx, AV_LOG_DEBUG,
                   "u1: %x u2: %x u3: %x compressed data size: %d offset: %d\n",
                   u1, u2, u3, u4, offset);
            if (uncompress(buf, &buf_len, extradata + 8 + offset,
                           size - offset) != Z_OK) {
                av_log(avctx, AV_LOG_ERROR,
                       "could not uncompress watermark logo\n");
                av_free(buf);
                ret = -1;
                goto fail;
            }
            s->watermark_key = ff_svq1_packet_checksum(buf, buf_len, 0);
            s->watermark_key = s->watermark_key << 16 | s->watermark_key;
            av_log(avctx, AV_LOG_DEBUG,
                   "watermark key %#"PRIx32"\n", s->watermark_key);
            av_free(buf);
#else
            av_log(avctx, AV_LOG_ERROR,
                   "this svq3 file contains watermark which need zlib support compiled in\n");
            ret = -1;
            goto fail;
#endif
        }
    }

    s->mb_width   = (avctx->width + 15) / 16;
    s->mb_height  = (avctx->height + 15) / 16;
    s->mb_stride  = s->mb_width + 1;
    s->mb_num     = s->mb_width * s->mb_height;
    s->b_stride   = 4 * s->mb_width;
    s->h_edge_pos = s->mb_width * 16;
    s->v_edge_pos = s->mb_height * 16;

    s->intra4x4_pred_mode = av_mallocz(s->mb_stride * 2 * 8);
    if (!s->intra4x4_pred_mode)
        return AVERROR(ENOMEM);

    s->mb2br_xy = av_mallocz(s->mb_stride * (s->mb_height + 1) *
                             sizeof(*s->mb2br_xy));
    if (!s->mb2br_xy)
        return AVERROR(ENOMEM);

    for (y = 0; y < s->mb_height; y++)
        for (x = 0; x < s->mb_width; x++) {
            const int mb_xy = x + y * s->mb_stride;

            s->mb2br_xy[mb_xy] = 8 * (mb_xy % (2 * s->mb_stride));
        }

    init_dequant4_coeff_table(s);

    return 0;
fail:
    svq3_decode_end(avctx);
    return ret;
}

static void free_picture(AVCodecContext *avctx, H264Picture *pic)
{
    int i;
    for (i = 0; i < 2; i++) {
        av_buffer_unref(&pic->motion_val_buf[i]);
        av_buffer_unref(&pic->ref_index_buf[i]);
    }
    av_buffer_unref(&pic->mb_type_buf);

    av_frame_unref(pic->f);
}

static int get_buffer(AVCodecContext *avctx, H264Picture *pic)
{
    SVQ3Context *s = avctx->priv_data;
    H264Context *h = &s->h;
    H264SliceContext *sl = &h->slice_ctx[0];
    const int big_mb_num    = s->mb_stride * (s->mb_height + 1) + 1;
    const int mb_array_size = s->mb_stride * s->mb_height;
    const int b4_stride     = s->mb_width * 4 + 1;
    const int b4_array_size = b4_stride * s->mb_height * 4;
    int ret;

    if (!pic->motion_val_buf[0]) {
        int i;

        pic->mb_type_buf = av_buffer_allocz((big_mb_num + s->mb_stride) * sizeof(uint32_t));
        if (!pic->mb_type_buf)
            return AVERROR(ENOMEM);
        pic->mb_type = (uint32_t*)pic->mb_type_buf->data + 2 * s->mb_stride + 1;

        for (i = 0; i < 2; i++) {
            pic->motion_val_buf[i] = av_buffer_allocz(2 * (b4_array_size + 4) * sizeof(int16_t));
            pic->ref_index_buf[i]  = av_buffer_allocz(4 * mb_array_size);
            if (!pic->motion_val_buf[i] || !pic->ref_index_buf[i]) {
                ret = AVERROR(ENOMEM);
                goto fail;
            }

            pic->motion_val[i] = (int16_t (*)[2])pic->motion_val_buf[i]->data + 4;
            pic->ref_index[i]  = pic->ref_index_buf[i]->data;
        }
    }
    pic->reference = !(s->pict_type == AV_PICTURE_TYPE_B);

    ret = ff_get_buffer(avctx, pic->f,
                        pic->reference ? AV_GET_BUFFER_FLAG_REF : 0);
    if (ret < 0)
        goto fail;

    if (!s->edge_emu_buffer) {
        s->edge_emu_buffer = av_mallocz_array(pic->f->linesize[0], 17);
        if (!s->edge_emu_buffer)
            return AVERROR(ENOMEM);
    }

    sl->linesize   = pic->f->linesize[0];
    sl->uvlinesize = pic->f->linesize[1];

    return 0;
fail:
    free_picture(avctx, pic);
    return ret;
}

static int svq3_decode_frame(AVCodecContext *avctx, void *data,
                             int *got_frame, AVPacket *avpkt)
{
    SVQ3Context *s     = avctx->priv_data;
    H264Context *h     = &s->h;
    H264SliceContext *sl = &h->slice_ctx[0];
    int buf_size       = avpkt->size;
    int left;
    uint8_t *buf;
    int ret, m, i;

    /* special case for last picture */
    if (buf_size == 0) {
        if (s->next_pic->f->data[0] && !h->low_delay && !s->last_frame_output) {
            ret = av_frame_ref(data, s->next_pic->f);
            if (ret < 0)
                return ret;
            s->last_frame_output = 1;
            *got_frame          = 1;
        }
        return 0;
    }

    sl->mb_x = sl->mb_y = sl->mb_xy = 0;

    if (s->watermark_key) {
        av_fast_padded_malloc(&s->buf, &s->buf_size, buf_size);
        if (!s->buf)
            return AVERROR(ENOMEM);
        memcpy(s->buf, avpkt->data, buf_size);
        buf = s->buf;
    } else {
        buf = avpkt->data;
    }

    ret = init_get_bits(&s->gb, buf, 8 * buf_size);
    if (ret < 0)
        return ret;

    if (svq3_decode_slice_header(avctx))
        return -1;

    if (s->pict_type != AV_PICTURE_TYPE_B)
        FFSWAP(H264Picture*, s->next_pic, s->last_pic);

    av_frame_unref(s->cur_pic->f);

    /* for skipping the frame */
    s->cur_pic->f->pict_type = s->pict_type;
    s->cur_pic->f->key_frame = (s->pict_type == AV_PICTURE_TYPE_I);

    ret = get_buffer(avctx, s->cur_pic);
    if (ret < 0)
        return ret;

    h->cur_pic_ptr = s->cur_pic;
    h->cur_pic     = *s->cur_pic;

    for (i = 0; i < 16; i++) {
        h->block_offset[i]           = (4 * ((scan8[i] - scan8[0]) & 7)) + 4 * sl->linesize * ((scan8[i] - scan8[0]) >> 3);
        h->block_offset[48 + i]      = (4 * ((scan8[i] - scan8[0]) & 7)) + 8 * sl->linesize * ((scan8[i] - scan8[0]) >> 3);
    }
    for (i = 0; i < 16; i++) {
        h->block_offset[16 + i]      =
        h->block_offset[32 + i]      = (4 * ((scan8[i] - scan8[0]) & 7)) + 4 * sl->uvlinesize * ((scan8[i] - scan8[0]) >> 3);
        h->block_offset[48 + 16 + i] =
        h->block_offset[48 + 32 + i] = (4 * ((scan8[i] - scan8[0]) & 7)) + 8 * sl->uvlinesize * ((scan8[i] - scan8[0]) >> 3);
    }

    if (s->pict_type != AV_PICTURE_TYPE_I) {
        if (!s->last_pic->f->data[0]) {
            av_log(avctx, AV_LOG_ERROR, "Missing reference frame.\n");
            av_frame_unref(s->last_pic->f);
            ret = get_buffer(avctx, s->last_pic);
            if (ret < 0)
                return ret;
            memset(s->last_pic->f->data[0], 0, avctx->height * s->last_pic->f->linesize[0]);
            memset(s->last_pic->f->data[1], 0x80, (avctx->height / 2) *
                   s->last_pic->f->linesize[1]);
            memset(s->last_pic->f->data[2], 0x80, (avctx->height / 2) *
                   s->last_pic->f->linesize[2]);
        }

        if (s->pict_type == AV_PICTURE_TYPE_B && !s->next_pic->f->data[0]) {
            av_log(avctx, AV_LOG_ERROR, "Missing reference frame.\n");
            av_frame_unref(s->next_pic->f);
            ret = get_buffer(avctx, s->next_pic);
            if (ret < 0)
                return ret;
            memset(s->next_pic->f->data[0], 0, avctx->height * s->next_pic->f->linesize[0]);
            memset(s->next_pic->f->data[1], 0x80, (avctx->height / 2) *
                   s->next_pic->f->linesize[1]);
            memset(s->next_pic->f->data[2], 0x80, (avctx->height / 2) *
                   s->next_pic->f->linesize[2]);
        }
    }

    if (avctx->debug & FF_DEBUG_PICT_INFO)
        av_log(h->avctx, AV_LOG_DEBUG,
               "%c hpel:%d, tpel:%d aqp:%d qp:%d, slice_num:%02X\n",
               av_get_picture_type_char(s->pict_type),
               s->halfpel_flag, s->thirdpel_flag,
               s->adaptive_quant, h->slice_ctx[0].qscale, sl->slice_num);

    if (avctx->skip_frame >= AVDISCARD_NONREF && s->pict_type == AV_PICTURE_TYPE_B ||
        avctx->skip_frame >= AVDISCARD_NONKEY && s->pict_type != AV_PICTURE_TYPE_I ||
        avctx->skip_frame >= AVDISCARD_ALL)
        return 0;

    if (s->next_p_frame_damaged) {
        if (s->pict_type == AV_PICTURE_TYPE_B)
            return 0;
        else
            s->next_p_frame_damaged = 0;
    }

    if (s->pict_type == AV_PICTURE_TYPE_B) {
        h->frame_num_offset = sl->slice_num - h->prev_frame_num;

        if (h->frame_num_offset < 0)
            h->frame_num_offset += 256;
        if (h->frame_num_offset == 0 ||
            h->frame_num_offset >= h->prev_frame_num_offset) {
            av_log(h->avctx, AV_LOG_ERROR, "error in B-frame picture id\n");
            return -1;
        }
    } else {
        h->prev_frame_num        = h->frame_num;
        h->frame_num             = sl->slice_num;
        h->prev_frame_num_offset = h->frame_num - h->prev_frame_num;

        if (h->prev_frame_num_offset < 0)
            h->prev_frame_num_offset += 256;
    }

    for (m = 0; m < 2; m++) {
        int i;
        for (i = 0; i < 4; i++) {
            int j;
            for (j = -1; j < 4; j++)
                s->ref_cache[m][scan8[0] + 8 * i + j] = 1;
            if (i < 3)
                s->ref_cache[m][scan8[0] + 8 * i + j] = PART_NOT_AVAILABLE;
        }
    }

    for (s->mb_y = 0; s->mb_y < s->mb_height; s->mb_y++) {
        for (s->mb_x = 0; s->mb_x < s->mb_width; s->mb_x++) {
            unsigned mb_type;
            s->mb_xy = s->mb_x + s->mb_y * s->mb_stride;

            if ((get_bits_left(&h->gb)) <= 7) {
                if (((get_bits_count(&h->gb) & 7) == 0 ||
                    show_bits(&h->gb, get_bits_left(&h->gb) & 7) == 0)) {

                    if (svq3_decode_slice_header(avctx))
                        return -1;
                }
                /* TODO: support s->mb_skip_run */
            }

            mb_type = svq3_get_ue_golomb(&h->gb);

            if (s->pict_type == AV_PICTURE_TYPE_I)
                mb_type += 8;
            else if (s->pict_type == AV_PICTURE_TYPE_B && mb_type >= 4)
                mb_type += 4;
            if (mb_type > 33 || svq3_decode_mb(s, mb_type)) {
                av_log(h->avctx, AV_LOG_ERROR,
                       "error while decoding MB %d %d\n", s->mb_x, s->mb_y);
                return -1;
            }

            if (mb_type != 0 || sl->cbp)
                hl_decode_mb(s, h, &h->slice_ctx[0]);

            if (s->pict_type != AV_PICTURE_TYPE_B && !h->low_delay)
                h->cur_pic.mb_type[s->mb_x + s->mb_y * s->mb_stride] =
                    (s->pict_type == AV_PICTURE_TYPE_P && mb_type < 8) ? (mb_type - 1) : -1;
        }

        ff_draw_horiz_band(avctx, s->cur_pic->f,
                           s->last_pic->f->data[0] ? s->last_pic->f : NULL,
                           16 * s->mb_y, 16, h->picture_structure, 0,
                           h->low_delay);
    }

<<<<<<< HEAD
    left = buf_size*8 - get_bits_count(&h->gb);

    if (sl->mb_y != h->mb_height || sl->mb_x != h->mb_width) {
        av_log(avctx, AV_LOG_INFO, "frame num %d incomplete pic x %d y %d left %d\n", avctx->frame_number, sl->mb_y, sl->mb_x, left);
        //av_hex_dump(stderr, buf+buf_size-8, 8);
    }

    if (left < 0) {
        av_log(avctx, AV_LOG_ERROR, "frame num %d left %d\n", avctx->frame_number, left);
        return -1;
    }

    if (h->pict_type == AV_PICTURE_TYPE_B || h->low_delay)
=======
    if (s->pict_type == AV_PICTURE_TYPE_B || h->low_delay)
>>>>>>> 5a5db90e
        ret = av_frame_ref(data, s->cur_pic->f);
    else if (s->last_pic->f->data[0])
        ret = av_frame_ref(data, s->last_pic->f);
    if (ret < 0)
        return ret;

    /* Do not output the last pic after seeking. */
    if (s->last_pic->f->data[0] || h->low_delay)
        *got_frame = 1;

    if (s->pict_type != AV_PICTURE_TYPE_B) {
        FFSWAP(H264Picture*, s->cur_pic, s->next_pic);
    } else {
        av_frame_unref(s->cur_pic->f);
    }

    return buf_size;
}

static av_cold int svq3_decode_end(AVCodecContext *avctx)
{
    SVQ3Context *s = avctx->priv_data;
    H264Context *h = &s->h;

    free_picture(avctx, s->cur_pic);
    free_picture(avctx, s->next_pic);
    free_picture(avctx, s->last_pic);
    av_frame_free(&s->cur_pic->f);
    av_frame_free(&s->next_pic->f);
    av_frame_free(&s->last_pic->f);
    av_freep(&s->cur_pic);
    av_freep(&s->next_pic);
    av_freep(&s->last_pic);
    av_freep(&s->slice_buf);
    av_freep(&s->intra4x4_pred_mode);
    av_freep(&s->edge_emu_buffer);
    av_freep(&s->mb2br_xy);

    memset(&h->cur_pic, 0, sizeof(h->cur_pic));

    ff_h264_free_context(h);

    av_freep(&s->buf);
    s->buf_size = 0;

    return 0;
}

AVCodec ff_svq3_decoder = {
    .name           = "svq3",
    .long_name      = NULL_IF_CONFIG_SMALL("Sorenson Vector Quantizer 3 / Sorenson Video 3 / SVQ3"),
    .type           = AVMEDIA_TYPE_VIDEO,
    .id             = AV_CODEC_ID_SVQ3,
    .priv_data_size = sizeof(SVQ3Context),
    .init           = svq3_decode_init,
    .close          = svq3_decode_end,
    .decode         = svq3_decode_frame,
    .capabilities   = AV_CODEC_CAP_DRAW_HORIZ_BAND |
                      AV_CODEC_CAP_DR1             |
                      AV_CODEC_CAP_DELAY,
    .pix_fmts       = (const enum AVPixelFormat[]) { AV_PIX_FMT_YUVJ420P,
                                                     AV_PIX_FMT_NONE},
};<|MERGE_RESOLUTION|>--- conflicted
+++ resolved
@@ -916,13 +916,8 @@
     }
 
     if (!IS_INTRA16x16(mb_type) &&
-<<<<<<< HEAD
-        (!IS_SKIP(mb_type) || h->pict_type == AV_PICTURE_TYPE_B)) {
+        (!IS_SKIP(mb_type) || s->pict_type == AV_PICTURE_TYPE_B)) {
         if ((vlc = svq3_get_ue_golomb(&h->gb)) >= 48U){
-=======
-        (!IS_SKIP(mb_type) || s->pict_type == AV_PICTURE_TYPE_B)) {
-        if ((vlc = svq3_get_ue_golomb(&h->gb)) >= 48) {
->>>>>>> 5a5db90e
             av_log(h->avctx, AV_LOG_ERROR, "cbp_vlc=%"PRIu32"\n", vlc);
             return -1;
         }
@@ -1601,7 +1596,6 @@
                            h->low_delay);
     }
 
-<<<<<<< HEAD
     left = buf_size*8 - get_bits_count(&h->gb);
 
     if (sl->mb_y != h->mb_height || sl->mb_x != h->mb_width) {
@@ -1614,10 +1608,7 @@
         return -1;
     }
 
-    if (h->pict_type == AV_PICTURE_TYPE_B || h->low_delay)
-=======
     if (s->pict_type == AV_PICTURE_TYPE_B || h->low_delay)
->>>>>>> 5a5db90e
         ret = av_frame_ref(data, s->cur_pic->f);
     else if (s->last_pic->f->data[0])
         ret = av_frame_ref(data, s->last_pic->f);
