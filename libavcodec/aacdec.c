/*
 * AAC decoder
 * Copyright (c) 2005-2006 Oded Shimon ( ods15 ods15 dyndns org )
 * Copyright (c) 2006-2007 Maxim Gavrilov ( maxim.gavrilov gmail com )
 * Copyright (c) 2008-2013 Alex Converse <alex.converse@gmail.com>
 *
 * AAC LATM decoder
 * Copyright (c) 2008-2010 Paul Kendall <paul@kcbbs.gen.nz>
 * Copyright (c) 2010      Janne Grunau <janne-libav@jannau.net>
 *
 * This file is part of FFmpeg.
 *
 * FFmpeg is free software; you can redistribute it and/or
 * modify it under the terms of the GNU Lesser General Public
 * License as published by the Free Software Foundation; either
 * version 2.1 of the License, or (at your option) any later version.
 *
 * FFmpeg is distributed in the hope that it will be useful,
 * but WITHOUT ANY WARRANTY; without even the implied warranty of
 * MERCHANTABILITY or FITNESS FOR A PARTICULAR PURPOSE.  See the GNU
 * Lesser General Public License for more details.
 *
 * You should have received a copy of the GNU Lesser General Public
 * License along with FFmpeg; if not, write to the Free Software
 * Foundation, Inc., 51 Franklin Street, Fifth Floor, Boston, MA 02110-1301 USA
 */

/**
 * @file
 * AAC decoder
 * @author Oded Shimon  ( ods15 ods15 dyndns org )
 * @author Maxim Gavrilov ( maxim.gavrilov gmail com )
 */

/*
 * supported tools
 *
 * Support?             Name
 * N (code in SoC repo) gain control
 * Y                    block switching
 * Y                    window shapes - standard
 * N                    window shapes - Low Delay
 * Y                    filterbank - standard
 * N (code in SoC repo) filterbank - Scalable Sample Rate
 * Y                    Temporal Noise Shaping
 * Y                    Long Term Prediction
 * Y                    intensity stereo
 * Y                    channel coupling
 * Y                    frequency domain prediction
 * Y                    Perceptual Noise Substitution
 * Y                    Mid/Side stereo
 * N                    Scalable Inverse AAC Quantization
 * N                    Frequency Selective Switch
 * N                    upsampling filter
 * Y                    quantization & coding - AAC
 * N                    quantization & coding - TwinVQ
 * N                    quantization & coding - BSAC
 * N                    AAC Error Resilience tools
 * N                    Error Resilience payload syntax
 * N                    Error Protection tool
 * N                    CELP
 * N                    Silence Compression
 * N                    HVXC
 * N                    HVXC 4kbits/s VR
 * N                    Structured Audio tools
 * N                    Structured Audio Sample Bank Format
 * N                    MIDI
 * N                    Harmonic and Individual Lines plus Noise
 * N                    Text-To-Speech Interface
 * Y                    Spectral Band Replication
 * Y (not in this code) Layer-1
 * Y (not in this code) Layer-2
 * Y (not in this code) Layer-3
 * N                    SinuSoidal Coding (Transient, Sinusoid, Noise)
 * Y                    Parametric Stereo
 * N                    Direct Stream Transfer
 * Y                    Enhanced AAC Low Delay (ER AAC ELD)
 *
 * Note: - HE AAC v1 comprises LC AAC with Spectral Band Replication.
 *       - HE AAC v2 comprises LC AAC with Spectral Band Replication and
           Parametric Stereo.
 */

#include "libavutil/float_dsp.h"
#include "libavutil/opt.h"
#include "avcodec.h"
#include "internal.h"
#include "get_bits.h"
#include "fft.h"
#include "imdct15.h"
#include "lpc.h"
#include "kbdwin.h"
#include "sinewin.h"

#include "aac.h"
#include "aactab.h"
#include "aacdectab.h"
#include "cbrt_tablegen.h"
#include "sbr.h"
#include "aacsbr.h"
#include "mpeg4audio.h"
#include "aacadtsdec.h"
#include "libavutil/intfloat.h"

#include <errno.h>
#include <math.h>
#include <stdint.h>
#include <string.h>

#if ARCH_ARM
#   include "arm/aac.h"
#elif ARCH_MIPS
#   include "mips/aacdec_mips.h"
#endif

static VLC vlc_scalefactors;
static VLC vlc_spectral[11];

static int output_configure(AACContext *ac,
                            uint8_t layout_map[MAX_ELEM_ID*4][3], int tags,
                            enum OCStatus oc_type, int get_new_frame);

#define overread_err "Input buffer exhausted before END element found\n"

static int count_channels(uint8_t (*layout)[3], int tags)
{
    int i, sum = 0;
    for (i = 0; i < tags; i++) {
        int syn_ele = layout[i][0];
        int pos     = layout[i][2];
        sum += (1 + (syn_ele == TYPE_CPE)) *
               (pos != AAC_CHANNEL_OFF && pos != AAC_CHANNEL_CC);
    }
    return sum;
}

/**
 * Check for the channel element in the current channel position configuration.
 * If it exists, make sure the appropriate element is allocated and map the
 * channel order to match the internal FFmpeg channel layout.
 *
 * @param   che_pos current channel position configuration
 * @param   type channel element type
 * @param   id channel element id
 * @param   channels count of the number of channels in the configuration
 *
 * @return  Returns error status. 0 - OK, !0 - error
 */
static av_cold int che_configure(AACContext *ac,
                                 enum ChannelPosition che_pos,
                                 int type, int id, int *channels)
{
    if (*channels >= MAX_CHANNELS)
        return AVERROR_INVALIDDATA;
    if (che_pos) {
        if (!ac->che[type][id]) {
            if (!(ac->che[type][id] = av_mallocz(sizeof(ChannelElement))))
                return AVERROR(ENOMEM);
            ff_aac_sbr_ctx_init(ac, &ac->che[type][id]->sbr);
        }
        if (type != TYPE_CCE) {
            if (*channels >= MAX_CHANNELS - (type == TYPE_CPE || (type == TYPE_SCE && ac->oc[1].m4ac.ps == 1))) {
                av_log(ac->avctx, AV_LOG_ERROR, "Too many channels\n");
                return AVERROR_INVALIDDATA;
            }
            ac->output_element[(*channels)++] = &ac->che[type][id]->ch[0];
            if (type == TYPE_CPE ||
                (type == TYPE_SCE && ac->oc[1].m4ac.ps == 1)) {
                ac->output_element[(*channels)++] = &ac->che[type][id]->ch[1];
            }
        }
    } else {
        if (ac->che[type][id])
            ff_aac_sbr_ctx_close(&ac->che[type][id]->sbr);
        av_freep(&ac->che[type][id]);
    }
    return 0;
}

static int frame_configure_elements(AVCodecContext *avctx)
{
    AACContext *ac = avctx->priv_data;
    int type, id, ch, ret;

    /* set channel pointers to internal buffers by default */
    for (type = 0; type < 4; type++) {
        for (id = 0; id < MAX_ELEM_ID; id++) {
            ChannelElement *che = ac->che[type][id];
            if (che) {
                che->ch[0].ret = che->ch[0].ret_buf;
                che->ch[1].ret = che->ch[1].ret_buf;
            }
        }
    }

    /* get output buffer */
    av_frame_unref(ac->frame);
    if (!avctx->channels)
        return 1;

    ac->frame->nb_samples = 2048;
    if ((ret = ff_get_buffer(avctx, ac->frame, 0)) < 0)
        return ret;

    /* map output channel pointers to AVFrame data */
    for (ch = 0; ch < avctx->channels; ch++) {
        if (ac->output_element[ch])
            ac->output_element[ch]->ret = (float *)ac->frame->extended_data[ch];
    }

    return 0;
}

struct elem_to_channel {
    uint64_t av_position;
    uint8_t syn_ele;
    uint8_t elem_id;
    uint8_t aac_position;
};

static int assign_pair(struct elem_to_channel e2c_vec[MAX_ELEM_ID],
                       uint8_t (*layout_map)[3], int offset, uint64_t left,
                       uint64_t right, int pos)
{
    if (layout_map[offset][0] == TYPE_CPE) {
        e2c_vec[offset] = (struct elem_to_channel) {
            .av_position  = left | right,
            .syn_ele      = TYPE_CPE,
            .elem_id      = layout_map[offset][1],
            .aac_position = pos
        };
        return 1;
    } else {
        e2c_vec[offset] = (struct elem_to_channel) {
            .av_position  = left,
            .syn_ele      = TYPE_SCE,
            .elem_id      = layout_map[offset][1],
            .aac_position = pos
        };
        e2c_vec[offset + 1] = (struct elem_to_channel) {
            .av_position  = right,
            .syn_ele      = TYPE_SCE,
            .elem_id      = layout_map[offset + 1][1],
            .aac_position = pos
        };
        return 2;
    }
}

static int count_paired_channels(uint8_t (*layout_map)[3], int tags, int pos,
                                 int *current)
{
    int num_pos_channels = 0;
    int first_cpe        = 0;
    int sce_parity       = 0;
    int i;
    for (i = *current; i < tags; i++) {
        if (layout_map[i][2] != pos)
            break;
        if (layout_map[i][0] == TYPE_CPE) {
            if (sce_parity) {
                if (pos == AAC_CHANNEL_FRONT && !first_cpe) {
                    sce_parity = 0;
                } else {
                    return -1;
                }
            }
            num_pos_channels += 2;
            first_cpe         = 1;
        } else {
            num_pos_channels++;
            sce_parity ^= 1;
        }
    }
    if (sce_parity &&
        ((pos == AAC_CHANNEL_FRONT && first_cpe) || pos == AAC_CHANNEL_SIDE))
        return -1;
    *current = i;
    return num_pos_channels;
}

static uint64_t sniff_channel_order(uint8_t (*layout_map)[3], int tags)
{
    int i, n, total_non_cc_elements;
    struct elem_to_channel e2c_vec[4 * MAX_ELEM_ID] = { { 0 } };
    int num_front_channels, num_side_channels, num_back_channels;
    uint64_t layout;

    if (FF_ARRAY_ELEMS(e2c_vec) < tags)
        return 0;

    i = 0;
    num_front_channels =
        count_paired_channels(layout_map, tags, AAC_CHANNEL_FRONT, &i);
    if (num_front_channels < 0)
        return 0;
    num_side_channels =
        count_paired_channels(layout_map, tags, AAC_CHANNEL_SIDE, &i);
    if (num_side_channels < 0)
        return 0;
    num_back_channels =
        count_paired_channels(layout_map, tags, AAC_CHANNEL_BACK, &i);
    if (num_back_channels < 0)
        return 0;

    if (num_side_channels == 0 && num_back_channels >= 4) {
        num_side_channels = 2;
        num_back_channels -= 2;
    }

    i = 0;
    if (num_front_channels & 1) {
        e2c_vec[i] = (struct elem_to_channel) {
            .av_position  = AV_CH_FRONT_CENTER,
            .syn_ele      = TYPE_SCE,
            .elem_id      = layout_map[i][1],
            .aac_position = AAC_CHANNEL_FRONT
        };
        i++;
        num_front_channels--;
    }
    if (num_front_channels >= 4) {
        i += assign_pair(e2c_vec, layout_map, i,
                         AV_CH_FRONT_LEFT_OF_CENTER,
                         AV_CH_FRONT_RIGHT_OF_CENTER,
                         AAC_CHANNEL_FRONT);
        num_front_channels -= 2;
    }
    if (num_front_channels >= 2) {
        i += assign_pair(e2c_vec, layout_map, i,
                         AV_CH_FRONT_LEFT,
                         AV_CH_FRONT_RIGHT,
                         AAC_CHANNEL_FRONT);
        num_front_channels -= 2;
    }
    while (num_front_channels >= 2) {
        i += assign_pair(e2c_vec, layout_map, i,
                         UINT64_MAX,
                         UINT64_MAX,
                         AAC_CHANNEL_FRONT);
        num_front_channels -= 2;
    }

    if (num_side_channels >= 2) {
        i += assign_pair(e2c_vec, layout_map, i,
                         AV_CH_SIDE_LEFT,
                         AV_CH_SIDE_RIGHT,
                         AAC_CHANNEL_FRONT);
        num_side_channels -= 2;
    }
    while (num_side_channels >= 2) {
        i += assign_pair(e2c_vec, layout_map, i,
                         UINT64_MAX,
                         UINT64_MAX,
                         AAC_CHANNEL_SIDE);
        num_side_channels -= 2;
    }

    while (num_back_channels >= 4) {
        i += assign_pair(e2c_vec, layout_map, i,
                         UINT64_MAX,
                         UINT64_MAX,
                         AAC_CHANNEL_BACK);
        num_back_channels -= 2;
    }
    if (num_back_channels >= 2) {
        i += assign_pair(e2c_vec, layout_map, i,
                         AV_CH_BACK_LEFT,
                         AV_CH_BACK_RIGHT,
                         AAC_CHANNEL_BACK);
        num_back_channels -= 2;
    }
    if (num_back_channels) {
        e2c_vec[i] = (struct elem_to_channel) {
            .av_position  = AV_CH_BACK_CENTER,
            .syn_ele      = TYPE_SCE,
            .elem_id      = layout_map[i][1],
            .aac_position = AAC_CHANNEL_BACK
        };
        i++;
        num_back_channels--;
    }

    if (i < tags && layout_map[i][2] == AAC_CHANNEL_LFE) {
        e2c_vec[i] = (struct elem_to_channel) {
            .av_position  = AV_CH_LOW_FREQUENCY,
            .syn_ele      = TYPE_LFE,
            .elem_id      = layout_map[i][1],
            .aac_position = AAC_CHANNEL_LFE
        };
        i++;
    }
    while (i < tags && layout_map[i][2] == AAC_CHANNEL_LFE) {
        e2c_vec[i] = (struct elem_to_channel) {
            .av_position  = UINT64_MAX,
            .syn_ele      = TYPE_LFE,
            .elem_id      = layout_map[i][1],
            .aac_position = AAC_CHANNEL_LFE
        };
        i++;
    }

    // Must choose a stable sort
    total_non_cc_elements = n = i;
    do {
        int next_n = 0;
        for (i = 1; i < n; i++)
            if (e2c_vec[i - 1].av_position > e2c_vec[i].av_position) {
                FFSWAP(struct elem_to_channel, e2c_vec[i - 1], e2c_vec[i]);
                next_n = i;
            }
        n = next_n;
    } while (n > 0);

    layout = 0;
    for (i = 0; i < total_non_cc_elements; i++) {
        layout_map[i][0] = e2c_vec[i].syn_ele;
        layout_map[i][1] = e2c_vec[i].elem_id;
        layout_map[i][2] = e2c_vec[i].aac_position;
        if (e2c_vec[i].av_position != UINT64_MAX) {
            layout |= e2c_vec[i].av_position;
        }
    }

    return layout;
}

/**
 * Save current output configuration if and only if it has been locked.
 */
static void push_output_configuration(AACContext *ac) {
    if (ac->oc[1].status == OC_LOCKED || ac->oc[0].status == OC_NONE) {
        ac->oc[0] = ac->oc[1];
    }
    ac->oc[1].status = OC_NONE;
}

/**
 * Restore the previous output configuration if and only if the current
 * configuration is unlocked.
 */
static void pop_output_configuration(AACContext *ac) {
    if (ac->oc[1].status != OC_LOCKED && ac->oc[0].status != OC_NONE) {
        ac->oc[1] = ac->oc[0];
        ac->avctx->channels = ac->oc[1].channels;
        ac->avctx->channel_layout = ac->oc[1].channel_layout;
        output_configure(ac, ac->oc[1].layout_map, ac->oc[1].layout_map_tags,
                         ac->oc[1].status, 0);
    }
}

/**
 * Configure output channel order based on the current program
 * configuration element.
 *
 * @return  Returns error status. 0 - OK, !0 - error
 */
static int output_configure(AACContext *ac,
                            uint8_t layout_map[MAX_ELEM_ID * 4][3], int tags,
                            enum OCStatus oc_type, int get_new_frame)
{
    AVCodecContext *avctx = ac->avctx;
    int i, channels = 0, ret;
    uint64_t layout = 0;
    uint8_t id_map[TYPE_END][MAX_ELEM_ID] = {{ 0 }};
    uint8_t type_counts[TYPE_END] = { 0 };

    if (ac->oc[1].layout_map != layout_map) {
        memcpy(ac->oc[1].layout_map, layout_map, tags * sizeof(layout_map[0]));
        ac->oc[1].layout_map_tags = tags;
    }
    for (i = 0; i < tags; i++) {
        int type =         layout_map[i][0];
        int id =           layout_map[i][1];
        id_map[type][id] = type_counts[type]++;
    }
    // Try to sniff a reasonable channel order, otherwise output the
    // channels in the order the PCE declared them.
    if (avctx->request_channel_layout != AV_CH_LAYOUT_NATIVE)
        layout = sniff_channel_order(layout_map, tags);
    for (i = 0; i < tags; i++) {
        int type =     layout_map[i][0];
        int id =       layout_map[i][1];
        int iid =      id_map[type][id];
        int position = layout_map[i][2];
        // Allocate or free elements depending on if they are in the
        // current program configuration.
        ret = che_configure(ac, position, type, iid, &channels);
        if (ret < 0)
            return ret;
        ac->tag_che_map[type][id] = ac->che[type][iid];
    }
    if (ac->oc[1].m4ac.ps == 1 && channels == 2) {
        if (layout == AV_CH_FRONT_CENTER) {
            layout = AV_CH_FRONT_LEFT|AV_CH_FRONT_RIGHT;
        } else {
            layout = 0;
        }
    }

    if (layout) avctx->channel_layout = layout;
                            ac->oc[1].channel_layout = layout;
    avctx->channels       = ac->oc[1].channels       = channels;
    ac->oc[1].status = oc_type;

    if (get_new_frame) {
        if ((ret = frame_configure_elements(ac->avctx)) < 0)
            return ret;
    }

    return 0;
}

static void flush(AVCodecContext *avctx)
{
    AACContext *ac= avctx->priv_data;
    int type, i, j;

    for (type = 3; type >= 0; type--) {
        for (i = 0; i < MAX_ELEM_ID; i++) {
            ChannelElement *che = ac->che[type][i];
            if (che) {
                for (j = 0; j <= 1; j++) {
                    memset(che->ch[j].saved, 0, sizeof(che->ch[j].saved));
                }
            }
        }
    }
}

/**
 * Set up channel positions based on a default channel configuration
 * as specified in table 1.17.
 *
 * @return  Returns error status. 0 - OK, !0 - error
 */
static int set_default_channel_config(AVCodecContext *avctx,
                                      uint8_t (*layout_map)[3],
                                      int *tags,
                                      int channel_config)
{
    if (channel_config < 1 || (channel_config > 7 && channel_config < 11) ||
        channel_config > 12) {
        av_log(avctx, AV_LOG_ERROR,
               "invalid default channel configuration (%d)\n",
               channel_config);
        return AVERROR_INVALIDDATA;
    }
    *tags = tags_per_config[channel_config];
    memcpy(layout_map, aac_channel_layout_map[channel_config - 1],
           *tags * sizeof(*layout_map));

    /*
     * AAC specification has 7.1(wide) as a default layout for 8-channel streams.
     * However, at least Nero AAC encoder encodes 7.1 streams using the default
     * channel config 7, mapping the side channels of the original audio stream
     * to the second AAC_CHANNEL_FRONT pair in the AAC stream. Similarly, e.g. FAAD
     * decodes the second AAC_CHANNEL_FRONT pair as side channels, therefore decoding
     * the incorrect streams as if they were correct (and as the encoder intended).
     *
     * As actual intended 7.1(wide) streams are very rare, default to assuming a
     * 7.1 layout was intended.
     */
    if (channel_config == 7 && avctx->strict_std_compliance < FF_COMPLIANCE_STRICT) {
        av_log(avctx, AV_LOG_INFO, "Assuming an incorrectly encoded 7.1 channel layout"
               " instead of a spec-compliant 7.1(wide) layout, use -strict %d to decode"
               " according to the specification instead.\n", FF_COMPLIANCE_STRICT);
        layout_map[2][2] = AAC_CHANNEL_SIDE;
    }

    return 0;
}

static ChannelElement *get_che(AACContext *ac, int type, int elem_id)
{
    /* For PCE based channel configurations map the channels solely based
     * on tags. */
    if (!ac->oc[1].m4ac.chan_config) {
        return ac->tag_che_map[type][elem_id];
    }
    // Allow single CPE stereo files to be signalled with mono configuration.
    if (!ac->tags_mapped && type == TYPE_CPE &&
        ac->oc[1].m4ac.chan_config == 1) {
        uint8_t layout_map[MAX_ELEM_ID*4][3];
        int layout_map_tags;
        push_output_configuration(ac);

        av_log(ac->avctx, AV_LOG_DEBUG, "mono with CPE\n");

        if (set_default_channel_config(ac->avctx, layout_map,
                                       &layout_map_tags, 2) < 0)
            return NULL;
        if (output_configure(ac, layout_map, layout_map_tags,
                             OC_TRIAL_FRAME, 1) < 0)
            return NULL;

        ac->oc[1].m4ac.chan_config = 2;
        ac->oc[1].m4ac.ps = 0;
    }
    // And vice-versa
    if (!ac->tags_mapped && type == TYPE_SCE &&
        ac->oc[1].m4ac.chan_config == 2) {
        uint8_t layout_map[MAX_ELEM_ID * 4][3];
        int layout_map_tags;
        push_output_configuration(ac);

        av_log(ac->avctx, AV_LOG_DEBUG, "stereo with SCE\n");

        if (set_default_channel_config(ac->avctx, layout_map,
                                       &layout_map_tags, 1) < 0)
            return NULL;
        if (output_configure(ac, layout_map, layout_map_tags,
                             OC_TRIAL_FRAME, 1) < 0)
            return NULL;

        ac->oc[1].m4ac.chan_config = 1;
        if (ac->oc[1].m4ac.sbr)
            ac->oc[1].m4ac.ps = -1;
    }
    /* For indexed channel configurations map the channels solely based
     * on position. */
    switch (ac->oc[1].m4ac.chan_config) {
    case 12:
    case 7:
        if (ac->tags_mapped == 3 && type == TYPE_CPE) {
            ac->tags_mapped++;
            return ac->tag_che_map[TYPE_CPE][elem_id] = ac->che[TYPE_CPE][2];
        }
    case 11:
        if (ac->tags_mapped == 2 &&
            ac->oc[1].m4ac.chan_config == 11 &&
            type == TYPE_SCE) {
            ac->tags_mapped++;
            return ac->tag_che_map[TYPE_SCE][elem_id] = ac->che[TYPE_SCE][1];
        }
    case 6:
        /* Some streams incorrectly code 5.1 audio as
         * SCE[0] CPE[0] CPE[1] SCE[1]
         * instead of
         * SCE[0] CPE[0] CPE[1] LFE[0].
         * If we seem to have encountered such a stream, transfer
         * the LFE[0] element to the SCE[1]'s mapping */
        if (ac->tags_mapped == tags_per_config[ac->oc[1].m4ac.chan_config] - 1 && (type == TYPE_LFE || type == TYPE_SCE)) {
            if (!ac->warned_remapping_once && (type != TYPE_LFE || elem_id != 0)) {
                av_log(ac->avctx, AV_LOG_WARNING,
                   "This stream seems to incorrectly report its last channel as %s[%d], mapping to LFE[0]\n",
                   type == TYPE_SCE ? "SCE" : "LFE", elem_id);
                ac->warned_remapping_once++;
            }
            ac->tags_mapped++;
            return ac->tag_che_map[type][elem_id] = ac->che[TYPE_LFE][0];
        }
    case 5:
        if (ac->tags_mapped == 2 && type == TYPE_CPE) {
            ac->tags_mapped++;
            return ac->tag_che_map[TYPE_CPE][elem_id] = ac->che[TYPE_CPE][1];
        }
    case 4:
        /* Some streams incorrectly code 4.0 audio as
         * SCE[0] CPE[0] LFE[0]
         * instead of
         * SCE[0] CPE[0] SCE[1].
         * If we seem to have encountered such a stream, transfer
         * the SCE[1] element to the LFE[0]'s mapping */
        if (ac->tags_mapped == tags_per_config[ac->oc[1].m4ac.chan_config] - 1 && (type == TYPE_LFE || type == TYPE_SCE)) {
            if (!ac->warned_remapping_once && (type != TYPE_SCE || elem_id != 1)) {
                av_log(ac->avctx, AV_LOG_WARNING,
                   "This stream seems to incorrectly report its last channel as %s[%d], mapping to SCE[1]\n",
                   type == TYPE_SCE ? "SCE" : "LFE", elem_id);
                ac->warned_remapping_once++;
            }
            ac->tags_mapped++;
            return ac->tag_che_map[type][elem_id] = ac->che[TYPE_SCE][1];
        }
        if (ac->tags_mapped == 2 &&
            ac->oc[1].m4ac.chan_config == 4 &&
            type == TYPE_SCE) {
            ac->tags_mapped++;
            return ac->tag_che_map[TYPE_SCE][elem_id] = ac->che[TYPE_SCE][1];
        }
    case 3:
    case 2:
        if (ac->tags_mapped == (ac->oc[1].m4ac.chan_config != 2) &&
            type == TYPE_CPE) {
            ac->tags_mapped++;
            return ac->tag_che_map[TYPE_CPE][elem_id] = ac->che[TYPE_CPE][0];
        } else if (ac->oc[1].m4ac.chan_config == 2) {
            return NULL;
        }
    case 1:
        if (!ac->tags_mapped && type == TYPE_SCE) {
            ac->tags_mapped++;
            return ac->tag_che_map[TYPE_SCE][elem_id] = ac->che[TYPE_SCE][0];
        }
    default:
        return NULL;
    }
}

/**
 * Decode an array of 4 bit element IDs, optionally interleaved with a
 * stereo/mono switching bit.
 *
 * @param type speaker type/position for these channels
 */
static void decode_channel_map(uint8_t layout_map[][3],
                               enum ChannelPosition type,
                               GetBitContext *gb, int n)
{
    while (n--) {
        enum RawDataBlockType syn_ele;
        switch (type) {
        case AAC_CHANNEL_FRONT:
        case AAC_CHANNEL_BACK:
        case AAC_CHANNEL_SIDE:
            syn_ele = get_bits1(gb);
            break;
        case AAC_CHANNEL_CC:
            skip_bits1(gb);
            syn_ele = TYPE_CCE;
            break;
        case AAC_CHANNEL_LFE:
            syn_ele = TYPE_LFE;
            break;
        default:
            // AAC_CHANNEL_OFF has no channel map
            av_assert0(0);
        }
        layout_map[0][0] = syn_ele;
        layout_map[0][1] = get_bits(gb, 4);
        layout_map[0][2] = type;
        layout_map++;
    }
}

/**
 * Decode program configuration element; reference: table 4.2.
 *
 * @return  Returns error status. 0 - OK, !0 - error
 */
static int decode_pce(AVCodecContext *avctx, MPEG4AudioConfig *m4ac,
                      uint8_t (*layout_map)[3],
                      GetBitContext *gb)
{
    int num_front, num_side, num_back, num_lfe, num_assoc_data, num_cc;
    int sampling_index;
    int comment_len;
    int tags;

    skip_bits(gb, 2);  // object_type

    sampling_index = get_bits(gb, 4);
    if (m4ac->sampling_index != sampling_index)
        av_log(avctx, AV_LOG_WARNING,
               "Sample rate index in program config element does not "
               "match the sample rate index configured by the container.\n");

    num_front       = get_bits(gb, 4);
    num_side        = get_bits(gb, 4);
    num_back        = get_bits(gb, 4);
    num_lfe         = get_bits(gb, 2);
    num_assoc_data  = get_bits(gb, 3);
    num_cc          = get_bits(gb, 4);

    if (get_bits1(gb))
        skip_bits(gb, 4); // mono_mixdown_tag
    if (get_bits1(gb))
        skip_bits(gb, 4); // stereo_mixdown_tag

    if (get_bits1(gb))
        skip_bits(gb, 3); // mixdown_coeff_index and pseudo_surround

    if (get_bits_left(gb) < 4 * (num_front + num_side + num_back + num_lfe + num_assoc_data + num_cc)) {
        av_log(avctx, AV_LOG_ERROR, "decode_pce: " overread_err);
        return -1;
    }
    decode_channel_map(layout_map       , AAC_CHANNEL_FRONT, gb, num_front);
    tags = num_front;
    decode_channel_map(layout_map + tags, AAC_CHANNEL_SIDE,  gb, num_side);
    tags += num_side;
    decode_channel_map(layout_map + tags, AAC_CHANNEL_BACK,  gb, num_back);
    tags += num_back;
    decode_channel_map(layout_map + tags, AAC_CHANNEL_LFE,   gb, num_lfe);
    tags += num_lfe;

    skip_bits_long(gb, 4 * num_assoc_data);

    decode_channel_map(layout_map + tags, AAC_CHANNEL_CC,    gb, num_cc);
    tags += num_cc;

    align_get_bits(gb);

    /* comment field, first byte is length */
    comment_len = get_bits(gb, 8) * 8;
    if (get_bits_left(gb) < comment_len) {
        av_log(avctx, AV_LOG_ERROR, "decode_pce: " overread_err);
        return AVERROR_INVALIDDATA;
    }
    skip_bits_long(gb, comment_len);
    return tags;
}

/**
 * Decode GA "General Audio" specific configuration; reference: table 4.1.
 *
 * @param   ac          pointer to AACContext, may be null
 * @param   avctx       pointer to AVCCodecContext, used for logging
 *
 * @return  Returns error status. 0 - OK, !0 - error
 */
static int decode_ga_specific_config(AACContext *ac, AVCodecContext *avctx,
                                     GetBitContext *gb,
                                     MPEG4AudioConfig *m4ac,
                                     int channel_config)
{
    int extension_flag, ret, ep_config, res_flags;
    uint8_t layout_map[MAX_ELEM_ID*4][3];
    int tags = 0;

    if (get_bits1(gb)) { // frameLengthFlag
        avpriv_request_sample(avctx, "960/120 MDCT window");
        return AVERROR_PATCHWELCOME;
    }
    m4ac->frame_length_short = 0;

    if (get_bits1(gb))       // dependsOnCoreCoder
        skip_bits(gb, 14);   // coreCoderDelay
    extension_flag = get_bits1(gb);

    if (m4ac->object_type == AOT_AAC_SCALABLE ||
        m4ac->object_type == AOT_ER_AAC_SCALABLE)
        skip_bits(gb, 3);     // layerNr

    if (channel_config == 0) {
        skip_bits(gb, 4);  // element_instance_tag
        tags = decode_pce(avctx, m4ac, layout_map, gb);
        if (tags < 0)
            return tags;
    } else {
        if ((ret = set_default_channel_config(avctx, layout_map,
                                              &tags, channel_config)))
            return ret;
    }

    if (count_channels(layout_map, tags) > 1) {
        m4ac->ps = 0;
    } else if (m4ac->sbr == 1 && m4ac->ps == -1)
        m4ac->ps = 1;

    if (ac && (ret = output_configure(ac, layout_map, tags, OC_GLOBAL_HDR, 0)))
        return ret;

    if (extension_flag) {
        switch (m4ac->object_type) {
        case AOT_ER_BSAC:
            skip_bits(gb, 5);    // numOfSubFrame
            skip_bits(gb, 11);   // layer_length
            break;
        case AOT_ER_AAC_LC:
        case AOT_ER_AAC_LTP:
        case AOT_ER_AAC_SCALABLE:
        case AOT_ER_AAC_LD:
            res_flags = get_bits(gb, 3);
            if (res_flags) {
                avpriv_report_missing_feature(avctx,
                                              "AAC data resilience (flags %x)",
                                              res_flags);
                return AVERROR_PATCHWELCOME;
            }
            break;
        }
        skip_bits1(gb);    // extensionFlag3 (TBD in version 3)
    }
    switch (m4ac->object_type) {
    case AOT_ER_AAC_LC:
    case AOT_ER_AAC_LTP:
    case AOT_ER_AAC_SCALABLE:
    case AOT_ER_AAC_LD:
        ep_config = get_bits(gb, 2);
        if (ep_config) {
            avpriv_report_missing_feature(avctx,
                                          "epConfig %d", ep_config);
            return AVERROR_PATCHWELCOME;
        }
    }
    return 0;
}

static int decode_eld_specific_config(AACContext *ac, AVCodecContext *avctx,
                                     GetBitContext *gb,
                                     MPEG4AudioConfig *m4ac,
                                     int channel_config)
{
    int ret, ep_config, res_flags;
    uint8_t layout_map[MAX_ELEM_ID*4][3];
    int tags = 0;
    const int ELDEXT_TERM = 0;

    m4ac->ps  = 0;
    m4ac->sbr = 0;

    m4ac->frame_length_short = get_bits1(gb);
    res_flags = get_bits(gb, 3);
    if (res_flags) {
        avpriv_report_missing_feature(avctx,
                                      "AAC data resilience (flags %x)",
                                      res_flags);
        return AVERROR_PATCHWELCOME;
    }

    if (get_bits1(gb)) { // ldSbrPresentFlag
        avpriv_report_missing_feature(avctx,
                                      "Low Delay SBR");
        return AVERROR_PATCHWELCOME;
    }

    while (get_bits(gb, 4) != ELDEXT_TERM) {
        int len = get_bits(gb, 4);
        if (len == 15)
            len += get_bits(gb, 8);
        if (len == 15 + 255)
            len += get_bits(gb, 16);
        if (get_bits_left(gb) < len * 8 + 4) {
            av_log(avctx, AV_LOG_ERROR, overread_err);
            return AVERROR_INVALIDDATA;
        }
        skip_bits_long(gb, 8 * len);
    }

    if ((ret = set_default_channel_config(avctx, layout_map,
                                          &tags, channel_config)))
        return ret;

    if (ac && (ret = output_configure(ac, layout_map, tags, OC_GLOBAL_HDR, 0)))
        return ret;

    ep_config = get_bits(gb, 2);
    if (ep_config) {
        avpriv_report_missing_feature(avctx,
                                      "epConfig %d", ep_config);
        return AVERROR_PATCHWELCOME;
    }
    return 0;
}

/**
 * Decode audio specific configuration; reference: table 1.13.
 *
 * @param   ac          pointer to AACContext, may be null
 * @param   avctx       pointer to AVCCodecContext, used for logging
 * @param   m4ac        pointer to MPEG4AudioConfig, used for parsing
 * @param   data        pointer to buffer holding an audio specific config
 * @param   bit_size    size of audio specific config or data in bits
 * @param   sync_extension look for an appended sync extension
 *
 * @return  Returns error status or number of consumed bits. <0 - error
 */
static int decode_audio_specific_config(AACContext *ac,
                                        AVCodecContext *avctx,
                                        MPEG4AudioConfig *m4ac,
                                        const uint8_t *data, int bit_size,
                                        int sync_extension)
{
    GetBitContext gb;
    int i, ret;

    ff_dlog(avctx, "audio specific config size %d\n", bit_size >> 3);
    for (i = 0; i < bit_size >> 3; i++)
        ff_dlog(avctx, "%02x ", data[i]);
    ff_dlog(avctx, "\n");

    if ((ret = init_get_bits(&gb, data, bit_size)) < 0)
        return ret;

    if ((i = avpriv_mpeg4audio_get_config(m4ac, data, bit_size,
                                          sync_extension)) < 0)
        return AVERROR_INVALIDDATA;
    if (m4ac->sampling_index > 12) {
        av_log(avctx, AV_LOG_ERROR,
               "invalid sampling rate index %d\n",
               m4ac->sampling_index);
        return AVERROR_INVALIDDATA;
    }
    if (m4ac->object_type == AOT_ER_AAC_LD &&
        (m4ac->sampling_index < 3 || m4ac->sampling_index > 7)) {
        av_log(avctx, AV_LOG_ERROR,
               "invalid low delay sampling rate index %d\n",
               m4ac->sampling_index);
        return AVERROR_INVALIDDATA;
    }

    skip_bits_long(&gb, i);

    switch (m4ac->object_type) {
    case AOT_AAC_MAIN:
    case AOT_AAC_LC:
    case AOT_AAC_LTP:
    case AOT_ER_AAC_LC:
    case AOT_ER_AAC_LD:
        if ((ret = decode_ga_specific_config(ac, avctx, &gb,
                                            m4ac, m4ac->chan_config)) < 0)
            return ret;
        break;
    case AOT_ER_AAC_ELD:
        if ((ret = decode_eld_specific_config(ac, avctx, &gb,
                                              m4ac, m4ac->chan_config)) < 0)
            return ret;
        break;
    default:
        avpriv_report_missing_feature(avctx,
                                      "Audio object type %s%d",
                                      m4ac->sbr == 1 ? "SBR+" : "",
                                      m4ac->object_type);
        return AVERROR(ENOSYS);
    }

    ff_dlog(avctx,
            "AOT %d chan config %d sampling index %d (%d) SBR %d PS %d\n",
            m4ac->object_type, m4ac->chan_config, m4ac->sampling_index,
            m4ac->sample_rate, m4ac->sbr,
            m4ac->ps);

    return get_bits_count(&gb);
}

/**
 * linear congruential pseudorandom number generator
 *
 * @param   previous_val    pointer to the current state of the generator
 *
 * @return  Returns a 32-bit pseudorandom integer
 */
static av_always_inline int lcg_random(unsigned previous_val)
{
    union { unsigned u; int s; } v = { previous_val * 1664525u + 1013904223 };
    return v.s;
}

static av_always_inline void reset_predict_state(PredictorState *ps)
{
    ps->r0   = 0.0f;
    ps->r1   = 0.0f;
    ps->cor0 = 0.0f;
    ps->cor1 = 0.0f;
    ps->var0 = 1.0f;
    ps->var1 = 1.0f;
}

static void reset_all_predictors(PredictorState *ps)
{
    int i;
    for (i = 0; i < MAX_PREDICTORS; i++)
        reset_predict_state(&ps[i]);
}

static int sample_rate_idx (int rate)
{
         if (92017 <= rate) return 0;
    else if (75132 <= rate) return 1;
    else if (55426 <= rate) return 2;
    else if (46009 <= rate) return 3;
    else if (37566 <= rate) return 4;
    else if (27713 <= rate) return 5;
    else if (23004 <= rate) return 6;
    else if (18783 <= rate) return 7;
    else if (13856 <= rate) return 8;
    else if (11502 <= rate) return 9;
    else if (9391  <= rate) return 10;
    else                    return 11;
}

static void reset_predictor_group(PredictorState *ps, int group_num)
{
    int i;
    for (i = group_num - 1; i < MAX_PREDICTORS; i += 30)
        reset_predict_state(&ps[i]);
}

#define AAC_INIT_VLC_STATIC(num, size)                                     \
    INIT_VLC_STATIC(&vlc_spectral[num], 8, ff_aac_spectral_sizes[num],     \
         ff_aac_spectral_bits[num], sizeof(ff_aac_spectral_bits[num][0]),  \
                                    sizeof(ff_aac_spectral_bits[num][0]),  \
        ff_aac_spectral_codes[num], sizeof(ff_aac_spectral_codes[num][0]), \
                                    sizeof(ff_aac_spectral_codes[num][0]), \
        size);

static void aacdec_init(AACContext *ac);

static av_cold int aac_decode_init(AVCodecContext *avctx)
{
    AACContext *ac = avctx->priv_data;
    int ret;

    ac->avctx = avctx;
    ac->oc[1].m4ac.sample_rate = avctx->sample_rate;

    aacdec_init(ac);

    avctx->sample_fmt = AV_SAMPLE_FMT_FLTP;

    if (avctx->extradata_size > 0) {
        if ((ret = decode_audio_specific_config(ac, ac->avctx, &ac->oc[1].m4ac,
                                                avctx->extradata,
                                                avctx->extradata_size * 8,
                                                1)) < 0)
            return ret;
    } else {
        int sr, i;
        uint8_t layout_map[MAX_ELEM_ID*4][3];
        int layout_map_tags;

        sr = sample_rate_idx(avctx->sample_rate);
        ac->oc[1].m4ac.sampling_index = sr;
        ac->oc[1].m4ac.channels = avctx->channels;
        ac->oc[1].m4ac.sbr = -1;
        ac->oc[1].m4ac.ps = -1;

        for (i = 0; i < FF_ARRAY_ELEMS(ff_mpeg4audio_channels); i++)
            if (ff_mpeg4audio_channels[i] == avctx->channels)
                break;
        if (i == FF_ARRAY_ELEMS(ff_mpeg4audio_channels)) {
            i = 0;
        }
        ac->oc[1].m4ac.chan_config = i;

        if (ac->oc[1].m4ac.chan_config) {
            int ret = set_default_channel_config(avctx, layout_map,
                &layout_map_tags, ac->oc[1].m4ac.chan_config);
            if (!ret)
                output_configure(ac, layout_map, layout_map_tags,
                                 OC_GLOBAL_HDR, 0);
            else if (avctx->err_recognition & AV_EF_EXPLODE)
                return AVERROR_INVALIDDATA;
        }
    }

    if (avctx->channels > MAX_CHANNELS) {
        av_log(avctx, AV_LOG_ERROR, "Too many channels\n");
        return AVERROR_INVALIDDATA;
    }

    AAC_INIT_VLC_STATIC( 0, 304);
    AAC_INIT_VLC_STATIC( 1, 270);
    AAC_INIT_VLC_STATIC( 2, 550);
    AAC_INIT_VLC_STATIC( 3, 300);
    AAC_INIT_VLC_STATIC( 4, 328);
    AAC_INIT_VLC_STATIC( 5, 294);
    AAC_INIT_VLC_STATIC( 6, 306);
    AAC_INIT_VLC_STATIC( 7, 268);
    AAC_INIT_VLC_STATIC( 8, 510);
    AAC_INIT_VLC_STATIC( 9, 366);
    AAC_INIT_VLC_STATIC(10, 462);

    ff_aac_sbr_init();

    ac->fdsp = avpriv_float_dsp_alloc(avctx->flags & CODEC_FLAG_BITEXACT);
    if (!ac->fdsp) {
        return AVERROR(ENOMEM);
    }

    ac->random_state = 0x1f2e3d4c;

    ff_aac_tableinit();

    INIT_VLC_STATIC(&vlc_scalefactors, 7,
                    FF_ARRAY_ELEMS(ff_aac_scalefactor_code),
                    ff_aac_scalefactor_bits,
                    sizeof(ff_aac_scalefactor_bits[0]),
                    sizeof(ff_aac_scalefactor_bits[0]),
                    ff_aac_scalefactor_code,
                    sizeof(ff_aac_scalefactor_code[0]),
                    sizeof(ff_aac_scalefactor_code[0]),
                    352);

    ff_mdct_init(&ac->mdct,       11, 1, 1.0 / (32768.0 * 1024.0));
    ff_mdct_init(&ac->mdct_ld,    10, 1, 1.0 / (32768.0 * 512.0));
    ff_mdct_init(&ac->mdct_small,  8, 1, 1.0 / (32768.0 * 128.0));
    ff_mdct_init(&ac->mdct_ltp,   11, 0, -2.0 * 32768.0);
    ret = ff_imdct15_init(&ac->mdct480, 5);
    if (ret < 0)
        return ret;

    // window initialization
    ff_kbd_window_init(ff_aac_kbd_long_1024, 4.0, 1024);
    ff_kbd_window_init(ff_aac_kbd_short_128, 6.0, 128);
    ff_init_ff_sine_windows(10);
    ff_init_ff_sine_windows( 9);
    ff_init_ff_sine_windows( 7);

    cbrt_tableinit();

    return 0;
}

/**
 * Skip data_stream_element; reference: table 4.10.
 */
static int skip_data_stream_element(AACContext *ac, GetBitContext *gb)
{
    int byte_align = get_bits1(gb);
    int count = get_bits(gb, 8);
    if (count == 255)
        count += get_bits(gb, 8);
    if (byte_align)
        align_get_bits(gb);

    if (get_bits_left(gb) < 8 * count) {
        av_log(ac->avctx, AV_LOG_ERROR, "skip_data_stream_element: "overread_err);
        return AVERROR_INVALIDDATA;
    }
    skip_bits_long(gb, 8 * count);
    return 0;
}

static int decode_prediction(AACContext *ac, IndividualChannelStream *ics,
                             GetBitContext *gb)
{
    int sfb;
    if (get_bits1(gb)) {
        ics->predictor_reset_group = get_bits(gb, 5);
        if (ics->predictor_reset_group == 0 ||
            ics->predictor_reset_group > 30) {
            av_log(ac->avctx, AV_LOG_ERROR,
                   "Invalid Predictor Reset Group.\n");
            return AVERROR_INVALIDDATA;
        }
    }
    for (sfb = 0; sfb < FFMIN(ics->max_sfb, ff_aac_pred_sfb_max[ac->oc[1].m4ac.sampling_index]); sfb++) {
        ics->prediction_used[sfb] = get_bits1(gb);
    }
    return 0;
}

/**
 * Decode Long Term Prediction data; reference: table 4.xx.
 */
static void decode_ltp(LongTermPrediction *ltp,
                       GetBitContext *gb, uint8_t max_sfb)
{
    int sfb;

    ltp->lag  = get_bits(gb, 11);
    ltp->coef = ltp_coef[get_bits(gb, 3)];
    for (sfb = 0; sfb < FFMIN(max_sfb, MAX_LTP_LONG_SFB); sfb++)
        ltp->used[sfb] = get_bits1(gb);
}

/**
 * Decode Individual Channel Stream info; reference: table 4.6.
 */
static int decode_ics_info(AACContext *ac, IndividualChannelStream *ics,
                           GetBitContext *gb)
{
    const MPEG4AudioConfig *const m4ac = &ac->oc[1].m4ac;
    const int aot = m4ac->object_type;
    const int sampling_index = m4ac->sampling_index;
    if (aot != AOT_ER_AAC_ELD) {
        if (get_bits1(gb)) {
            av_log(ac->avctx, AV_LOG_ERROR, "Reserved bit set.\n");
            if (ac->avctx->err_recognition & AV_EF_BITSTREAM)
                return AVERROR_INVALIDDATA;
        }
        ics->window_sequence[1] = ics->window_sequence[0];
        ics->window_sequence[0] = get_bits(gb, 2);
        if (aot == AOT_ER_AAC_LD &&
            ics->window_sequence[0] != ONLY_LONG_SEQUENCE) {
            av_log(ac->avctx, AV_LOG_ERROR,
                   "AAC LD is only defined for ONLY_LONG_SEQUENCE but "
                   "window sequence %d found.\n", ics->window_sequence[0]);
            ics->window_sequence[0] = ONLY_LONG_SEQUENCE;
            return AVERROR_INVALIDDATA;
        }
        ics->use_kb_window[1]   = ics->use_kb_window[0];
        ics->use_kb_window[0]   = get_bits1(gb);
    }
    ics->num_window_groups  = 1;
    ics->group_len[0]       = 1;
    if (ics->window_sequence[0] == EIGHT_SHORT_SEQUENCE) {
        int i;
        ics->max_sfb = get_bits(gb, 4);
        for (i = 0; i < 7; i++) {
            if (get_bits1(gb)) {
                ics->group_len[ics->num_window_groups - 1]++;
            } else {
                ics->num_window_groups++;
                ics->group_len[ics->num_window_groups - 1] = 1;
            }
        }
        ics->num_windows       = 8;
        ics->swb_offset        =    ff_swb_offset_128[sampling_index];
        ics->num_swb           =   ff_aac_num_swb_128[sampling_index];
        ics->tns_max_bands     = ff_tns_max_bands_128[sampling_index];
        ics->predictor_present = 0;
    } else {
        ics->max_sfb           = get_bits(gb, 6);
        ics->num_windows       = 1;
        if (aot == AOT_ER_AAC_LD || aot == AOT_ER_AAC_ELD) {
            if (m4ac->frame_length_short) {
                ics->swb_offset    =     ff_swb_offset_480[sampling_index];
                ics->num_swb       =    ff_aac_num_swb_480[sampling_index];
                ics->tns_max_bands =  ff_tns_max_bands_480[sampling_index];
            } else {
                ics->swb_offset    =     ff_swb_offset_512[sampling_index];
                ics->num_swb       =    ff_aac_num_swb_512[sampling_index];
                ics->tns_max_bands =  ff_tns_max_bands_512[sampling_index];
            }
            if (!ics->num_swb || !ics->swb_offset)
                return AVERROR_BUG;
        } else {
            ics->swb_offset    =    ff_swb_offset_1024[sampling_index];
            ics->num_swb       =   ff_aac_num_swb_1024[sampling_index];
            ics->tns_max_bands = ff_tns_max_bands_1024[sampling_index];
        }
        if (aot != AOT_ER_AAC_ELD) {
            ics->predictor_present     = get_bits1(gb);
            ics->predictor_reset_group = 0;
        }
        if (ics->predictor_present) {
            if (aot == AOT_AAC_MAIN) {
                if (decode_prediction(ac, ics, gb)) {
                    goto fail;
                }
            } else if (aot == AOT_AAC_LC ||
                       aot == AOT_ER_AAC_LC) {
                av_log(ac->avctx, AV_LOG_ERROR,
                       "Prediction is not allowed in AAC-LC.\n");
                goto fail;
            } else {
                if (aot == AOT_ER_AAC_LD) {
                    av_log(ac->avctx, AV_LOG_ERROR,
                           "LTP in ER AAC LD not yet implemented.\n");
                    return AVERROR_PATCHWELCOME;
                }
                if ((ics->ltp.present = get_bits(gb, 1)))
                    decode_ltp(&ics->ltp, gb, ics->max_sfb);
            }
        }
    }

    if (ics->max_sfb > ics->num_swb) {
        av_log(ac->avctx, AV_LOG_ERROR,
               "Number of scalefactor bands in group (%d) "
               "exceeds limit (%d).\n",
               ics->max_sfb, ics->num_swb);
        goto fail;
    }

    return 0;
fail:
    ics->max_sfb = 0;
    return AVERROR_INVALIDDATA;
}

/**
 * Decode band types (section_data payload); reference: table 4.46.
 *
 * @param   band_type           array of the used band type
 * @param   band_type_run_end   array of the last scalefactor band of a band type run
 *
 * @return  Returns error status. 0 - OK, !0 - error
 */
static int decode_band_types(AACContext *ac, enum BandType band_type[120],
                             int band_type_run_end[120], GetBitContext *gb,
                             IndividualChannelStream *ics)
{
    int g, idx = 0;
    const int bits = (ics->window_sequence[0] == EIGHT_SHORT_SEQUENCE) ? 3 : 5;
    for (g = 0; g < ics->num_window_groups; g++) {
        int k = 0;
        while (k < ics->max_sfb) {
            uint8_t sect_end = k;
            int sect_len_incr;
            int sect_band_type = get_bits(gb, 4);
            if (sect_band_type == 12) {
                av_log(ac->avctx, AV_LOG_ERROR, "invalid band type\n");
                return AVERROR_INVALIDDATA;
            }
            do {
                sect_len_incr = get_bits(gb, bits);
                sect_end += sect_len_incr;
                if (get_bits_left(gb) < 0) {
                    av_log(ac->avctx, AV_LOG_ERROR, "decode_band_types: "overread_err);
                    return AVERROR_INVALIDDATA;
                }
                if (sect_end > ics->max_sfb) {
                    av_log(ac->avctx, AV_LOG_ERROR,
                           "Number of bands (%d) exceeds limit (%d).\n",
                           sect_end, ics->max_sfb);
                    return AVERROR_INVALIDDATA;
                }
            } while (sect_len_incr == (1 << bits) - 1);
            for (; k < sect_end; k++) {
                band_type        [idx]   = sect_band_type;
                band_type_run_end[idx++] = sect_end;
            }
        }
    }
    return 0;
}

/**
 * Decode scalefactors; reference: table 4.47.
 *
 * @param   global_gain         first scalefactor value as scalefactors are differentially coded
 * @param   band_type           array of the used band type
 * @param   band_type_run_end   array of the last scalefactor band of a band type run
 * @param   sf                  array of scalefactors or intensity stereo positions
 *
 * @return  Returns error status. 0 - OK, !0 - error
 */
static int decode_scalefactors(AACContext *ac, float sf[120], GetBitContext *gb,
                               unsigned int global_gain,
                               IndividualChannelStream *ics,
                               enum BandType band_type[120],
                               int band_type_run_end[120])
{
    int g, i, idx = 0;
    int offset[3] = { global_gain, global_gain - NOISE_OFFSET, 0 };
    int clipped_offset;
    int noise_flag = 1;
    for (g = 0; g < ics->num_window_groups; g++) {
        for (i = 0; i < ics->max_sfb;) {
            int run_end = band_type_run_end[idx];
            if (band_type[idx] == ZERO_BT) {
                for (; i < run_end; i++, idx++)
                    sf[idx] = 0.0;
            } else if ((band_type[idx] == INTENSITY_BT) ||
                       (band_type[idx] == INTENSITY_BT2)) {
                for (; i < run_end; i++, idx++) {
                    offset[2] += get_vlc2(gb, vlc_scalefactors.table, 7, 3) - SCALE_DIFF_ZERO;
                    clipped_offset = av_clip(offset[2], -155, 100);
                    if (offset[2] != clipped_offset) {
                        avpriv_request_sample(ac->avctx,
                                              "If you heard an audible artifact, there may be a bug in the decoder. "
                                              "Clipped intensity stereo position (%d -> %d)",
                                              offset[2], clipped_offset);
                    }
                    sf[idx] = ff_aac_pow2sf_tab[-clipped_offset + POW_SF2_ZERO];
                }
            } else if (band_type[idx] == NOISE_BT) {
                for (; i < run_end; i++, idx++) {
                    if (noise_flag-- > 0)
                        offset[1] += get_bits(gb, NOISE_PRE_BITS) - NOISE_PRE;
                    else
                        offset[1] += get_vlc2(gb, vlc_scalefactors.table, 7, 3) - SCALE_DIFF_ZERO;
                    clipped_offset = av_clip(offset[1], -100, 155);
                    if (offset[1] != clipped_offset) {
                        avpriv_request_sample(ac->avctx,
                                              "If you heard an audible artifact, there may be a bug in the decoder. "
                                              "Clipped noise gain (%d -> %d)",
                                              offset[1], clipped_offset);
                    }
                    sf[idx] = -ff_aac_pow2sf_tab[clipped_offset + POW_SF2_ZERO];
                }
            } else {
                for (; i < run_end; i++, idx++) {
                    offset[0] += get_vlc2(gb, vlc_scalefactors.table, 7, 3) - SCALE_DIFF_ZERO;
                    if (offset[0] > 255U) {
                        av_log(ac->avctx, AV_LOG_ERROR,
                               "Scalefactor (%d) out of range.\n", offset[0]);
                        return AVERROR_INVALIDDATA;
                    }
                    sf[idx] = -ff_aac_pow2sf_tab[offset[0] - 100 + POW_SF2_ZERO];
                }
            }
        }
    }
    return 0;
}

/**
 * Decode pulse data; reference: table 4.7.
 */
static int decode_pulses(Pulse *pulse, GetBitContext *gb,
                         const uint16_t *swb_offset, int num_swb)
{
    int i, pulse_swb;
    pulse->num_pulse = get_bits(gb, 2) + 1;
    pulse_swb        = get_bits(gb, 6);
    if (pulse_swb >= num_swb)
        return -1;
    pulse->pos[0]    = swb_offset[pulse_swb];
    pulse->pos[0]   += get_bits(gb, 5);
    if (pulse->pos[0] >= swb_offset[num_swb])
        return -1;
    pulse->amp[0]    = get_bits(gb, 4);
    for (i = 1; i < pulse->num_pulse; i++) {
        pulse->pos[i] = get_bits(gb, 5) + pulse->pos[i - 1];
        if (pulse->pos[i] >= swb_offset[num_swb])
            return -1;
        pulse->amp[i] = get_bits(gb, 4);
    }
    return 0;
}

/**
 * Decode Temporal Noise Shaping data; reference: table 4.48.
 *
 * @return  Returns error status. 0 - OK, !0 - error
 */
static int decode_tns(AACContext *ac, TemporalNoiseShaping *tns,
                      GetBitContext *gb, const IndividualChannelStream *ics)
{
    int w, filt, i, coef_len, coef_res, coef_compress;
    const int is8 = ics->window_sequence[0] == EIGHT_SHORT_SEQUENCE;
    const int tns_max_order = is8 ? 7 : ac->oc[1].m4ac.object_type == AOT_AAC_MAIN ? 20 : 12;
    for (w = 0; w < ics->num_windows; w++) {
        if ((tns->n_filt[w] = get_bits(gb, 2 - is8))) {
            coef_res = get_bits1(gb);

            for (filt = 0; filt < tns->n_filt[w]; filt++) {
                int tmp2_idx;
                tns->length[w][filt] = get_bits(gb, 6 - 2 * is8);

                if ((tns->order[w][filt] = get_bits(gb, 5 - 2 * is8)) > tns_max_order) {
                    av_log(ac->avctx, AV_LOG_ERROR,
                           "TNS filter order %d is greater than maximum %d.\n",
                           tns->order[w][filt], tns_max_order);
                    tns->order[w][filt] = 0;
                    return AVERROR_INVALIDDATA;
                }
                if (tns->order[w][filt]) {
                    tns->direction[w][filt] = get_bits1(gb);
                    coef_compress = get_bits1(gb);
                    coef_len = coef_res + 3 - coef_compress;
                    tmp2_idx = 2 * coef_compress + coef_res;

                    for (i = 0; i < tns->order[w][filt]; i++)
                        tns->coef[w][filt][i] = tns_tmp2_map[tmp2_idx][get_bits(gb, coef_len)];
                }
            }
        }
    }
    return 0;
}

/**
 * Decode Mid/Side data; reference: table 4.54.
 *
 * @param   ms_present  Indicates mid/side stereo presence. [0] mask is all 0s;
 *                      [1] mask is decoded from bitstream; [2] mask is all 1s;
 *                      [3] reserved for scalable AAC
 */
static void decode_mid_side_stereo(ChannelElement *cpe, GetBitContext *gb,
                                   int ms_present)
{
    int idx;
    int max_idx = cpe->ch[0].ics.num_window_groups * cpe->ch[0].ics.max_sfb;
    if (ms_present == 1) {
        for (idx = 0; idx < max_idx; idx++)
            cpe->ms_mask[idx] = get_bits1(gb);
    } else if (ms_present == 2) {
        memset(cpe->ms_mask, 1, max_idx * sizeof(cpe->ms_mask[0]));
    }
}

#ifndef VMUL2
static inline float *VMUL2(float *dst, const float *v, unsigned idx,
                           const float *scale)
{
    float s = *scale;
    *dst++ = v[idx    & 15] * s;
    *dst++ = v[idx>>4 & 15] * s;
    return dst;
}
#endif

#ifndef VMUL4
static inline float *VMUL4(float *dst, const float *v, unsigned idx,
                           const float *scale)
{
    float s = *scale;
    *dst++ = v[idx    & 3] * s;
    *dst++ = v[idx>>2 & 3] * s;
    *dst++ = v[idx>>4 & 3] * s;
    *dst++ = v[idx>>6 & 3] * s;
    return dst;
}
#endif

#ifndef VMUL2S
static inline float *VMUL2S(float *dst, const float *v, unsigned idx,
                            unsigned sign, const float *scale)
{
    union av_intfloat32 s0, s1;

    s0.f = s1.f = *scale;
    s0.i ^= sign >> 1 << 31;
    s1.i ^= sign      << 31;

    *dst++ = v[idx    & 15] * s0.f;
    *dst++ = v[idx>>4 & 15] * s1.f;

    return dst;
}
#endif

#ifndef VMUL4S
static inline float *VMUL4S(float *dst, const float *v, unsigned idx,
                            unsigned sign, const float *scale)
{
    unsigned nz = idx >> 12;
    union av_intfloat32 s = { .f = *scale };
    union av_intfloat32 t;

    t.i = s.i ^ (sign & 1U<<31);
    *dst++ = v[idx    & 3] * t.f;

    sign <<= nz & 1; nz >>= 1;
    t.i = s.i ^ (sign & 1U<<31);
    *dst++ = v[idx>>2 & 3] * t.f;

    sign <<= nz & 1; nz >>= 1;
    t.i = s.i ^ (sign & 1U<<31);
    *dst++ = v[idx>>4 & 3] * t.f;

    sign <<= nz & 1;
    t.i = s.i ^ (sign & 1U<<31);
    *dst++ = v[idx>>6 & 3] * t.f;

    return dst;
}
#endif

/**
 * Decode spectral data; reference: table 4.50.
 * Dequantize and scale spectral data; reference: 4.6.3.3.
 *
 * @param   coef            array of dequantized, scaled spectral data
 * @param   sf              array of scalefactors or intensity stereo positions
 * @param   pulse_present   set if pulses are present
 * @param   pulse           pointer to pulse data struct
 * @param   band_type       array of the used band type
 *
 * @return  Returns error status. 0 - OK, !0 - error
 */
static int decode_spectrum_and_dequant(AACContext *ac, float coef[1024],
                                       GetBitContext *gb, const float sf[120],
                                       int pulse_present, const Pulse *pulse,
                                       const IndividualChannelStream *ics,
                                       enum BandType band_type[120])
{
    int i, k, g, idx = 0;
    const int c = 1024 / ics->num_windows;
    const uint16_t *offsets = ics->swb_offset;
    float *coef_base = coef;

    for (g = 0; g < ics->num_windows; g++)
        memset(coef + g * 128 + offsets[ics->max_sfb], 0,
               sizeof(float) * (c - offsets[ics->max_sfb]));

    for (g = 0; g < ics->num_window_groups; g++) {
        unsigned g_len = ics->group_len[g];

        for (i = 0; i < ics->max_sfb; i++, idx++) {
            const unsigned cbt_m1 = band_type[idx] - 1;
            float *cfo = coef + offsets[i];
            int off_len = offsets[i + 1] - offsets[i];
            int group;

            if (cbt_m1 >= INTENSITY_BT2 - 1) {
                for (group = 0; group < g_len; group++, cfo+=128) {
                    memset(cfo, 0, off_len * sizeof(float));
                }
            } else if (cbt_m1 == NOISE_BT - 1) {
                for (group = 0; group < g_len; group++, cfo+=128) {
                    float scale;
                    float band_energy;

                    for (k = 0; k < off_len; k++) {
                        ac->random_state  = lcg_random(ac->random_state);
                        cfo[k] = ac->random_state;
                    }

                    band_energy = ac->fdsp->scalarproduct_float(cfo, cfo, off_len);
                    scale = sf[idx] / sqrtf(band_energy);
                    ac->fdsp->vector_fmul_scalar(cfo, cfo, scale, off_len);
                }
            } else {
                const float *vq = ff_aac_codebook_vector_vals[cbt_m1];
                const uint16_t *cb_vector_idx = ff_aac_codebook_vector_idx[cbt_m1];
                VLC_TYPE (*vlc_tab)[2] = vlc_spectral[cbt_m1].table;
                OPEN_READER(re, gb);

                switch (cbt_m1 >> 1) {
                case 0:
                    for (group = 0; group < g_len; group++, cfo+=128) {
                        float *cf = cfo;
                        int len = off_len;

                        do {
                            int code;
                            unsigned cb_idx;

                            UPDATE_CACHE(re, gb);
                            GET_VLC(code, re, gb, vlc_tab, 8, 2);
                            cb_idx = cb_vector_idx[code];
                            cf = VMUL4(cf, vq, cb_idx, sf + idx);
                        } while (len -= 4);
                    }
                    break;

                case 1:
                    for (group = 0; group < g_len; group++, cfo+=128) {
                        float *cf = cfo;
                        int len = off_len;

                        do {
                            int code;
                            unsigned nnz;
                            unsigned cb_idx;
                            uint32_t bits;

                            UPDATE_CACHE(re, gb);
                            GET_VLC(code, re, gb, vlc_tab, 8, 2);
                            cb_idx = cb_vector_idx[code];
                            nnz = cb_idx >> 8 & 15;
                            bits = nnz ? GET_CACHE(re, gb) : 0;
                            LAST_SKIP_BITS(re, gb, nnz);
                            cf = VMUL4S(cf, vq, cb_idx, bits, sf + idx);
                        } while (len -= 4);
                    }
                    break;

                case 2:
                    for (group = 0; group < g_len; group++, cfo+=128) {
                        float *cf = cfo;
                        int len = off_len;

                        do {
                            int code;
                            unsigned cb_idx;

                            UPDATE_CACHE(re, gb);
                            GET_VLC(code, re, gb, vlc_tab, 8, 2);
                            cb_idx = cb_vector_idx[code];
                            cf = VMUL2(cf, vq, cb_idx, sf + idx);
                        } while (len -= 2);
                    }
                    break;

                case 3:
                case 4:
                    for (group = 0; group < g_len; group++, cfo+=128) {
                        float *cf = cfo;
                        int len = off_len;

                        do {
                            int code;
                            unsigned nnz;
                            unsigned cb_idx;
                            unsigned sign;

                            UPDATE_CACHE(re, gb);
                            GET_VLC(code, re, gb, vlc_tab, 8, 2);
                            cb_idx = cb_vector_idx[code];
                            nnz = cb_idx >> 8 & 15;
                            sign = nnz ? SHOW_UBITS(re, gb, nnz) << (cb_idx >> 12) : 0;
                            LAST_SKIP_BITS(re, gb, nnz);
                            cf = VMUL2S(cf, vq, cb_idx, sign, sf + idx);
                        } while (len -= 2);
                    }
                    break;

                default:
                    for (group = 0; group < g_len; group++, cfo+=128) {
                        float *cf = cfo;
                        uint32_t *icf = (uint32_t *) cf;
                        int len = off_len;

                        do {
                            int code;
                            unsigned nzt, nnz;
                            unsigned cb_idx;
                            uint32_t bits;
                            int j;

                            UPDATE_CACHE(re, gb);
                            GET_VLC(code, re, gb, vlc_tab, 8, 2);

                            if (!code) {
                                *icf++ = 0;
                                *icf++ = 0;
                                continue;
                            }

                            cb_idx = cb_vector_idx[code];
                            nnz = cb_idx >> 12;
                            nzt = cb_idx >> 8;
                            bits = SHOW_UBITS(re, gb, nnz) << (32-nnz);
                            LAST_SKIP_BITS(re, gb, nnz);

                            for (j = 0; j < 2; j++) {
                                if (nzt & 1<<j) {
                                    uint32_t b;
                                    int n;
                                    /* The total length of escape_sequence must be < 22 bits according
                                       to the specification (i.e. max is 111111110xxxxxxxxxxxx). */
                                    UPDATE_CACHE(re, gb);
                                    b = GET_CACHE(re, gb);
                                    b = 31 - av_log2(~b);

                                    if (b > 8) {
                                        av_log(ac->avctx, AV_LOG_ERROR, "error in spectral data, ESC overflow\n");
                                        return AVERROR_INVALIDDATA;
                                    }

                                    SKIP_BITS(re, gb, b + 1);
                                    b += 4;
                                    n = (1 << b) + SHOW_UBITS(re, gb, b);
                                    LAST_SKIP_BITS(re, gb, b);
                                    *icf++ = cbrt_tab[n] | (bits & 1U<<31);
                                    bits <<= 1;
                                } else {
                                    unsigned v = ((const uint32_t*)vq)[cb_idx & 15];
                                    *icf++ = (bits & 1U<<31) | v;
                                    bits <<= !!v;
                                }
                                cb_idx >>= 4;
                            }
                        } while (len -= 2);

                        ac->fdsp->vector_fmul_scalar(cfo, cfo, sf[idx], off_len);
                    }
                }

                CLOSE_READER(re, gb);
            }
        }
        coef += g_len << 7;
    }

    if (pulse_present) {
        idx = 0;
        for (i = 0; i < pulse->num_pulse; i++) {
            float co = coef_base[ pulse->pos[i] ];
            while (offsets[idx + 1] <= pulse->pos[i])
                idx++;
            if (band_type[idx] != NOISE_BT && sf[idx]) {
                float ico = -pulse->amp[i];
                if (co) {
                    co /= sf[idx];
                    ico = co / sqrtf(sqrtf(fabsf(co))) + (co > 0 ? -ico : ico);
                }
                coef_base[ pulse->pos[i] ] = cbrtf(fabsf(ico)) * ico * sf[idx];
            }
        }
    }
    return 0;
}

static av_always_inline float flt16_round(float pf)
{
    union av_intfloat32 tmp;
    tmp.f = pf;
    tmp.i = (tmp.i + 0x00008000U) & 0xFFFF0000U;
    return tmp.f;
}

static av_always_inline float flt16_even(float pf)
{
    union av_intfloat32 tmp;
    tmp.f = pf;
    tmp.i = (tmp.i + 0x00007FFFU + (tmp.i & 0x00010000U >> 16)) & 0xFFFF0000U;
    return tmp.f;
}

static av_always_inline float flt16_trunc(float pf)
{
    union av_intfloat32 pun;
    pun.f = pf;
    pun.i &= 0xFFFF0000U;
    return pun.f;
}

static av_always_inline void predict(PredictorState *ps, float *coef,
                                     int output_enable)
{
    const float a     = 0.953125; // 61.0 / 64
    const float alpha = 0.90625;  // 29.0 / 32
    float e0, e1;
    float pv;
    float k1, k2;
    float   r0 = ps->r0,     r1 = ps->r1;
    float cor0 = ps->cor0, cor1 = ps->cor1;
    float var0 = ps->var0, var1 = ps->var1;

    k1 = var0 > 1 ? cor0 * flt16_even(a / var0) : 0;
    k2 = var1 > 1 ? cor1 * flt16_even(a / var1) : 0;

    pv = flt16_round(k1 * r0 + k2 * r1);
    if (output_enable)
        *coef += pv;

    e0 = *coef;
    e1 = e0 - k1 * r0;

    ps->cor1 = flt16_trunc(alpha * cor1 + r1 * e1);
    ps->var1 = flt16_trunc(alpha * var1 + 0.5f * (r1 * r1 + e1 * e1));
    ps->cor0 = flt16_trunc(alpha * cor0 + r0 * e0);
    ps->var0 = flt16_trunc(alpha * var0 + 0.5f * (r0 * r0 + e0 * e0));

    ps->r1 = flt16_trunc(a * (r0 - k1 * e0));
    ps->r0 = flt16_trunc(a * e0);
}

/**
 * Apply AAC-Main style frequency domain prediction.
 */
static void apply_prediction(AACContext *ac, SingleChannelElement *sce)
{
    int sfb, k;

    if (!sce->ics.predictor_initialized) {
        reset_all_predictors(sce->predictor_state);
        sce->ics.predictor_initialized = 1;
    }

    if (sce->ics.window_sequence[0] != EIGHT_SHORT_SEQUENCE) {
        for (sfb = 0;
             sfb < ff_aac_pred_sfb_max[ac->oc[1].m4ac.sampling_index];
             sfb++) {
            for (k = sce->ics.swb_offset[sfb];
                 k < sce->ics.swb_offset[sfb + 1];
                 k++) {
                predict(&sce->predictor_state[k], &sce->coeffs[k],
                        sce->ics.predictor_present &&
                        sce->ics.prediction_used[sfb]);
            }
        }
        if (sce->ics.predictor_reset_group)
            reset_predictor_group(sce->predictor_state,
                                  sce->ics.predictor_reset_group);
    } else
        reset_all_predictors(sce->predictor_state);
}

/**
 * Decode an individual_channel_stream payload; reference: table 4.44.
 *
 * @param   common_window   Channels have independent [0], or shared [1], Individual Channel Stream information.
 * @param   scale_flag      scalable [1] or non-scalable [0] AAC (Unused until scalable AAC is implemented.)
 *
 * @return  Returns error status. 0 - OK, !0 - error
 */
static int decode_ics(AACContext *ac, SingleChannelElement *sce,
                      GetBitContext *gb, int common_window, int scale_flag)
{
    Pulse pulse;
    TemporalNoiseShaping    *tns = &sce->tns;
    IndividualChannelStream *ics = &sce->ics;
    float *out = sce->coeffs;
    int global_gain, eld_syntax, er_syntax, pulse_present = 0;
    int ret;

    eld_syntax = ac->oc[1].m4ac.object_type == AOT_ER_AAC_ELD;
    er_syntax  = ac->oc[1].m4ac.object_type == AOT_ER_AAC_LC ||
                 ac->oc[1].m4ac.object_type == AOT_ER_AAC_LTP ||
                 ac->oc[1].m4ac.object_type == AOT_ER_AAC_LD ||
                 ac->oc[1].m4ac.object_type == AOT_ER_AAC_ELD;

    /* This assignment is to silence a GCC warning about the variable being used
     * uninitialized when in fact it always is.
     */
    pulse.num_pulse = 0;

    global_gain = get_bits(gb, 8);

    if (!common_window && !scale_flag) {
        if (decode_ics_info(ac, ics, gb) < 0)
            return AVERROR_INVALIDDATA;
    }

    if ((ret = decode_band_types(ac, sce->band_type,
                                 sce->band_type_run_end, gb, ics)) < 0)
        return ret;
    if ((ret = decode_scalefactors(ac, sce->sf, gb, global_gain, ics,
                                  sce->band_type, sce->band_type_run_end)) < 0)
        return ret;

    pulse_present = 0;
    if (!scale_flag) {
        if (!eld_syntax && (pulse_present = get_bits1(gb))) {
            if (ics->window_sequence[0] == EIGHT_SHORT_SEQUENCE) {
                av_log(ac->avctx, AV_LOG_ERROR,
                       "Pulse tool not allowed in eight short sequence.\n");
                return AVERROR_INVALIDDATA;
            }
            if (decode_pulses(&pulse, gb, ics->swb_offset, ics->num_swb)) {
                av_log(ac->avctx, AV_LOG_ERROR,
                       "Pulse data corrupt or invalid.\n");
                return AVERROR_INVALIDDATA;
            }
        }
        tns->present = get_bits1(gb);
        if (tns->present && !er_syntax)
            if (decode_tns(ac, tns, gb, ics) < 0)
                return AVERROR_INVALIDDATA;
        if (!eld_syntax && get_bits1(gb)) {
            avpriv_request_sample(ac->avctx, "SSR");
            return AVERROR_PATCHWELCOME;
        }
        // I see no textual basis in the spec for this occurring after SSR gain
        // control, but this is what both reference and real implmentations do
        if (tns->present && er_syntax)
            if (decode_tns(ac, tns, gb, ics) < 0)
                return AVERROR_INVALIDDATA;
    }

    if (decode_spectrum_and_dequant(ac, out, gb, sce->sf, pulse_present,
                                    &pulse, ics, sce->band_type) < 0)
        return AVERROR_INVALIDDATA;

    if (ac->oc[1].m4ac.object_type == AOT_AAC_MAIN && !common_window)
        apply_prediction(ac, sce);

    return 0;
}

/**
 * Mid/Side stereo decoding; reference: 4.6.8.1.3.
 */
static void apply_mid_side_stereo(AACContext *ac, ChannelElement *cpe)
{
    const IndividualChannelStream *ics = &cpe->ch[0].ics;
    float *ch0 = cpe->ch[0].coeffs;
    float *ch1 = cpe->ch[1].coeffs;
    int g, i, group, idx = 0;
    const uint16_t *offsets = ics->swb_offset;
    for (g = 0; g < ics->num_window_groups; g++) {
        for (i = 0; i < ics->max_sfb; i++, idx++) {
            if (cpe->ms_mask[idx] &&
                cpe->ch[0].band_type[idx] < NOISE_BT &&
                cpe->ch[1].band_type[idx] < NOISE_BT) {
                for (group = 0; group < ics->group_len[g]; group++) {
                    ac->fdsp->butterflies_float(ch0 + group * 128 + offsets[i],
                                               ch1 + group * 128 + offsets[i],
                                               offsets[i+1] - offsets[i]);
                }
            }
        }
        ch0 += ics->group_len[g] * 128;
        ch1 += ics->group_len[g] * 128;
    }
}

/**
 * intensity stereo decoding; reference: 4.6.8.2.3
 *
 * @param   ms_present  Indicates mid/side stereo presence. [0] mask is all 0s;
 *                      [1] mask is decoded from bitstream; [2] mask is all 1s;
 *                      [3] reserved for scalable AAC
 */
static void apply_intensity_stereo(AACContext *ac,
                                   ChannelElement *cpe, int ms_present)
{
    const IndividualChannelStream *ics = &cpe->ch[1].ics;
    SingleChannelElement         *sce1 = &cpe->ch[1];
    float *coef0 = cpe->ch[0].coeffs, *coef1 = cpe->ch[1].coeffs;
    const uint16_t *offsets = ics->swb_offset;
    int g, group, i, idx = 0;
    int c;
    float scale;
    for (g = 0; g < ics->num_window_groups; g++) {
        for (i = 0; i < ics->max_sfb;) {
            if (sce1->band_type[idx] == INTENSITY_BT ||
                sce1->band_type[idx] == INTENSITY_BT2) {
                const int bt_run_end = sce1->band_type_run_end[idx];
                for (; i < bt_run_end; i++, idx++) {
                    c = -1 + 2 * (sce1->band_type[idx] - 14);
                    if (ms_present)
                        c *= 1 - 2 * cpe->ms_mask[idx];
                    scale = c * sce1->sf[idx];
                    for (group = 0; group < ics->group_len[g]; group++)
                        ac->fdsp->vector_fmul_scalar(coef1 + group * 128 + offsets[i],
                                                    coef0 + group * 128 + offsets[i],
                                                    scale,
                                                    offsets[i + 1] - offsets[i]);
                }
            } else {
                int bt_run_end = sce1->band_type_run_end[idx];
                idx += bt_run_end - i;
                i    = bt_run_end;
            }
        }
        coef0 += ics->group_len[g] * 128;
        coef1 += ics->group_len[g] * 128;
    }
}

/**
 * Decode a channel_pair_element; reference: table 4.4.
 *
 * @return  Returns error status. 0 - OK, !0 - error
 */
static int decode_cpe(AACContext *ac, GetBitContext *gb, ChannelElement *cpe)
{
    int i, ret, common_window, ms_present = 0;
    int eld_syntax = ac->oc[1].m4ac.object_type == AOT_ER_AAC_ELD;

    common_window = eld_syntax || get_bits1(gb);
    if (common_window) {
        if (decode_ics_info(ac, &cpe->ch[0].ics, gb))
            return AVERROR_INVALIDDATA;
        i = cpe->ch[1].ics.use_kb_window[0];
        cpe->ch[1].ics = cpe->ch[0].ics;
        cpe->ch[1].ics.use_kb_window[1] = i;
        if (cpe->ch[1].ics.predictor_present &&
            (ac->oc[1].m4ac.object_type != AOT_AAC_MAIN))
            if ((cpe->ch[1].ics.ltp.present = get_bits(gb, 1)))
                decode_ltp(&cpe->ch[1].ics.ltp, gb, cpe->ch[1].ics.max_sfb);
        ms_present = get_bits(gb, 2);
        if (ms_present == 3) {
            av_log(ac->avctx, AV_LOG_ERROR, "ms_present = 3 is reserved.\n");
            return AVERROR_INVALIDDATA;
        } else if (ms_present)
            decode_mid_side_stereo(cpe, gb, ms_present);
    }
    if ((ret = decode_ics(ac, &cpe->ch[0], gb, common_window, 0)))
        return ret;
    if ((ret = decode_ics(ac, &cpe->ch[1], gb, common_window, 0)))
        return ret;

    if (common_window) {
        if (ms_present)
            apply_mid_side_stereo(ac, cpe);
        if (ac->oc[1].m4ac.object_type == AOT_AAC_MAIN) {
            apply_prediction(ac, &cpe->ch[0]);
            apply_prediction(ac, &cpe->ch[1]);
        }
    }

    apply_intensity_stereo(ac, cpe, ms_present);
    return 0;
}

static const float cce_scale[] = {
    1.09050773266525765921, //2^(1/8)
    1.18920711500272106672, //2^(1/4)
    M_SQRT2,
    2,
};

/**
 * Decode coupling_channel_element; reference: table 4.8.
 *
 * @return  Returns error status. 0 - OK, !0 - error
 */
static int decode_cce(AACContext *ac, GetBitContext *gb, ChannelElement *che)
{
    int num_gain = 0;
    int c, g, sfb, ret;
    int sign;
    float scale;
    SingleChannelElement *sce = &che->ch[0];
    ChannelCoupling     *coup = &che->coup;

    coup->coupling_point = 2 * get_bits1(gb);
    coup->num_coupled = get_bits(gb, 3);
    for (c = 0; c <= coup->num_coupled; c++) {
        num_gain++;
        coup->type[c] = get_bits1(gb) ? TYPE_CPE : TYPE_SCE;
        coup->id_select[c] = get_bits(gb, 4);
        if (coup->type[c] == TYPE_CPE) {
            coup->ch_select[c] = get_bits(gb, 2);
            if (coup->ch_select[c] == 3)
                num_gain++;
        } else
            coup->ch_select[c] = 2;
    }
    coup->coupling_point += get_bits1(gb) || (coup->coupling_point >> 1);

    sign  = get_bits(gb, 1);
    scale = cce_scale[get_bits(gb, 2)];

    if ((ret = decode_ics(ac, sce, gb, 0, 0)))
        return ret;

    for (c = 0; c < num_gain; c++) {
        int idx  = 0;
        int cge  = 1;
        int gain = 0;
        float gain_cache = 1.0;
        if (c) {
            cge = coup->coupling_point == AFTER_IMDCT ? 1 : get_bits1(gb);
            gain = cge ? get_vlc2(gb, vlc_scalefactors.table, 7, 3) - 60: 0;
            gain_cache = powf(scale, -gain);
        }
        if (coup->coupling_point == AFTER_IMDCT) {
            coup->gain[c][0] = gain_cache;
        } else {
            for (g = 0; g < sce->ics.num_window_groups; g++) {
                for (sfb = 0; sfb < sce->ics.max_sfb; sfb++, idx++) {
                    if (sce->band_type[idx] != ZERO_BT) {
                        if (!cge) {
                            int t = get_vlc2(gb, vlc_scalefactors.table, 7, 3) - 60;
                            if (t) {
                                int s = 1;
                                t = gain += t;
                                if (sign) {
                                    s  -= 2 * (t & 0x1);
                                    t >>= 1;
                                }
                                gain_cache = powf(scale, -t) * s;
                            }
                        }
                        coup->gain[c][idx] = gain_cache;
                    }
                }
            }
        }
    }
    return 0;
}

/**
 * Parse whether channels are to be excluded from Dynamic Range Compression; reference: table 4.53.
 *
 * @return  Returns number of bytes consumed.
 */
static int decode_drc_channel_exclusions(DynamicRangeControl *che_drc,
                                         GetBitContext *gb)
{
    int i;
    int num_excl_chan = 0;

    do {
        for (i = 0; i < 7; i++)
            che_drc->exclude_mask[num_excl_chan++] = get_bits1(gb);
    } while (num_excl_chan < MAX_CHANNELS - 7 && get_bits1(gb));

    return num_excl_chan / 7;
}

/**
 * Decode dynamic range information; reference: table 4.52.
 *
 * @return  Returns number of bytes consumed.
 */
static int decode_dynamic_range(DynamicRangeControl *che_drc,
                                GetBitContext *gb)
{
    int n             = 1;
    int drc_num_bands = 1;
    int i;

    /* pce_tag_present? */
    if (get_bits1(gb)) {
        che_drc->pce_instance_tag  = get_bits(gb, 4);
        skip_bits(gb, 4); // tag_reserved_bits
        n++;
    }

    /* excluded_chns_present? */
    if (get_bits1(gb)) {
        n += decode_drc_channel_exclusions(che_drc, gb);
    }

    /* drc_bands_present? */
    if (get_bits1(gb)) {
        che_drc->band_incr            = get_bits(gb, 4);
        che_drc->interpolation_scheme = get_bits(gb, 4);
        n++;
        drc_num_bands += che_drc->band_incr;
        for (i = 0; i < drc_num_bands; i++) {
            che_drc->band_top[i] = get_bits(gb, 8);
            n++;
        }
    }

    /* prog_ref_level_present? */
    if (get_bits1(gb)) {
        che_drc->prog_ref_level = get_bits(gb, 7);
        skip_bits1(gb); // prog_ref_level_reserved_bits
        n++;
    }

    for (i = 0; i < drc_num_bands; i++) {
        che_drc->dyn_rng_sgn[i] = get_bits1(gb);
        che_drc->dyn_rng_ctl[i] = get_bits(gb, 7);
        n++;
    }

    return n;
}

static int decode_fill(AACContext *ac, GetBitContext *gb, int len) {
    uint8_t buf[256];
    int i, major, minor;

    if (len < 13+7*8)
        goto unknown;

    get_bits(gb, 13); len -= 13;

    for(i=0; i+1<sizeof(buf) && len>=8; i++, len-=8)
        buf[i] = get_bits(gb, 8);

    buf[i] = 0;
    if (ac->avctx->debug & FF_DEBUG_PICT_INFO)
        av_log(ac->avctx, AV_LOG_DEBUG, "FILL:%s\n", buf);

    if (sscanf(buf, "libfaac %d.%d", &major, &minor) == 2){
        ac->avctx->internal->skip_samples = 1024;
    }

unknown:
    skip_bits_long(gb, len);

    return 0;
}

/**
 * Decode extension data (incomplete); reference: table 4.51.
 *
 * @param   cnt length of TYPE_FIL syntactic element in bytes
 *
 * @return Returns number of bytes consumed
 */
static int decode_extension_payload(AACContext *ac, GetBitContext *gb, int cnt,
                                    ChannelElement *che, enum RawDataBlockType elem_type)
{
    int crc_flag = 0;
    int res = cnt;
    int type = get_bits(gb, 4);

    if (ac->avctx->debug & FF_DEBUG_STARTCODE)
        av_log(ac->avctx, AV_LOG_DEBUG, "extension type: %d len:%d\n", type, cnt);

    switch (type) { // extension type
    case EXT_SBR_DATA_CRC:
        crc_flag++;
    case EXT_SBR_DATA:
        if (!che) {
            av_log(ac->avctx, AV_LOG_ERROR, "SBR was found before the first channel element.\n");
            return res;
        } else if (!ac->oc[1].m4ac.sbr) {
            av_log(ac->avctx, AV_LOG_ERROR, "SBR signaled to be not-present but was found in the bitstream.\n");
            skip_bits_long(gb, 8 * cnt - 4);
            return res;
        } else if (ac->oc[1].m4ac.sbr == -1 && ac->oc[1].status == OC_LOCKED) {
            av_log(ac->avctx, AV_LOG_ERROR, "Implicit SBR was found with a first occurrence after the first frame.\n");
            skip_bits_long(gb, 8 * cnt - 4);
            return res;
        } else if (ac->oc[1].m4ac.ps == -1 && ac->oc[1].status < OC_LOCKED && ac->avctx->channels == 1) {
            ac->oc[1].m4ac.sbr = 1;
            ac->oc[1].m4ac.ps = 1;
            ac->avctx->profile = FF_PROFILE_AAC_HE_V2;
            output_configure(ac, ac->oc[1].layout_map, ac->oc[1].layout_map_tags,
                             ac->oc[1].status, 1);
        } else {
            ac->oc[1].m4ac.sbr = 1;
            ac->avctx->profile = FF_PROFILE_AAC_HE;
        }
        res = ff_decode_sbr_extension(ac, &che->sbr, gb, crc_flag, cnt, elem_type);
        break;
    case EXT_DYNAMIC_RANGE:
        res = decode_dynamic_range(&ac->che_drc, gb);
        break;
    case EXT_FILL:
        decode_fill(ac, gb, 8 * cnt - 4);
        break;
    case EXT_FILL_DATA:
    case EXT_DATA_ELEMENT:
    default:
        skip_bits_long(gb, 8 * cnt - 4);
        break;
    };
    return res;
}

/**
 * Decode Temporal Noise Shaping filter coefficients and apply all-pole filters; reference: 4.6.9.3.
 *
 * @param   decode  1 if tool is used normally, 0 if tool is used in LTP.
 * @param   coef    spectral coefficients
 */
static void apply_tns(float coef[1024], TemporalNoiseShaping *tns,
                      IndividualChannelStream *ics, int decode)
{
    const int mmm = FFMIN(ics->tns_max_bands, ics->max_sfb);
    int w, filt, m, i;
    int bottom, top, order, start, end, size, inc;
    float lpc[TNS_MAX_ORDER];
    float tmp[TNS_MAX_ORDER+1];

    for (w = 0; w < ics->num_windows; w++) {
        bottom = ics->num_swb;
        for (filt = 0; filt < tns->n_filt[w]; filt++) {
            top    = bottom;
            bottom = FFMAX(0, top - tns->length[w][filt]);
            order  = tns->order[w][filt];
            if (order == 0)
                continue;

            // tns_decode_coef
            compute_lpc_coefs(tns->coef[w][filt], order, lpc, 0, 0, 0);

            start = ics->swb_offset[FFMIN(bottom, mmm)];
            end   = ics->swb_offset[FFMIN(   top, mmm)];
            if ((size = end - start) <= 0)
                continue;
            if (tns->direction[w][filt]) {
                inc = -1;
                start = end - 1;
            } else {
                inc = 1;
            }
            start += w * 128;

            if (decode) {
                // ar filter
                for (m = 0; m < size; m++, start += inc)
                    for (i = 1; i <= FFMIN(m, order); i++)
                        coef[start] -= coef[start - i * inc] * lpc[i - 1];
            } else {
                // ma filter
                for (m = 0; m < size; m++, start += inc) {
                    tmp[0] = coef[start];
                    for (i = 1; i <= FFMIN(m, order); i++)
                        coef[start] += tmp[i] * lpc[i - 1];
                    for (i = order; i > 0; i--)
                        tmp[i] = tmp[i - 1];
                }
            }
        }
    }
}

/**
 *  Apply windowing and MDCT to obtain the spectral
 *  coefficient from the predicted sample by LTP.
 */
static void windowing_and_mdct_ltp(AACContext *ac, float *out,
                                   float *in, IndividualChannelStream *ics)
{
    const float *lwindow      = ics->use_kb_window[0] ? ff_aac_kbd_long_1024 : ff_sine_1024;
    const float *swindow      = ics->use_kb_window[0] ? ff_aac_kbd_short_128 : ff_sine_128;
    const float *lwindow_prev = ics->use_kb_window[1] ? ff_aac_kbd_long_1024 : ff_sine_1024;
    const float *swindow_prev = ics->use_kb_window[1] ? ff_aac_kbd_short_128 : ff_sine_128;

    if (ics->window_sequence[0] != LONG_STOP_SEQUENCE) {
        ac->fdsp->vector_fmul(in, in, lwindow_prev, 1024);
    } else {
        memset(in, 0, 448 * sizeof(float));
        ac->fdsp->vector_fmul(in + 448, in + 448, swindow_prev, 128);
    }
    if (ics->window_sequence[0] != LONG_START_SEQUENCE) {
        ac->fdsp->vector_fmul_reverse(in + 1024, in + 1024, lwindow, 1024);
    } else {
        ac->fdsp->vector_fmul_reverse(in + 1024 + 448, in + 1024 + 448, swindow, 128);
        memset(in + 1024 + 576, 0, 448 * sizeof(float));
    }
    ac->mdct_ltp.mdct_calc(&ac->mdct_ltp, out, in);
}

/**
 * Apply the long term prediction
 */
static void apply_ltp(AACContext *ac, SingleChannelElement *sce)
{
    const LongTermPrediction *ltp = &sce->ics.ltp;
    const uint16_t *offsets = sce->ics.swb_offset;
    int i, sfb;

    if (sce->ics.window_sequence[0] != EIGHT_SHORT_SEQUENCE) {
        float *predTime = sce->ret;
        float *predFreq = ac->buf_mdct;
        int16_t num_samples = 2048;

        if (ltp->lag < 1024)
            num_samples = ltp->lag + 1024;
        for (i = 0; i < num_samples; i++)
            predTime[i] = sce->ltp_state[i + 2048 - ltp->lag] * ltp->coef;
        memset(&predTime[i], 0, (2048 - i) * sizeof(float));

        ac->windowing_and_mdct_ltp(ac, predFreq, predTime, &sce->ics);

        if (sce->tns.present)
            ac->apply_tns(predFreq, &sce->tns, &sce->ics, 0);

        for (sfb = 0; sfb < FFMIN(sce->ics.max_sfb, MAX_LTP_LONG_SFB); sfb++)
            if (ltp->used[sfb])
                for (i = offsets[sfb]; i < offsets[sfb + 1]; i++)
                    sce->coeffs[i] += predFreq[i];
    }
}

/**
 * Update the LTP buffer for next frame
 */
static void update_ltp(AACContext *ac, SingleChannelElement *sce)
{
    IndividualChannelStream *ics = &sce->ics;
    float *saved     = sce->saved;
    float *saved_ltp = sce->coeffs;
    const float *lwindow = ics->use_kb_window[0] ? ff_aac_kbd_long_1024 : ff_sine_1024;
    const float *swindow = ics->use_kb_window[0] ? ff_aac_kbd_short_128 : ff_sine_128;
    int i;

    if (ics->window_sequence[0] == EIGHT_SHORT_SEQUENCE) {
        memcpy(saved_ltp,       saved, 512 * sizeof(float));
        memset(saved_ltp + 576, 0,     448 * sizeof(float));
        ac->fdsp->vector_fmul_reverse(saved_ltp + 448, ac->buf_mdct + 960,     &swindow[64],      64);
        for (i = 0; i < 64; i++)
            saved_ltp[i + 512] = ac->buf_mdct[1023 - i] * swindow[63 - i];
    } else if (ics->window_sequence[0] == LONG_START_SEQUENCE) {
        memcpy(saved_ltp,       ac->buf_mdct + 512, 448 * sizeof(float));
        memset(saved_ltp + 576, 0,                  448 * sizeof(float));
        ac->fdsp->vector_fmul_reverse(saved_ltp + 448, ac->buf_mdct + 960,     &swindow[64],      64);
        for (i = 0; i < 64; i++)
            saved_ltp[i + 512] = ac->buf_mdct[1023 - i] * swindow[63 - i];
    } else { // LONG_STOP or ONLY_LONG
        ac->fdsp->vector_fmul_reverse(saved_ltp,       ac->buf_mdct + 512,     &lwindow[512],     512);
        for (i = 0; i < 512; i++)
            saved_ltp[i + 512] = ac->buf_mdct[1023 - i] * lwindow[511 - i];
    }

    memcpy(sce->ltp_state,      sce->ltp_state+1024, 1024 * sizeof(*sce->ltp_state));
    memcpy(sce->ltp_state+1024, sce->ret,            1024 * sizeof(*sce->ltp_state));
    memcpy(sce->ltp_state+2048, saved_ltp,           1024 * sizeof(*sce->ltp_state));
}

/**
 * Conduct IMDCT and windowing.
 */
static void imdct_and_windowing(AACContext *ac, SingleChannelElement *sce)
{
    IndividualChannelStream *ics = &sce->ics;
    float *in    = sce->coeffs;
    float *out   = sce->ret;
    float *saved = sce->saved;
    const float *swindow      = ics->use_kb_window[0] ? ff_aac_kbd_short_128 : ff_sine_128;
    const float *lwindow_prev = ics->use_kb_window[1] ? ff_aac_kbd_long_1024 : ff_sine_1024;
    const float *swindow_prev = ics->use_kb_window[1] ? ff_aac_kbd_short_128 : ff_sine_128;
    float *buf  = ac->buf_mdct;
    float *temp = ac->temp;
    int i;

    // imdct
    if (ics->window_sequence[0] == EIGHT_SHORT_SEQUENCE) {
        for (i = 0; i < 1024; i += 128)
            ac->mdct_small.imdct_half(&ac->mdct_small, buf + i, in + i);
    } else
        ac->mdct.imdct_half(&ac->mdct, buf, in);

    /* window overlapping
     * NOTE: To simplify the overlapping code, all 'meaningless' short to long
     * and long to short transitions are considered to be short to short
     * transitions. This leaves just two cases (long to long and short to short)
     * with a little special sauce for EIGHT_SHORT_SEQUENCE.
     */
    if ((ics->window_sequence[1] == ONLY_LONG_SEQUENCE || ics->window_sequence[1] == LONG_STOP_SEQUENCE) &&
            (ics->window_sequence[0] == ONLY_LONG_SEQUENCE || ics->window_sequence[0] == LONG_START_SEQUENCE)) {
        ac->fdsp->vector_fmul_window(    out,               saved,            buf,         lwindow_prev, 512);
    } else {
        memcpy(                         out,               saved,            448 * sizeof(float));

        if (ics->window_sequence[0] == EIGHT_SHORT_SEQUENCE) {
            ac->fdsp->vector_fmul_window(out + 448 + 0*128, saved + 448,      buf + 0*128, swindow_prev, 64);
            ac->fdsp->vector_fmul_window(out + 448 + 1*128, buf + 0*128 + 64, buf + 1*128, swindow,      64);
            ac->fdsp->vector_fmul_window(out + 448 + 2*128, buf + 1*128 + 64, buf + 2*128, swindow,      64);
            ac->fdsp->vector_fmul_window(out + 448 + 3*128, buf + 2*128 + 64, buf + 3*128, swindow,      64);
            ac->fdsp->vector_fmul_window(temp,              buf + 3*128 + 64, buf + 4*128, swindow,      64);
            memcpy(                     out + 448 + 4*128, temp, 64 * sizeof(float));
        } else {
            ac->fdsp->vector_fmul_window(out + 448,         saved + 448,      buf,         swindow_prev, 64);
            memcpy(                     out + 576,         buf + 64,         448 * sizeof(float));
        }
    }

    // buffer update
    if (ics->window_sequence[0] == EIGHT_SHORT_SEQUENCE) {
        memcpy(                     saved,       temp + 64,         64 * sizeof(float));
        ac->fdsp->vector_fmul_window(saved + 64,  buf + 4*128 + 64, buf + 5*128, swindow, 64);
        ac->fdsp->vector_fmul_window(saved + 192, buf + 5*128 + 64, buf + 6*128, swindow, 64);
        ac->fdsp->vector_fmul_window(saved + 320, buf + 6*128 + 64, buf + 7*128, swindow, 64);
        memcpy(                     saved + 448, buf + 7*128 + 64,  64 * sizeof(float));
    } else if (ics->window_sequence[0] == LONG_START_SEQUENCE) {
        memcpy(                     saved,       buf + 512,        448 * sizeof(float));
        memcpy(                     saved + 448, buf + 7*128 + 64,  64 * sizeof(float));
    } else { // LONG_STOP or ONLY_LONG
        memcpy(                     saved,       buf + 512,        512 * sizeof(float));
    }
}

static void imdct_and_windowing_ld(AACContext *ac, SingleChannelElement *sce)
{
    IndividualChannelStream *ics = &sce->ics;
    float *in    = sce->coeffs;
    float *out   = sce->ret;
    float *saved = sce->saved;
    float *buf  = ac->buf_mdct;

    // imdct
    ac->mdct.imdct_half(&ac->mdct_ld, buf, in);

    // window overlapping
    if (ics->use_kb_window[1]) {
        // AAC LD uses a low overlap sine window instead of a KBD window
        memcpy(out, saved, 192 * sizeof(float));
        ac->fdsp->vector_fmul_window(out + 192, saved + 192, buf, ff_sine_128, 64);
        memcpy(                     out + 320, buf + 64, 192 * sizeof(float));
    } else {
        ac->fdsp->vector_fmul_window(out, saved, buf, ff_sine_512, 256);
    }

    // buffer update
    memcpy(saved, buf + 256, 256 * sizeof(float));
}

static void imdct_and_windowing_eld(AACContext *ac, SingleChannelElement *sce)
{
    float *in    = sce->coeffs;
    float *out   = sce->ret;
    float *saved = sce->saved;
    float *buf  = ac->buf_mdct;
    int i;
    const int n  = ac->oc[1].m4ac.frame_length_short ? 480 : 512;
    const int n2 = n >> 1;
    const int n4 = n >> 2;
    const float *const window = n == 480 ? ff_aac_eld_window_480 :
                                           ff_aac_eld_window_512;

    // Inverse transform, mapped to the conventional IMDCT by
    // Chivukula, R.K.; Reznik, Y.A.; Devarajan, V.,
    // "Efficient algorithms for MPEG-4 AAC-ELD, AAC-LD and AAC-LC filterbanks,"
    // International Conference on Audio, Language and Image Processing, ICALIP 2008.
    // URL: http://ieeexplore.ieee.org/stamp/stamp.jsp?tp=&arnumber=4590245&isnumber=4589950
    for (i = 0; i < n2; i+=2) {
        float temp;
        temp =  in[i    ]; in[i    ] = -in[n - 1 - i]; in[n - 1 - i] = temp;
        temp = -in[i + 1]; in[i + 1] =  in[n - 2 - i]; in[n - 2 - i] = temp;
    }
    if (n == 480)
        ac->mdct480->imdct_half(ac->mdct480, buf, in, 1, -1.f/(16*1024*960));
    else
        ac->mdct.imdct_half(&ac->mdct_ld, buf, in);
    for (i = 0; i < n; i+=2) {
        buf[i] = -buf[i];
    }
    // Like with the regular IMDCT at this point we still have the middle half
    // of a transform but with even symmetry on the left and odd symmetry on
    // the right

    // window overlapping
    // The spec says to use samples [0..511] but the reference decoder uses
    // samples [128..639].
    for (i = n4; i < n2; i ++) {
        out[i - n4] =    buf[n2 - 1 - i]       * window[i       - n4] +
                       saved[      i + n2]     * window[i +   n - n4] +
                      -saved[  n + n2 - 1 - i] * window[i + 2*n - n4] +
                      -saved[2*n + n2 + i]     * window[i + 3*n - n4];
    }
    for (i = 0; i < n2; i ++) {
        out[n4 + i] =    buf[i]               * window[i + n2       - n4] +
                      -saved[      n - 1 - i] * window[i + n2 +   n - n4] +
                      -saved[  n + i]         * window[i + n2 + 2*n - n4] +
                       saved[2*n + n - 1 - i] * window[i + n2 + 3*n - n4];
    }
    for (i = 0; i < n4; i ++) {
        out[n2 + n4 + i] =    buf[      i + n2]     * window[i +   n - n4] +
                           -saved[      n2 - 1 - i] * window[i + 2*n - n4] +
                           -saved[  n + n2 + i]     * window[i + 3*n - n4];
    }

    // buffer update
    memmove(saved + n, saved, 2 * n * sizeof(float));
    memcpy( saved,       buf,     n * sizeof(float));
}

/**
 * Apply dependent channel coupling (applied before IMDCT).
 *
 * @param   index   index into coupling gain array
 */
static void apply_dependent_coupling(AACContext *ac,
                                     SingleChannelElement *target,
                                     ChannelElement *cce, int index)
{
    IndividualChannelStream *ics = &cce->ch[0].ics;
    const uint16_t *offsets = ics->swb_offset;
    float *dest = target->coeffs;
    const float *src = cce->ch[0].coeffs;
    int g, i, group, k, idx = 0;
    if (ac->oc[1].m4ac.object_type == AOT_AAC_LTP) {
        av_log(ac->avctx, AV_LOG_ERROR,
               "Dependent coupling is not supported together with LTP\n");
        return;
    }
    for (g = 0; g < ics->num_window_groups; g++) {
        for (i = 0; i < ics->max_sfb; i++, idx++) {
            if (cce->ch[0].band_type[idx] != ZERO_BT) {
                const float gain = cce->coup.gain[index][idx];
                for (group = 0; group < ics->group_len[g]; group++) {
                    for (k = offsets[i]; k < offsets[i + 1]; k++) {
                        // FIXME: SIMDify
                        dest[group * 128 + k] += gain * src[group * 128 + k];
                    }
                }
            }
        }
        dest += ics->group_len[g] * 128;
        src  += ics->group_len[g] * 128;
    }
}

/**
 * Apply independent channel coupling (applied after IMDCT).
 *
 * @param   index   index into coupling gain array
 */
static void apply_independent_coupling(AACContext *ac,
                                       SingleChannelElement *target,
                                       ChannelElement *cce, int index)
{
    int i;
    const float gain = cce->coup.gain[index][0];
    const float *src = cce->ch[0].ret;
    float *dest = target->ret;
    const int len = 1024 << (ac->oc[1].m4ac.sbr == 1);

    for (i = 0; i < len; i++)
        dest[i] += gain * src[i];
}

/**
 * channel coupling transformation interface
 *
 * @param   apply_coupling_method   pointer to (in)dependent coupling function
 */
static void apply_channel_coupling(AACContext *ac, ChannelElement *cc,
                                   enum RawDataBlockType type, int elem_id,
                                   enum CouplingPoint coupling_point,
                                   void (*apply_coupling_method)(AACContext *ac, SingleChannelElement *target, ChannelElement *cce, int index))
{
    int i, c;

    for (i = 0; i < MAX_ELEM_ID; i++) {
        ChannelElement *cce = ac->che[TYPE_CCE][i];
        int index = 0;

        if (cce && cce->coup.coupling_point == coupling_point) {
            ChannelCoupling *coup = &cce->coup;

            for (c = 0; c <= coup->num_coupled; c++) {
                if (coup->type[c] == type && coup->id_select[c] == elem_id) {
                    if (coup->ch_select[c] != 1) {
                        apply_coupling_method(ac, &cc->ch[0], cce, index);
                        if (coup->ch_select[c] != 0)
                            index++;
                    }
                    if (coup->ch_select[c] != 2)
                        apply_coupling_method(ac, &cc->ch[1], cce, index++);
                } else
                    index += 1 + (coup->ch_select[c] == 3);
            }
        }
    }
}

/**
 * Convert spectral data to float samples, applying all supported tools as appropriate.
 */
static void spectral_to_sample(AACContext *ac)
{
    int i, type;
    void (*imdct_and_window)(AACContext *ac, SingleChannelElement *sce);
    switch (ac->oc[1].m4ac.object_type) {
    case AOT_ER_AAC_LD:
        imdct_and_window = imdct_and_windowing_ld;
        break;
    case AOT_ER_AAC_ELD:
        imdct_and_window = imdct_and_windowing_eld;
        break;
    default:
        imdct_and_window = ac->imdct_and_windowing;
    }
    for (type = 3; type >= 0; type--) {
        for (i = 0; i < MAX_ELEM_ID; i++) {
            ChannelElement *che = ac->che[type][i];
            if (che && che->present) {
                if (type <= TYPE_CPE)
                    apply_channel_coupling(ac, che, type, i, BEFORE_TNS, apply_dependent_coupling);
                if (ac->oc[1].m4ac.object_type == AOT_AAC_LTP) {
                    if (che->ch[0].ics.predictor_present) {
                        if (che->ch[0].ics.ltp.present)
                            ac->apply_ltp(ac, &che->ch[0]);
                        if (che->ch[1].ics.ltp.present && type == TYPE_CPE)
                            ac->apply_ltp(ac, &che->ch[1]);
                    }
                }
                if (che->ch[0].tns.present)
                    ac->apply_tns(che->ch[0].coeffs, &che->ch[0].tns, &che->ch[0].ics, 1);
                if (che->ch[1].tns.present)
                    ac->apply_tns(che->ch[1].coeffs, &che->ch[1].tns, &che->ch[1].ics, 1);
                if (type <= TYPE_CPE)
                    apply_channel_coupling(ac, che, type, i, BETWEEN_TNS_AND_IMDCT, apply_dependent_coupling);
                if (type != TYPE_CCE || che->coup.coupling_point == AFTER_IMDCT) {
                    imdct_and_window(ac, &che->ch[0]);
                    if (ac->oc[1].m4ac.object_type == AOT_AAC_LTP)
                        ac->update_ltp(ac, &che->ch[0]);
                    if (type == TYPE_CPE) {
                        imdct_and_window(ac, &che->ch[1]);
                        if (ac->oc[1].m4ac.object_type == AOT_AAC_LTP)
                            ac->update_ltp(ac, &che->ch[1]);
                    }
                    if (ac->oc[1].m4ac.sbr > 0) {
                        ff_sbr_apply(ac, &che->sbr, type, che->ch[0].ret, che->ch[1].ret);
                    }
                }
                if (type <= TYPE_CCE)
                    apply_channel_coupling(ac, che, type, i, AFTER_IMDCT, apply_independent_coupling);
                che->present = 0;
            } else if (che) {
                av_log(ac->avctx, AV_LOG_VERBOSE, "ChannelElement %d.%d missing \n", type, i);
            }
        }
    }
}

static int parse_adts_frame_header(AACContext *ac, GetBitContext *gb)
{
    int size;
    AACADTSHeaderInfo hdr_info;
    uint8_t layout_map[MAX_ELEM_ID*4][3];
    int layout_map_tags, ret;

    size = avpriv_aac_parse_header(gb, &hdr_info);
    if (size > 0) {
        if (!ac->warned_num_aac_frames && hdr_info.num_aac_frames != 1) {
            // This is 2 for "VLB " audio in NSV files.
            // See samples/nsv/vlb_audio.
            avpriv_report_missing_feature(ac->avctx,
                                          "More than one AAC RDB per ADTS frame");
            ac->warned_num_aac_frames = 1;
        }
        push_output_configuration(ac);
        if (hdr_info.chan_config) {
            ac->oc[1].m4ac.chan_config = hdr_info.chan_config;
            if ((ret = set_default_channel_config(ac->avctx,
                                                  layout_map,
                                                  &layout_map_tags,
                                                  hdr_info.chan_config)) < 0)
                return ret;
            if ((ret = output_configure(ac, layout_map, layout_map_tags,
                                        FFMAX(ac->oc[1].status,
                                              OC_TRIAL_FRAME), 0)) < 0)
                return ret;
        } else {
            ac->oc[1].m4ac.chan_config = 0;
            /**
             * dual mono frames in Japanese DTV can have chan_config 0
             * WITHOUT specifying PCE.
             *  thus, set dual mono as default.
             */
            if (ac->dmono_mode && ac->oc[0].status == OC_NONE) {
                layout_map_tags = 2;
                layout_map[0][0] = layout_map[1][0] = TYPE_SCE;
                layout_map[0][2] = layout_map[1][2] = AAC_CHANNEL_FRONT;
                layout_map[0][1] = 0;
                layout_map[1][1] = 1;
                if (output_configure(ac, layout_map, layout_map_tags,
                                     OC_TRIAL_FRAME, 0))
                    return -7;
            }
        }
        ac->oc[1].m4ac.sample_rate     = hdr_info.sample_rate;
        ac->oc[1].m4ac.sampling_index  = hdr_info.sampling_index;
        ac->oc[1].m4ac.object_type     = hdr_info.object_type;
        ac->oc[1].m4ac.frame_length_short = 0;
        if (ac->oc[0].status != OC_LOCKED ||
            ac->oc[0].m4ac.chan_config != hdr_info.chan_config ||
            ac->oc[0].m4ac.sample_rate != hdr_info.sample_rate) {
            ac->oc[1].m4ac.sbr = -1;
            ac->oc[1].m4ac.ps  = -1;
        }
        if (!hdr_info.crc_absent)
            skip_bits(gb, 16);
    }
    return size;
}

static int aac_decode_er_frame(AVCodecContext *avctx, void *data,
                               int *got_frame_ptr, GetBitContext *gb)
{
    AACContext *ac = avctx->priv_data;
    const MPEG4AudioConfig *const m4ac = &ac->oc[1].m4ac;
    ChannelElement *che;
    int err, i;
    int samples = m4ac->frame_length_short ? 960 : 1024;
    int chan_config = m4ac->chan_config;
    int aot = m4ac->object_type;

    if (aot == AOT_ER_AAC_LD || aot == AOT_ER_AAC_ELD)
        samples >>= 1;

    ac->frame = data;

    if ((err = frame_configure_elements(avctx)) < 0)
        return err;

    // The FF_PROFILE_AAC_* defines are all object_type - 1
    // This may lead to an undefined profile being signaled
    ac->avctx->profile = aot - 1;

    ac->tags_mapped = 0;

    if (chan_config < 0 || (chan_config >= 8 && chan_config < 11) || chan_config >= 13) {
        avpriv_request_sample(avctx, "Unknown ER channel configuration %d",
                              chan_config);
        return AVERROR_INVALIDDATA;
    }
    for (i = 0; i < tags_per_config[chan_config]; i++) {
        const int elem_type = aac_channel_layout_map[chan_config-1][i][0];
        const int elem_id   = aac_channel_layout_map[chan_config-1][i][1];
        if (!(che=get_che(ac, elem_type, elem_id))) {
            av_log(ac->avctx, AV_LOG_ERROR,
                   "channel element %d.%d is not allocated\n",
                   elem_type, elem_id);
            return AVERROR_INVALIDDATA;
        }
        che->present = 1;
        if (aot != AOT_ER_AAC_ELD)
            skip_bits(gb, 4);
        switch (elem_type) {
        case TYPE_SCE:
            err = decode_ics(ac, &che->ch[0], gb, 0, 0);
            break;
        case TYPE_CPE:
            err = decode_cpe(ac, gb, che);
            break;
        case TYPE_LFE:
            err = decode_ics(ac, &che->ch[0], gb, 0, 0);
            break;
        }
        if (err < 0)
            return err;
    }

    spectral_to_sample(ac);

    ac->frame->nb_samples = samples;
    ac->frame->sample_rate = avctx->sample_rate;
    *got_frame_ptr = 1;

    skip_bits_long(gb, get_bits_left(gb));
    return 0;
}

static int aac_decode_frame_int(AVCodecContext *avctx, void *data,
                                int *got_frame_ptr, GetBitContext *gb, AVPacket *avpkt)
{
    AACContext *ac = avctx->priv_data;
    ChannelElement *che = NULL, *che_prev = NULL;
    enum RawDataBlockType elem_type, elem_type_prev = TYPE_END;
    int err, elem_id;
    int samples = 0, multiplier, audio_found = 0, pce_found = 0;
    int is_dmono, sce_count = 0;

    ac->frame = data;

    if (show_bits(gb, 12) == 0xfff) {
        if ((err = parse_adts_frame_header(ac, gb)) < 0) {
            av_log(avctx, AV_LOG_ERROR, "Error decoding AAC frame header.\n");
            goto fail;
        }
        if (ac->oc[1].m4ac.sampling_index > 12) {
            av_log(ac->avctx, AV_LOG_ERROR, "invalid sampling rate index %d\n", ac->oc[1].m4ac.sampling_index);
            err = AVERROR_INVALIDDATA;
            goto fail;
        }
    }

    if (avctx->channels)
        if ((err = frame_configure_elements(avctx)) < 0)
            goto fail;

    // The FF_PROFILE_AAC_* defines are all object_type - 1
    // This may lead to an undefined profile being signaled
    ac->avctx->profile = ac->oc[1].m4ac.object_type - 1;

    ac->tags_mapped = 0;
    // parse
    while ((elem_type = get_bits(gb, 3)) != TYPE_END) {
        elem_id = get_bits(gb, 4);

<<<<<<< HEAD
        if (avctx->debug & FF_DEBUG_STARTCODE)
            av_log(avctx, AV_LOG_DEBUG, "Elem type:%x id:%x\n", elem_type, elem_id);
=======
        if (!avctx->channels && elem_type != TYPE_PCE)
            goto fail;
>>>>>>> bc76c469

        if (elem_type < TYPE_DSE) {
            if (!(che=get_che(ac, elem_type, elem_id))) {
                av_log(ac->avctx, AV_LOG_ERROR, "channel element %d.%d is not allocated\n",
                       elem_type, elem_id);
                err = AVERROR_INVALIDDATA;
                goto fail;
            }
            samples = 1024;
            che->present = 1;
        }

        switch (elem_type) {

        case TYPE_SCE:
            err = decode_ics(ac, &che->ch[0], gb, 0, 0);
            audio_found = 1;
            sce_count++;
            break;

        case TYPE_CPE:
            err = decode_cpe(ac, gb, che);
            audio_found = 1;
            break;

        case TYPE_CCE:
            err = decode_cce(ac, gb, che);
            break;

        case TYPE_LFE:
            err = decode_ics(ac, &che->ch[0], gb, 0, 0);
            audio_found = 1;
            break;

        case TYPE_DSE:
            err = skip_data_stream_element(ac, gb);
            break;

        case TYPE_PCE: {
            uint8_t layout_map[MAX_ELEM_ID*4][3];
            int tags;
            push_output_configuration(ac);
            tags = decode_pce(avctx, &ac->oc[1].m4ac, layout_map, gb);
            if (tags < 0) {
                err = tags;
                break;
            }
            if (pce_found) {
                av_log(avctx, AV_LOG_ERROR,
                       "Not evaluating a further program_config_element as this construct is dubious at best.\n");
            } else {
                err = output_configure(ac, layout_map, tags, OC_TRIAL_PCE, 1);
                if (!err)
                    ac->oc[1].m4ac.chan_config = 0;
                pce_found = 1;
            }
            break;
        }

        case TYPE_FIL:
            if (elem_id == 15)
                elem_id += get_bits(gb, 8) - 1;
            if (get_bits_left(gb) < 8 * elem_id) {
                    av_log(avctx, AV_LOG_ERROR, "TYPE_FIL: "overread_err);
                    err = AVERROR_INVALIDDATA;
                    goto fail;
            }
            while (elem_id > 0)
                elem_id -= decode_extension_payload(ac, gb, elem_id, che_prev, elem_type_prev);
            err = 0; /* FIXME */
            break;

        default:
            err = AVERROR_BUG; /* should not happen, but keeps compiler happy */
            break;
        }

        che_prev       = che;
        elem_type_prev = elem_type;

        if (err)
            goto fail;

        if (get_bits_left(gb) < 3) {
            av_log(avctx, AV_LOG_ERROR, overread_err);
            err = AVERROR_INVALIDDATA;
            goto fail;
        }
    }

    if (!avctx->channels) {
        *got_frame_ptr = 0;
        return 0;
    }

    spectral_to_sample(ac);

    multiplier = (ac->oc[1].m4ac.sbr == 1) ? ac->oc[1].m4ac.ext_sample_rate > ac->oc[1].m4ac.sample_rate : 0;
    samples <<= multiplier;

    if (ac->oc[1].status && audio_found) {
        avctx->sample_rate = ac->oc[1].m4ac.sample_rate << multiplier;
        avctx->frame_size = samples;
        ac->oc[1].status = OC_LOCKED;
    }

    if (multiplier) {
        int side_size;
        const uint8_t *side = av_packet_get_side_data(avpkt, AV_PKT_DATA_SKIP_SAMPLES, &side_size);
        if (side && side_size>=4)
            AV_WL32(side, 2*AV_RL32(side));
    }

    if (!ac->frame->data[0] && samples) {
        av_log(avctx, AV_LOG_ERROR, "no frame data found\n");
        err = AVERROR_INVALIDDATA;
        goto fail;
    }

    if (samples) {
        ac->frame->nb_samples = samples;
        ac->frame->sample_rate = avctx->sample_rate;
    } else
        av_frame_unref(ac->frame);
    *got_frame_ptr = !!samples;

    /* for dual-mono audio (SCE + SCE) */
    is_dmono = ac->dmono_mode && sce_count == 2 &&
               ac->oc[1].channel_layout == (AV_CH_FRONT_LEFT | AV_CH_FRONT_RIGHT);
    if (is_dmono) {
        if (ac->dmono_mode == 1)
            ((AVFrame *)data)->data[1] =((AVFrame *)data)->data[0];
        else if (ac->dmono_mode == 2)
            ((AVFrame *)data)->data[0] =((AVFrame *)data)->data[1];
    }

    return 0;
fail:
    pop_output_configuration(ac);
    return err;
}

static int aac_decode_frame(AVCodecContext *avctx, void *data,
                            int *got_frame_ptr, AVPacket *avpkt)
{
    AACContext *ac = avctx->priv_data;
    const uint8_t *buf = avpkt->data;
    int buf_size = avpkt->size;
    GetBitContext gb;
    int buf_consumed;
    int buf_offset;
    int err;
    int new_extradata_size;
    const uint8_t *new_extradata = av_packet_get_side_data(avpkt,
                                       AV_PKT_DATA_NEW_EXTRADATA,
                                       &new_extradata_size);
    int jp_dualmono_size;
    const uint8_t *jp_dualmono   = av_packet_get_side_data(avpkt,
                                       AV_PKT_DATA_JP_DUALMONO,
                                       &jp_dualmono_size);

    if (new_extradata && 0) {
        av_free(avctx->extradata);
        avctx->extradata = av_mallocz(new_extradata_size +
                                      FF_INPUT_BUFFER_PADDING_SIZE);
        if (!avctx->extradata)
            return AVERROR(ENOMEM);
        avctx->extradata_size = new_extradata_size;
        memcpy(avctx->extradata, new_extradata, new_extradata_size);
        push_output_configuration(ac);
        if (decode_audio_specific_config(ac, ac->avctx, &ac->oc[1].m4ac,
                                         avctx->extradata,
                                         avctx->extradata_size*8, 1) < 0) {
            pop_output_configuration(ac);
            return AVERROR_INVALIDDATA;
        }
    }

    ac->dmono_mode = 0;
    if (jp_dualmono && jp_dualmono_size > 0)
        ac->dmono_mode =  1 + *jp_dualmono;
    if (ac->force_dmono_mode >= 0)
        ac->dmono_mode = ac->force_dmono_mode;

    if (INT_MAX / 8 <= buf_size)
        return AVERROR_INVALIDDATA;

    if ((err = init_get_bits(&gb, buf, buf_size * 8)) < 0)
        return err;

    switch (ac->oc[1].m4ac.object_type) {
    case AOT_ER_AAC_LC:
    case AOT_ER_AAC_LTP:
    case AOT_ER_AAC_LD:
    case AOT_ER_AAC_ELD:
        err = aac_decode_er_frame(avctx, data, got_frame_ptr, &gb);
        break;
    default:
        err = aac_decode_frame_int(avctx, data, got_frame_ptr, &gb, avpkt);
    }
    if (err < 0)
        return err;

    buf_consumed = (get_bits_count(&gb) + 7) >> 3;
    for (buf_offset = buf_consumed; buf_offset < buf_size; buf_offset++)
        if (buf[buf_offset])
            break;

    return buf_size > buf_offset ? buf_consumed : buf_size;
}

static av_cold int aac_decode_close(AVCodecContext *avctx)
{
    AACContext *ac = avctx->priv_data;
    int i, type;

    for (i = 0; i < MAX_ELEM_ID; i++) {
        for (type = 0; type < 4; type++) {
            if (ac->che[type][i])
                ff_aac_sbr_ctx_close(&ac->che[type][i]->sbr);
            av_freep(&ac->che[type][i]);
        }
    }

    ff_mdct_end(&ac->mdct);
    ff_mdct_end(&ac->mdct_small);
    ff_mdct_end(&ac->mdct_ld);
    ff_mdct_end(&ac->mdct_ltp);
    ff_imdct15_uninit(&ac->mdct480);
    av_freep(&ac->fdsp);
    return 0;
}


#define LOAS_SYNC_WORD   0x2b7       ///< 11 bits LOAS sync word

struct LATMContext {
    AACContext aac_ctx;     ///< containing AACContext
    int initialized;        ///< initialized after a valid extradata was seen

    // parser data
    int audio_mux_version_A; ///< LATM syntax version
    int frame_length_type;   ///< 0/1 variable/fixed frame length
    int frame_length;        ///< frame length for fixed frame length
};

static inline uint32_t latm_get_value(GetBitContext *b)
{
    int length = get_bits(b, 2);

    return get_bits_long(b, (length+1)*8);
}

static int latm_decode_audio_specific_config(struct LATMContext *latmctx,
                                             GetBitContext *gb, int asclen)
{
    AACContext *ac        = &latmctx->aac_ctx;
    AVCodecContext *avctx = ac->avctx;
    MPEG4AudioConfig m4ac = { 0 };
    int config_start_bit  = get_bits_count(gb);
    int sync_extension    = 0;
    int bits_consumed, esize;

    if (asclen) {
        sync_extension = 1;
        asclen         = FFMIN(asclen, get_bits_left(gb));
    } else
        asclen         = get_bits_left(gb);

    if (config_start_bit % 8) {
        avpriv_request_sample(latmctx->aac_ctx.avctx,
                              "Non-byte-aligned audio-specific config");
        return AVERROR_PATCHWELCOME;
    }
    if (asclen <= 0)
        return AVERROR_INVALIDDATA;
    bits_consumed = decode_audio_specific_config(NULL, avctx, &m4ac,
                                         gb->buffer + (config_start_bit / 8),
                                         asclen, sync_extension);

    if (bits_consumed < 0)
        return AVERROR_INVALIDDATA;

    if (!latmctx->initialized ||
        ac->oc[1].m4ac.sample_rate != m4ac.sample_rate ||
        ac->oc[1].m4ac.chan_config != m4ac.chan_config) {

        if(latmctx->initialized) {
            av_log(avctx, AV_LOG_INFO, "audio config changed\n");
        } else {
            av_log(avctx, AV_LOG_DEBUG, "initializing latmctx\n");
        }
        latmctx->initialized = 0;

        esize = (bits_consumed+7) / 8;

        if (avctx->extradata_size < esize) {
            av_free(avctx->extradata);
            avctx->extradata = av_malloc(esize + FF_INPUT_BUFFER_PADDING_SIZE);
            if (!avctx->extradata)
                return AVERROR(ENOMEM);
        }

        avctx->extradata_size = esize;
        memcpy(avctx->extradata, gb->buffer + (config_start_bit/8), esize);
        memset(avctx->extradata+esize, 0, FF_INPUT_BUFFER_PADDING_SIZE);
    }
    skip_bits_long(gb, bits_consumed);

    return bits_consumed;
}

static int read_stream_mux_config(struct LATMContext *latmctx,
                                  GetBitContext *gb)
{
    int ret, audio_mux_version = get_bits(gb, 1);

    latmctx->audio_mux_version_A = 0;
    if (audio_mux_version)
        latmctx->audio_mux_version_A = get_bits(gb, 1);

    if (!latmctx->audio_mux_version_A) {

        if (audio_mux_version)
            latm_get_value(gb);                 // taraFullness

        skip_bits(gb, 1);                       // allStreamSameTimeFraming
        skip_bits(gb, 6);                       // numSubFrames
        // numPrograms
        if (get_bits(gb, 4)) {                  // numPrograms
            avpriv_request_sample(latmctx->aac_ctx.avctx, "Multiple programs");
            return AVERROR_PATCHWELCOME;
        }

        // for each program (which there is only one in DVB)

        // for each layer (which there is only one in DVB)
        if (get_bits(gb, 3)) {                   // numLayer
            avpriv_request_sample(latmctx->aac_ctx.avctx, "Multiple layers");
            return AVERROR_PATCHWELCOME;
        }

        // for all but first stream: use_same_config = get_bits(gb, 1);
        if (!audio_mux_version) {
            if ((ret = latm_decode_audio_specific_config(latmctx, gb, 0)) < 0)
                return ret;
        } else {
            int ascLen = latm_get_value(gb);
            if ((ret = latm_decode_audio_specific_config(latmctx, gb, ascLen)) < 0)
                return ret;
            ascLen -= ret;
            skip_bits_long(gb, ascLen);
        }

        latmctx->frame_length_type = get_bits(gb, 3);
        switch (latmctx->frame_length_type) {
        case 0:
            skip_bits(gb, 8);       // latmBufferFullness
            break;
        case 1:
            latmctx->frame_length = get_bits(gb, 9);
            break;
        case 3:
        case 4:
        case 5:
            skip_bits(gb, 6);       // CELP frame length table index
            break;
        case 6:
        case 7:
            skip_bits(gb, 1);       // HVXC frame length table index
            break;
        }

        if (get_bits(gb, 1)) {                  // other data
            if (audio_mux_version) {
                latm_get_value(gb);             // other_data_bits
            } else {
                int esc;
                do {
                    esc = get_bits(gb, 1);
                    skip_bits(gb, 8);
                } while (esc);
            }
        }

        if (get_bits(gb, 1))                     // crc present
            skip_bits(gb, 8);                    // config_crc
    }

    return 0;
}

static int read_payload_length_info(struct LATMContext *ctx, GetBitContext *gb)
{
    uint8_t tmp;

    if (ctx->frame_length_type == 0) {
        int mux_slot_length = 0;
        do {
            tmp = get_bits(gb, 8);
            mux_slot_length += tmp;
        } while (tmp == 255);
        return mux_slot_length;
    } else if (ctx->frame_length_type == 1) {
        return ctx->frame_length;
    } else if (ctx->frame_length_type == 3 ||
               ctx->frame_length_type == 5 ||
               ctx->frame_length_type == 7) {
        skip_bits(gb, 2);          // mux_slot_length_coded
    }
    return 0;
}

static int read_audio_mux_element(struct LATMContext *latmctx,
                                  GetBitContext *gb)
{
    int err;
    uint8_t use_same_mux = get_bits(gb, 1);
    if (!use_same_mux) {
        if ((err = read_stream_mux_config(latmctx, gb)) < 0)
            return err;
    } else if (!latmctx->aac_ctx.avctx->extradata) {
        av_log(latmctx->aac_ctx.avctx, AV_LOG_DEBUG,
               "no decoder config found\n");
        return AVERROR(EAGAIN);
    }
    if (latmctx->audio_mux_version_A == 0) {
        int mux_slot_length_bytes = read_payload_length_info(latmctx, gb);
        if (mux_slot_length_bytes * 8 > get_bits_left(gb)) {
            av_log(latmctx->aac_ctx.avctx, AV_LOG_ERROR, "incomplete frame\n");
            return AVERROR_INVALIDDATA;
        } else if (mux_slot_length_bytes * 8 + 256 < get_bits_left(gb)) {
            av_log(latmctx->aac_ctx.avctx, AV_LOG_ERROR,
                   "frame length mismatch %d << %d\n",
                   mux_slot_length_bytes * 8, get_bits_left(gb));
            return AVERROR_INVALIDDATA;
        }
    }
    return 0;
}


static int latm_decode_frame(AVCodecContext *avctx, void *out,
                             int *got_frame_ptr, AVPacket *avpkt)
{
    struct LATMContext *latmctx = avctx->priv_data;
    int                 muxlength, err;
    GetBitContext       gb;

    if ((err = init_get_bits8(&gb, avpkt->data, avpkt->size)) < 0)
        return err;

    // check for LOAS sync word
    if (get_bits(&gb, 11) != LOAS_SYNC_WORD)
        return AVERROR_INVALIDDATA;

    muxlength = get_bits(&gb, 13) + 3;
    // not enough data, the parser should have sorted this out
    if (muxlength > avpkt->size)
        return AVERROR_INVALIDDATA;

    if ((err = read_audio_mux_element(latmctx, &gb)) < 0)
        return err;

    if (!latmctx->initialized) {
        if (!avctx->extradata) {
            *got_frame_ptr = 0;
            return avpkt->size;
        } else {
            push_output_configuration(&latmctx->aac_ctx);
            if ((err = decode_audio_specific_config(
                    &latmctx->aac_ctx, avctx, &latmctx->aac_ctx.oc[1].m4ac,
                    avctx->extradata, avctx->extradata_size*8, 1)) < 0) {
                pop_output_configuration(&latmctx->aac_ctx);
                return err;
            }
            latmctx->initialized = 1;
        }
    }

    if (show_bits(&gb, 12) == 0xfff) {
        av_log(latmctx->aac_ctx.avctx, AV_LOG_ERROR,
               "ADTS header detected, probably as result of configuration "
               "misparsing\n");
        return AVERROR_INVALIDDATA;
    }

    switch (latmctx->aac_ctx.oc[1].m4ac.object_type) {
    case AOT_ER_AAC_LC:
    case AOT_ER_AAC_LTP:
    case AOT_ER_AAC_LD:
    case AOT_ER_AAC_ELD:
        err = aac_decode_er_frame(avctx, out, got_frame_ptr, &gb);
        break;
    default:
        err = aac_decode_frame_int(avctx, out, got_frame_ptr, &gb, avpkt);
    }
    if (err < 0)
        return err;

    return muxlength;
}

static av_cold int latm_decode_init(AVCodecContext *avctx)
{
    struct LATMContext *latmctx = avctx->priv_data;
    int ret = aac_decode_init(avctx);

    if (avctx->extradata_size > 0)
        latmctx->initialized = !ret;

    return ret;
}

static void aacdec_init(AACContext *c)
{
    c->imdct_and_windowing                      = imdct_and_windowing;
    c->apply_ltp                                = apply_ltp;
    c->apply_tns                                = apply_tns;
    c->windowing_and_mdct_ltp                   = windowing_and_mdct_ltp;
    c->update_ltp                               = update_ltp;

    if(ARCH_MIPS)
        ff_aacdec_init_mips(c);
}
/**
 * AVOptions for Japanese DTV specific extensions (ADTS only)
 */
#define AACDEC_FLAGS AV_OPT_FLAG_DECODING_PARAM | AV_OPT_FLAG_AUDIO_PARAM
static const AVOption options[] = {
    {"dual_mono_mode", "Select the channel to decode for dual mono",
     offsetof(AACContext, force_dmono_mode), AV_OPT_TYPE_INT, {.i64=-1}, -1, 2,
     AACDEC_FLAGS, "dual_mono_mode"},

    {"auto", "autoselection",            0, AV_OPT_TYPE_CONST, {.i64=-1}, INT_MIN, INT_MAX, AACDEC_FLAGS, "dual_mono_mode"},
    {"main", "Select Main/Left channel", 0, AV_OPT_TYPE_CONST, {.i64= 1}, INT_MIN, INT_MAX, AACDEC_FLAGS, "dual_mono_mode"},
    {"sub" , "Select Sub/Right channel", 0, AV_OPT_TYPE_CONST, {.i64= 2}, INT_MIN, INT_MAX, AACDEC_FLAGS, "dual_mono_mode"},
    {"both", "Select both channels",     0, AV_OPT_TYPE_CONST, {.i64= 0}, INT_MIN, INT_MAX, AACDEC_FLAGS, "dual_mono_mode"},

    {NULL},
};

static const AVClass aac_decoder_class = {
    .class_name = "AAC decoder",
    .item_name  = av_default_item_name,
    .option     = options,
    .version    = LIBAVUTIL_VERSION_INT,
};

static const AVProfile profiles[] = {
    { FF_PROFILE_AAC_MAIN,  "Main"     },
    { FF_PROFILE_AAC_LOW,   "LC"       },
    { FF_PROFILE_AAC_SSR,   "SSR"      },
    { FF_PROFILE_AAC_LTP,   "LTP"      },
    { FF_PROFILE_AAC_HE,    "HE-AAC"   },
    { FF_PROFILE_AAC_HE_V2, "HE-AACv2" },
    { FF_PROFILE_AAC_LD,    "LD"       },
    { FF_PROFILE_AAC_ELD,   "ELD"      },
    { FF_PROFILE_UNKNOWN },
};

AVCodec ff_aac_decoder = {
    .name            = "aac",
    .long_name       = NULL_IF_CONFIG_SMALL("AAC (Advanced Audio Coding)"),
    .type            = AVMEDIA_TYPE_AUDIO,
    .id              = AV_CODEC_ID_AAC,
    .priv_data_size  = sizeof(AACContext),
    .init            = aac_decode_init,
    .close           = aac_decode_close,
    .decode          = aac_decode_frame,
    .sample_fmts     = (const enum AVSampleFormat[]) {
        AV_SAMPLE_FMT_FLTP, AV_SAMPLE_FMT_NONE
    },
    .capabilities    = CODEC_CAP_CHANNEL_CONF | CODEC_CAP_DR1,
    .channel_layouts = aac_channel_layout,
    .flush = flush,
    .priv_class      = &aac_decoder_class,
    .profiles        = profiles,
};

/*
    Note: This decoder filter is intended to decode LATM streams transferred
    in MPEG transport streams which only contain one program.
    To do a more complex LATM demuxing a separate LATM demuxer should be used.
*/
AVCodec ff_aac_latm_decoder = {
    .name            = "aac_latm",
    .long_name       = NULL_IF_CONFIG_SMALL("AAC LATM (Advanced Audio Coding LATM syntax)"),
    .type            = AVMEDIA_TYPE_AUDIO,
    .id              = AV_CODEC_ID_AAC_LATM,
    .priv_data_size  = sizeof(struct LATMContext),
    .init            = latm_decode_init,
    .close           = aac_decode_close,
    .decode          = latm_decode_frame,
    .sample_fmts     = (const enum AVSampleFormat[]) {
        AV_SAMPLE_FMT_FLTP, AV_SAMPLE_FMT_NONE
    },
    .capabilities    = CODEC_CAP_CHANNEL_CONF | CODEC_CAP_DR1,
    .channel_layouts = aac_channel_layout,
    .flush = flush,
    .profiles        = profiles,
};<|MERGE_RESOLUTION|>--- conflicted
+++ resolved
@@ -2972,9 +2972,8 @@
         }
     }
 
-    if (avctx->channels)
-        if ((err = frame_configure_elements(avctx)) < 0)
-            goto fail;
+    if ((err = frame_configure_elements(avctx)) < 0)
+        goto fail;
 
     // The FF_PROFILE_AAC_* defines are all object_type - 1
     // This may lead to an undefined profile being signaled
@@ -2985,13 +2984,11 @@
     while ((elem_type = get_bits(gb, 3)) != TYPE_END) {
         elem_id = get_bits(gb, 4);
 
-<<<<<<< HEAD
         if (avctx->debug & FF_DEBUG_STARTCODE)
             av_log(avctx, AV_LOG_DEBUG, "Elem type:%x id:%x\n", elem_type, elem_id);
-=======
+
         if (!avctx->channels && elem_type != TYPE_PCE)
             goto fail;
->>>>>>> bc76c469
 
         if (elem_type < TYPE_DSE) {
             if (!(che=get_che(ac, elem_type, elem_id))) {
