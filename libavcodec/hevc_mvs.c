--- conflicted
+++ resolved
@@ -81,13 +81,8 @@
     }
 }
 
-<<<<<<< HEAD
-//check if the two luma locations belong to the same mostion estimation region
+//check if the two luma locations belong to the same motion estimation region
 static av_always_inline int is_diff_mer(HEVCContext *s, int xN, int yN, int xP, int yP)
-=======
-//check if the two luma locations belong to the same motion estimation region
-static int isDiffMER(HEVCContext *s, int xN, int yN, int xP, int yP)
->>>>>>> 41ed7ab4
 {
     uint8_t plevel = s->ps.pps->log2_parallel_merge_level;
 
