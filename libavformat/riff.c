--- conflicted
+++ resolved
@@ -473,294 +473,6 @@
     return ff_codec_wav_tags;
 }
 
-<<<<<<< HEAD
-#if CONFIG_MUXERS
-int64_t ff_start_tag(AVIOContext *pb, const char *tag)
-{
-    ffio_wfourcc(pb, tag);
-    avio_wl32(pb, 0);
-    return avio_tell(pb);
-}
-
-void ff_end_tag(AVIOContext *pb, int64_t start)
-{
-    int64_t pos;
-
-    av_assert0((start&1) == 0);
-
-    pos = avio_tell(pb);
-    if (pos & 1)
-        avio_w8(pb, 0);
-    avio_seek(pb, start - 4, SEEK_SET);
-    avio_wl32(pb, (uint32_t)(pos - start));
-    avio_seek(pb, FFALIGN(pos, 2), SEEK_SET);
-}
-
-/* WAVEFORMATEX header */
-/* returns the size or -1 on error */
-int ff_put_wav_header(AVIOContext *pb, AVCodecContext *enc)
-{
-    int bps, blkalign, bytespersec, frame_size;
-    int hdrsize = 18;
-    int waveformatextensible;
-    uint8_t temp[256];
-    uint8_t *riff_extradata       = temp;
-    uint8_t *riff_extradata_start = temp;
-
-    if (!enc->codec_tag || enc->codec_tag > 0xffff)
-        return -1;
-
-    /* We use the known constant frame size for the codec if known, otherwise
-     * fall back on using AVCodecContext.frame_size, which is not as reliable
-     * for indicating packet duration. */
-    frame_size = av_get_audio_frame_duration(enc, 0);
-    if (!frame_size)
-        frame_size = enc->frame_size;
-
-    waveformatextensible = (enc->channels > 2 && enc->channel_layout) ||
-                           enc->sample_rate > 48000 ||
-                           av_get_bits_per_sample(enc->codec_id) > 16;
-
-    if (waveformatextensible)
-        avio_wl16(pb, 0xfffe);
-    else
-        avio_wl16(pb, enc->codec_tag);
-
-    avio_wl16(pb, enc->channels);
-    avio_wl32(pb, enc->sample_rate);
-    if (enc->codec_id == AV_CODEC_ID_ATRAC3 ||
-        enc->codec_id == AV_CODEC_ID_G723_1 ||
-        enc->codec_id == AV_CODEC_ID_MP2    ||
-        enc->codec_id == AV_CODEC_ID_MP3    ||
-        enc->codec_id == AV_CODEC_ID_GSM_MS) {
-        bps = 0;
-    } else {
-        if (!(bps = av_get_bits_per_sample(enc->codec_id))) {
-            if (enc->bits_per_coded_sample)
-                bps = enc->bits_per_coded_sample;
-            else
-                bps = 16;  // default to 16
-        }
-    }
-    if (bps != enc->bits_per_coded_sample && enc->bits_per_coded_sample) {
-        av_log(enc, AV_LOG_WARNING,
-               "requested bits_per_coded_sample (%d) "
-               "and actually stored (%d) differ\n",
-               enc->bits_per_coded_sample, bps);
-    }
-
-    if (enc->codec_id == AV_CODEC_ID_MP2 ||
-        enc->codec_id == AV_CODEC_ID_MP3) {
-        /* This is wrong, but it seems many demuxers do not work if this
-         * is set correctly. */
-        blkalign = frame_size;
-        // blkalign = 144 * enc->bit_rate/enc->sample_rate;
-    } else if (enc->codec_id == AV_CODEC_ID_AC3) {
-        blkalign = 3840;                /* maximum bytes per frame */
-    } else if (enc->codec_id == AV_CODEC_ID_AAC) {
-        blkalign = 768 * enc->channels; /* maximum bytes per frame */
-    } else if (enc->codec_id == AV_CODEC_ID_G723_1) {
-        blkalign = 24;
-    } else if (enc->block_align != 0) { /* specified by the codec */
-        blkalign = enc->block_align;
-    } else
-        blkalign = bps * enc->channels / av_gcd(8, bps);
-    if (enc->codec_id == AV_CODEC_ID_PCM_U8 ||
-        enc->codec_id == AV_CODEC_ID_PCM_S24LE ||
-        enc->codec_id == AV_CODEC_ID_PCM_S32LE ||
-        enc->codec_id == AV_CODEC_ID_PCM_F32LE ||
-        enc->codec_id == AV_CODEC_ID_PCM_F64LE ||
-        enc->codec_id == AV_CODEC_ID_PCM_S16LE) {
-        bytespersec = enc->sample_rate * blkalign;
-    } else if (enc->codec_id == AV_CODEC_ID_G723_1) {
-        bytespersec = 800;
-    } else {
-        bytespersec = enc->bit_rate / 8;
-    }
-    avio_wl32(pb, bytespersec); /* bytes per second */
-    avio_wl16(pb, blkalign);    /* block align */
-    avio_wl16(pb, bps);         /* bits per sample */
-    if (enc->codec_id == AV_CODEC_ID_MP3) {
-        hdrsize += 12;
-        bytestream_put_le16(&riff_extradata, 1);    /* wID */
-        bytestream_put_le32(&riff_extradata, 2);    /* fdwFlags */
-        bytestream_put_le16(&riff_extradata, 1152); /* nBlockSize */
-        bytestream_put_le16(&riff_extradata, 1);    /* nFramesPerBlock */
-        bytestream_put_le16(&riff_extradata, 1393); /* nCodecDelay */
-    } else if (enc->codec_id == AV_CODEC_ID_MP2) {
-        hdrsize += 22;
-        /* fwHeadLayer */
-        bytestream_put_le16(&riff_extradata, 2);
-        /* dwHeadBitrate */
-        bytestream_put_le32(&riff_extradata, enc->bit_rate);
-        /* fwHeadMode */
-        bytestream_put_le16(&riff_extradata, enc->channels == 2 ? 1 : 8);
-        /* fwHeadModeExt */
-        bytestream_put_le16(&riff_extradata, 0);
-        /* wHeadEmphasis */
-        bytestream_put_le16(&riff_extradata, 1);
-        /* fwHeadFlags */
-        bytestream_put_le16(&riff_extradata, 16);
-        /* dwPTSLow */
-        bytestream_put_le32(&riff_extradata, 0);
-        /* dwPTSHigh */
-        bytestream_put_le32(&riff_extradata, 0);
-    } else if (enc->codec_id == AV_CODEC_ID_G723_1) {
-        hdrsize += 20;
-        bytestream_put_le32(&riff_extradata, 0x9ace0002); /* extradata needed for msacm g723.1 codec */
-        bytestream_put_le32(&riff_extradata, 0xaea2f732);
-        bytestream_put_le16(&riff_extradata, 0xacde);
-    } else if (enc->codec_id == AV_CODEC_ID_GSM_MS ||
-               enc->codec_id == AV_CODEC_ID_ADPCM_IMA_WAV) {
-        hdrsize += 2;
-        /* wSamplesPerBlock */
-        bytestream_put_le16(&riff_extradata, frame_size);
-    } else if (enc->extradata_size) {
-        riff_extradata_start = enc->extradata;
-        riff_extradata       = enc->extradata + enc->extradata_size;
-        hdrsize             += enc->extradata_size;
-    }
-    /* write WAVEFORMATEXTENSIBLE extensions */
-    if (waveformatextensible) {
-        hdrsize += 22;
-        /* 22 is WAVEFORMATEXTENSIBLE size */
-        avio_wl16(pb, riff_extradata - riff_extradata_start + 22);
-        /* ValidBitsPerSample || SamplesPerBlock || Reserved */
-        avio_wl16(pb, bps);
-        /* dwChannelMask */
-        avio_wl32(pb, enc->channel_layout);
-        /* GUID + next 3 */
-        avio_wl32(pb, enc->codec_tag);
-        avio_wl32(pb, 0x00100000);
-        avio_wl32(pb, 0xAA000080);
-        avio_wl32(pb, 0x719B3800);
-    } else {
-        avio_wl16(pb, riff_extradata - riff_extradata_start); /* cbSize */
-    }
-    avio_write(pb, riff_extradata_start, riff_extradata - riff_extradata_start);
-    if (hdrsize & 1) {
-        hdrsize++;
-        avio_w8(pb, 0);
-    }
-
-    return hdrsize;
-}
-
-/* BITMAPINFOHEADER header */
-void ff_put_bmp_header(AVIOContext *pb, AVCodecContext *enc,
-                       const AVCodecTag *tags, int for_asf)
-{
-    /* size */
-    avio_wl32(pb, 40 + enc->extradata_size);
-    avio_wl32(pb, enc->width);
-    //We always store RGB TopDown
-    avio_wl32(pb, enc->codec_tag ? enc->height : -enc->height);
-    /* planes */
-    avio_wl16(pb, 1);
-    /* depth */
-    avio_wl16(pb, enc->bits_per_coded_sample ? enc->bits_per_coded_sample : 24);
-    /* compression type */
-    avio_wl32(pb, enc->codec_tag);
-    avio_wl32(pb, (enc->width * enc->height * (enc->bits_per_coded_sample ? enc->bits_per_coded_sample : 24)+7) / 8);
-    avio_wl32(pb, 0);
-    avio_wl32(pb, 0);
-    avio_wl32(pb, 0);
-    avio_wl32(pb, 0);
-
-    avio_write(pb, enc->extradata, enc->extradata_size);
-
-    if (!for_asf && enc->extradata_size & 1)
-        avio_w8(pb, 0);
-}
-
-void ff_parse_specific_params(AVCodecContext *stream, int *au_rate,
-                              int *au_ssize, int *au_scale)
-{
-    int gcd;
-    int audio_frame_size;
-
-    /* We use the known constant frame size for the codec if known, otherwise
-     * fall back on using AVCodecContext.frame_size, which is not as reliable
-     * for indicating packet duration. */
-    audio_frame_size = av_get_audio_frame_duration(stream, 0);
-    if (!audio_frame_size)
-        audio_frame_size = stream->frame_size;
-
-    *au_ssize = stream->block_align;
-    if (audio_frame_size && stream->sample_rate) {
-        *au_scale = audio_frame_size;
-        *au_rate  = stream->sample_rate;
-    } else if (stream->codec_type == AVMEDIA_TYPE_VIDEO ||
-               stream->codec_type == AVMEDIA_TYPE_DATA ||
-               stream->codec_type == AVMEDIA_TYPE_SUBTITLE) {
-        *au_scale = stream->time_base.num;
-        *au_rate  = stream->time_base.den;
-    } else {
-        *au_scale = stream->block_align ? stream->block_align * 8 : 8;
-        *au_rate  = stream->bit_rate ? stream->bit_rate :
-                    8 * stream->sample_rate;
-    }
-    gcd        = av_gcd(*au_scale, *au_rate);
-    *au_scale /= gcd;
-    *au_rate  /= gcd;
-}
-
-void ff_riff_write_info_tag(AVIOContext *pb, const char *tag, const char *str)
-{
-    int len = strlen(str);
-    if (len > 0) {
-        len++;
-        ffio_wfourcc(pb, tag);
-        avio_wl32(pb, len);
-        avio_put_str(pb, str);
-        if (len & 1)
-            avio_w8(pb, 0);
-    }
-}
-
-static const char riff_tags[][5] = {
-    "IARL", "IART", "ICMS", "ICMT", "ICOP", "ICRD", "ICRP", "IDIM", "IDPI",
-    "IENG", "IGNR", "IKEY", "ILGT", "ILNG", "IMED", "INAM", "IPLT", "IPRD",
-    "IPRT", "ITRK", "ISBJ", "ISFT", "ISHP", "ISMP", "ISRC", "ISRF", "ITCH",
-    { 0 }
-};
-
-static int riff_has_valid_tags(AVFormatContext *s)
-{
-    int i;
-
-    for (i = 0; *riff_tags[i]; i++)
-        if (av_dict_get(s->metadata, riff_tags[i], NULL, AV_DICT_MATCH_CASE))
-            return 1;
-
-    return 0;
-}
-
-void ff_riff_write_info(AVFormatContext *s)
-{
-    AVIOContext *pb = s->pb;
-    int i;
-    int64_t list_pos;
-    AVDictionaryEntry *t = NULL;
-
-    ff_metadata_conv(&s->metadata, ff_riff_info_conv, NULL);
-
-    /* writing empty LIST is not nice and may cause problems */
-    if (!riff_has_valid_tags(s))
-        return;
-
-    list_pos = ff_start_tag(pb, "LIST");
-    ffio_wfourcc(pb, "INFO");
-    for (i = 0; *riff_tags[i]; i++)
-        if ((t = av_dict_get(s->metadata, riff_tags[i],
-                             NULL, AV_DICT_MATCH_CASE)))
-            ff_riff_write_info_tag(s->pb, t->key, t->value);
-    ff_end_tag(pb, list_pos);
-}
-#endif /* CONFIG_MUXERS */
-
-=======
->>>>>>> 3dd5c95d
 #if CONFIG_DEMUXERS
 /* We could be given one of the three possible structures here:
  * WAVEFORMAT, PCMWAVEFORMAT or WAVEFORMATEX. Each structure
