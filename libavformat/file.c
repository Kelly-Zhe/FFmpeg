/*
 * buffered file I/O
 * Copyright (c) 2001 Fabrice Bellard
 *
 * This file is part of FFmpeg.
 *
 * FFmpeg is free software; you can redistribute it and/or
 * modify it under the terms of the GNU Lesser General Public
 * License as published by the Free Software Foundation; either
 * version 2.1 of the License, or (at your option) any later version.
 *
 * FFmpeg is distributed in the hope that it will be useful,
 * but WITHOUT ANY WARRANTY; without even the implied warranty of
 * MERCHANTABILITY or FITNESS FOR A PARTICULAR PURPOSE.  See the GNU
 * Lesser General Public License for more details.
 *
 * You should have received a copy of the GNU Lesser General Public
 * License along with FFmpeg; if not, write to the Free Software
 * Foundation, Inc., 51 Franklin Street, Fifth Floor, Boston, MA 02110-1301 USA
 */

#include "libavutil/avstring.h"
#include "libavutil/opt.h"
#include "avformat.h"
#include <fcntl.h>
#if HAVE_IO_H
#include <io.h>
#endif
#if HAVE_UNISTD_H
#include <unistd.h>
#endif
#include <sys/stat.h>
#include <stdlib.h>
#include "os_support.h"
#include "url.h"

/* Some systems may not have S_ISFIFO */
#ifndef S_ISFIFO
#  ifdef S_IFIFO
#    define S_ISFIFO(m) (((m) & S_IFMT) == S_IFIFO)
#  else
#    define S_ISFIFO(m) 0
#  endif
#endif

/* standard file protocol */

typedef struct FileContext {
    const AVClass *class;
    int fd;
    int trunc;
} FileContext;

static const AVOption file_options[] = {
    { "truncate", "Truncate existing files on write", offsetof(FileContext, trunc), AV_OPT_TYPE_INT, { .i64 = 1 }, 0, 1, AV_OPT_FLAG_ENCODING_PARAM },
    { NULL }
};

static const AVClass file_class = {
    .class_name = "file",
    .item_name  = av_default_item_name,
    .option     = file_options,
    .version    = LIBAVUTIL_VERSION_INT,
};

static int file_read(URLContext *h, unsigned char *buf, int size)
{
    FileContext *c = h->priv_data;
    int r = read(c->fd, buf, size);
    return (-1 == r)?AVERROR(errno):r;
}

static int file_write(URLContext *h, const unsigned char *buf, int size)
{
    FileContext *c = h->priv_data;
    int r = write(c->fd, buf, size);
    return (-1 == r)?AVERROR(errno):r;
}

static int file_get_handle(URLContext *h)
{
    FileContext *c = h->priv_data;
    return c->fd;
}

static int file_check(URLContext *h, int mask)
{
    struct stat st;
    int ret = stat(h->filename, &st);
    if (ret < 0)
        return AVERROR(errno);

    ret |= st.st_mode&S_IRUSR ? mask&AVIO_FLAG_READ  : 0;
    ret |= st.st_mode&S_IWUSR ? mask&AVIO_FLAG_WRITE : 0;

    return ret;
}

#if CONFIG_FILE_PROTOCOL

static int file_open(URLContext *h, const char *filename, int flags)
{
    FileContext *c = h->priv_data;
    int access;
    int fd;
    struct stat st;

    av_strstart(filename, "file:", &filename);

    if (flags & AVIO_FLAG_WRITE && flags & AVIO_FLAG_READ) {
        access = O_CREAT | O_RDWR;
        if (c->trunc)
            access |= O_TRUNC;
    } else if (flags & AVIO_FLAG_WRITE) {
        access = O_CREAT | O_WRONLY;
        if (c->trunc)
            access |= O_TRUNC;
    } else {
        access = O_RDONLY;
    }
#ifdef O_BINARY
    access |= O_BINARY;
#endif
    fd = open(filename, access, 0666);
    if (fd == -1)
        return AVERROR(errno);
    c->fd = fd;

    h->is_streamed = !fstat(fd, &st) && S_ISFIFO(st.st_mode);

    return 0;
}

/* XXX: use llseek */
static int64_t file_seek(URLContext *h, int64_t pos, int whence)
{
    FileContext *c = h->priv_data;
    int ret;

    if (whence == AVSEEK_SIZE) {
        struct stat st;
<<<<<<< HEAD
        int ret = fstat(c->fd, &st);
        return ret < 0 ? AVERROR(errno) : (S_ISFIFO(st.st_mode) ? 0 : st.st_size);
=======

        ret = fstat(c->fd, &st);
        return ret < 0 ? AVERROR(errno) : st.st_size;
>>>>>>> 2f34021d
    }

    ret = lseek(c->fd, pos, whence);

    return ret < 0 ? AVERROR(errno) : ret;
}

static int file_close(URLContext *h)
{
    FileContext *c = h->priv_data;
    return close(c->fd);
}

URLProtocol ff_file_protocol = {
    .name                = "file",
    .url_open            = file_open,
    .url_read            = file_read,
    .url_write           = file_write,
    .url_seek            = file_seek,
    .url_close           = file_close,
    .url_get_file_handle = file_get_handle,
    .url_check           = file_check,
    .priv_data_size      = sizeof(FileContext),
    .priv_data_class     = &file_class,
};

#endif /* CONFIG_FILE_PROTOCOL */

#if CONFIG_PIPE_PROTOCOL

static int pipe_open(URLContext *h, const char *filename, int flags)
{
    FileContext *c = h->priv_data;
    int fd;
    char *final;
    av_strstart(filename, "pipe:", &filename);

    fd = strtol(filename, &final, 10);
    if((filename == final) || *final ) {/* No digits found, or something like 10ab */
        if (flags & AVIO_FLAG_WRITE) {
            fd = 1;
        } else {
            fd = 0;
        }
    }
#if HAVE_SETMODE
    setmode(fd, O_BINARY);
#endif
    c->fd = fd;
    h->is_streamed = 1;
    return 0;
}

URLProtocol ff_pipe_protocol = {
    .name                = "pipe",
    .url_open            = pipe_open,
    .url_read            = file_read,
    .url_write           = file_write,
    .url_get_file_handle = file_get_handle,
    .url_check           = file_check,
    .priv_data_size      = sizeof(FileContext),
};

#endif /* CONFIG_PIPE_PROTOCOL */<|MERGE_RESOLUTION|>--- conflicted
+++ resolved
@@ -139,14 +139,8 @@
 
     if (whence == AVSEEK_SIZE) {
         struct stat st;
-<<<<<<< HEAD
-        int ret = fstat(c->fd, &st);
+        ret = fstat(c->fd, &st);
         return ret < 0 ? AVERROR(errno) : (S_ISFIFO(st.st_mode) ? 0 : st.st_size);
-=======
-
-        ret = fstat(c->fd, &st);
-        return ret < 0 ? AVERROR(errno) : st.st_size;
->>>>>>> 2f34021d
     }
 
     ret = lseek(c->fd, pos, whence);
