<<<<<<< HEAD
FATE_G722-$(call DEMDEC, G722, ADPCM_G722) += fate-g722dec-1
fate-g722dec-1: CMD = framecrc -i $(SAMPLES)/g722/conf-adminmenu-162.g722
=======
FATE_G722 += fate-g722dec-1
fate-g722dec-1: CMD = framecrc -i $(TARGET_SAMPLES)/g722/conf-adminmenu-162.g722
>>>>>>> ba13606c

FATE_G722-$(call ENCMUX, ADPCM_G722, WAV) += fate-g722-encode
fate-g722-encode: tests/data/asynth-16000-1.wav
fate-g722-encode: SRC = tests/data/asynth-16000-1.wav
fate-g722-encode: CMD = enc_dec_pcm wav md5 s16le $(SRC) -c:a g722

FATE_VOICE-yes += $(FATE_G722-yes)
fate-g722: $(FATE_G722)

FATE_G723_1 += fate-g723_1-dec-1
fate-g723_1-dec-1: CMD = framecrc -postfilter 0 -i $(TARGET_SAMPLES)/g723_1/ineqd53.tco

FATE_G723_1 += fate-g723_1-dec-2
fate-g723_1-dec-2: CMD = framecrc -postfilter 0 -i $(TARGET_SAMPLES)/g723_1/overd53.tco

FATE_G723_1 += fate-g723_1-dec-3
fate-g723_1-dec-3: CMD = framecrc -postfilter 1 -i $(TARGET_SAMPLES)/g723_1/overd63p.tco

FATE_G723_1 += fate-g723_1-dec-4
fate-g723_1-dec-4: CMD = framecrc -postfilter 0 -i $(TARGET_SAMPLES)/g723_1/pathd53.tco

FATE_G723_1 += fate-g723_1-dec-5
fate-g723_1-dec-5: CMD = framecrc -postfilter 1 -i $(TARGET_SAMPLES)/g723_1/pathd63p.tco

FATE_G723_1 += fate-g723_1-dec-6
fate-g723_1-dec-6: CMD = framecrc -postfilter 1 -i $(TARGET_SAMPLES)/g723_1/tamed63p.tco

FATE_G723_1 += fate-g723_1-dec-7
fate-g723_1-dec-7: CMD = framecrc -postfilter 1 -i $(TARGET_SAMPLES)/g723_1/dtx63b.tco

FATE_G723_1 += fate-g723_1-dec-8
fate-g723_1-dec-8: CMD = framecrc -postfilter 1 -i $(TARGET_SAMPLES)/g723_1/dtx63e.tco

FATE_G723_1-$(call DEMDEC, G723_1, G723_1) += $(FATE_G723_1)
FATE_SAMPLES_AVCONV += $(FATE_G723_1-yes)
fate-g723_1: $(FATE_G723_1)

FATE_G726 += fate-g726-encode-2bit
fate-g726-encode-2bit: CMD = enc_dec_pcm wav md5 s16le $(SRC) -c:a g726 -b:a 16k

FATE_G726 += fate-g726-encode-3bit
fate-g726-encode-3bit: CMD = enc_dec_pcm wav md5 s16le $(SRC) -c:a g726 -b:a 24k

FATE_G726 += fate-g726-encode-4bit
fate-g726-encode-4bit: CMD = enc_dec_pcm wav md5 s16le $(SRC) -c:a g726 -b:a 32k

FATE_G726 += fate-g726-encode-5bit
fate-g726-encode-5bit: CMD = enc_dec_pcm wav md5 s16le $(SRC) -c:a g726 -b:a 40k

$(FATE_G726): tests/data/asynth-8000-1.wav
$(FATE_G726): SRC = tests/data/asynth-8000-1.wav

FATE_VOICE-$(call ENCMUX, ADPCM_G726, WAV) += $(FATE_G726)
fate-g726: $(FATE_G726)

<<<<<<< HEAD
FATE_GSM-$(call DEMDEC, WAV, GSM) += fate-gsm-ms
fate-gsm-ms: CMD = framecrc -i $(SAMPLES)/gsm/ciao.wav

FATE_GSM-$(call DEMDEC, MOV, GSM) += fate-gsm-toast
fate-gsm-toast: CMD = framecrc -i $(SAMPLES)/gsm/sample-gsm-8000.mov -t 10
=======
FATE_GSM += fate-gsm-ms
fate-gsm-ms: CMD = framecrc -i $(TARGET_SAMPLES)/gsm/ciao.wav

FATE_GSM += fate-gsm-toast
fate-gsm-toast: CMD = framecrc -i $(TARGET_SAMPLES)/gsm/sample-gsm-8000.mov -t 10
>>>>>>> ba13606c

FATE_VOICE-yes += $(FATE_GSM-yes)
fate-gsm: $(FATE_GSM)

<<<<<<< HEAD
FATE_VOICE-$(call DEMDEC, QCP, QCELP) += fate-qcelp
fate-qcelp: CMD = pcm -i $(SAMPLES)/qcp/0036580847.QCP
fate-qcelp: CMP = oneoff
fate-qcelp: REF = $(SAMPLES)/qcp/0036580847.pcm

FATE_VOICE-$(call DEMDEC, WAV, TRUESPEECH) += fate-truespeech
fate-truespeech: CMD = pcm -i $(SAMPLES)/truespeech/a6.wav
=======
FATE_SAMPLES_AVCONV += fate-qcelp
fate-qcelp: CMD = pcm -i $(TARGET_SAMPLES)/qcp/0036580847.QCP
fate-qcelp: CMP = oneoff
fate-qcelp: REF = $(SAMPLES)/qcp/0036580847.pcm

FATE_SAMPLES_AVCONV += fate-truespeech
fate-truespeech: CMD = pcm -i $(TARGET_SAMPLES)/truespeech/a6.wav
>>>>>>> ba13606c
fate-truespeech: CMP = oneoff
fate-truespeech: REF = $(SAMPLES)/truespeech/a6.pcm

FATE_SAMPLES_FFMPEG += $(FATE_VOICE-yes)
fate-voice: $(FATE_VOICE-yes)<|MERGE_RESOLUTION|>--- conflicted
+++ resolved
@@ -1,10 +1,5 @@
-<<<<<<< HEAD
 FATE_G722-$(call DEMDEC, G722, ADPCM_G722) += fate-g722dec-1
-fate-g722dec-1: CMD = framecrc -i $(SAMPLES)/g722/conf-adminmenu-162.g722
-=======
-FATE_G722 += fate-g722dec-1
 fate-g722dec-1: CMD = framecrc -i $(TARGET_SAMPLES)/g722/conf-adminmenu-162.g722
->>>>>>> ba13606c
 
 FATE_G722-$(call ENCMUX, ADPCM_G722, WAV) += fate-g722-encode
 fate-g722-encode: tests/data/asynth-16000-1.wav
@@ -60,40 +55,22 @@
 FATE_VOICE-$(call ENCMUX, ADPCM_G726, WAV) += $(FATE_G726)
 fate-g726: $(FATE_G726)
 
-<<<<<<< HEAD
 FATE_GSM-$(call DEMDEC, WAV, GSM) += fate-gsm-ms
-fate-gsm-ms: CMD = framecrc -i $(SAMPLES)/gsm/ciao.wav
+fate-gsm-ms: CMD = framecrc -i $(TARGET_SAMPLES)/gsm/ciao.wav
 
 FATE_GSM-$(call DEMDEC, MOV, GSM) += fate-gsm-toast
-fate-gsm-toast: CMD = framecrc -i $(SAMPLES)/gsm/sample-gsm-8000.mov -t 10
-=======
-FATE_GSM += fate-gsm-ms
-fate-gsm-ms: CMD = framecrc -i $(TARGET_SAMPLES)/gsm/ciao.wav
-
-FATE_GSM += fate-gsm-toast
 fate-gsm-toast: CMD = framecrc -i $(TARGET_SAMPLES)/gsm/sample-gsm-8000.mov -t 10
->>>>>>> ba13606c
 
 FATE_VOICE-yes += $(FATE_GSM-yes)
 fate-gsm: $(FATE_GSM)
 
-<<<<<<< HEAD
 FATE_VOICE-$(call DEMDEC, QCP, QCELP) += fate-qcelp
-fate-qcelp: CMD = pcm -i $(SAMPLES)/qcp/0036580847.QCP
+fate-qcelp: CMD = pcm -i $(TARGET_SAMPLES)/qcp/0036580847.QCP
 fate-qcelp: CMP = oneoff
 fate-qcelp: REF = $(SAMPLES)/qcp/0036580847.pcm
 
 FATE_VOICE-$(call DEMDEC, WAV, TRUESPEECH) += fate-truespeech
-fate-truespeech: CMD = pcm -i $(SAMPLES)/truespeech/a6.wav
-=======
-FATE_SAMPLES_AVCONV += fate-qcelp
-fate-qcelp: CMD = pcm -i $(TARGET_SAMPLES)/qcp/0036580847.QCP
-fate-qcelp: CMP = oneoff
-fate-qcelp: REF = $(SAMPLES)/qcp/0036580847.pcm
-
-FATE_SAMPLES_AVCONV += fate-truespeech
 fate-truespeech: CMD = pcm -i $(TARGET_SAMPLES)/truespeech/a6.wav
->>>>>>> ba13606c
 fate-truespeech: CMP = oneoff
 fate-truespeech: REF = $(SAMPLES)/truespeech/a6.pcm
 
